#!/usr/bin/env bash

DIR="$( cd "$( dirname "${BASH_SOURCE[0]}" )" && pwd )"

echo variables.sh: Fill in appropriate variable values and comment this line. ; exit 1

export TIM_HOST=http://localhost               # Hostname for the TIM instance
export BROWSER_URL=http://localhost            # URL to use in JavaScript where relative URL does not work (e.g. certain iframes; only used by Stack plugin so far)
export TIM_IMAGE_TAG=$(${DIR}/get_latest_date.sh)   # TIM image tag to use
export COMPOSE_PROJECT_NAME=tim                # Name of the Docker Compose project
export TIM_ROOT=${DIR}                         # TIM root; do not modify
export FILES_ROOT=${DIR}/timApp/tim_files      # Root directory for non-db storage (document content etc.)
export NGINX_PORT=80                           # External port for nginx
export UPLOADER_COMMAND=./StartAll.sh          # Startup command for uploader plugin; use "sleep infinity" to disable it
export CSPLUGIN_DEV_COMMAND=./startPlugins.sh  # Command to start csplugin when IS_DEVELOPMENT is true; use empty command if you want to debug it with SSH
export SVNPLUGIN_DEV_COMMAND=./startAll.sh     # Same as above but for svn plugin
export PALI_DEV_COMMAND=./startAll.sh          # Same as above but for pali plugin
<<<<<<< HEAD
export TEXTFIELD_DEV_COMMAND=./startAll.sh     # Same as above but for textfield plugin
export NUMERICFIELD_DEV_COMMAND= #./startAll.sh    # Same as above but for savearea plugin
=======
export OMAPLUGIN_DEV_COMMAND=./startAll.sh     # Same as above but for pali plugin
export MULTISAVE_DEV_COMMAND=./startAll.sh     # Same as above but for pali plugin
>>>>>>> 31241fa3
export IMAGEX_DEV_COMMAND=./startAll.sh        # Same as above but for imagex plugin
export IS_DEVELOPMENT=false                    # Whether this is a local development instance (needed for e.g. PyCharm)
export CONFIG_FILE=''                          # Location of config file to use; OK to be empty when running locally;
                                                # use 'productionconfig.py' in production
export LOG_DIR=${DIR}/tim_logs                 # Location of log directory; will be mapped for TIM container at /service/tim_logs

# To print the concrete values of these variables, you can use:
# env - bash -c ". ./variables.sh && env | grep -Ev '^(_|PWD|SHLVL)='"<|MERGE_RESOLUTION|>--- conflicted
+++ resolved
@@ -15,13 +15,10 @@
 export CSPLUGIN_DEV_COMMAND=./startPlugins.sh  # Command to start csplugin when IS_DEVELOPMENT is true; use empty command if you want to debug it with SSH
 export SVNPLUGIN_DEV_COMMAND=./startAll.sh     # Same as above but for svn plugin
 export PALI_DEV_COMMAND=./startAll.sh          # Same as above but for pali plugin
-<<<<<<< HEAD
 export TEXTFIELD_DEV_COMMAND=./startAll.sh     # Same as above but for textfield plugin
 export NUMERICFIELD_DEV_COMMAND= #./startAll.sh    # Same as above but for savearea plugin
-=======
 export OMAPLUGIN_DEV_COMMAND=./startAll.sh     # Same as above but for pali plugin
 export MULTISAVE_DEV_COMMAND=./startAll.sh     # Same as above but for pali plugin
->>>>>>> 31241fa3
 export IMAGEX_DEV_COMMAND=./startAll.sh        # Same as above but for imagex plugin
 export IS_DEVELOPMENT=false                    # Whether this is a local development instance (needed for e.g. PyCharm)
 export CONFIG_FILE=''                          # Location of config file to use; OK to be empty when running locally;

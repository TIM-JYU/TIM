#!/bin/bash

# This script is supposed to be run on tim-beta machine.

# Stop the script if any error occurs
set -e
#trap 'echo ABORTED on line \"$BASH_COMMAND\"' 0

params="$*"

if [ "$params" = "" ] ; then
    echo "Usage: restart [tim|timbeta|timdev|plugins]..."
    echo "Example: restart tim timdev"
    exit
fi

function param {
  local list="$params"
  local item="$1"
  if [[ $list =~ (^|[[:space:]])"$item"($|[[:space:]]) ]] ; then
    result=0
  else
    result=1
  fi
  return $result
}

if param tim ; then
    docker stop tim &
fi

if param timbeta ; then
    docker stop timbeta &
fi

if param timdev ; then
    docker stop timdev &
fi
wait

# Remove stopped containers
if param tim ; then
    docker rm tim &
fi

if param timbeta ; then
    docker rm timbeta &
fi

if param timdev ; then
    docker rm timdev &
fi
wait

if param plugins ; then
 /opt/cs/startPlugins.sh
 /opt/svn/startPlugins.sh
 /opt/tim/timApp/modules/Haskell/startPlugins.sh
fi

TIM_SETTINGS=''
END_SHELL='; /bin/bash'
DAEMON_FLAG='-d'
if param debug ; then
  TIM_SETTINGS='TIM_SETTINGS=/service/timApp/debugconfig.py'
  END_SHELL=''
  DAEMON_FLAG=''
fi
if param profile ; then
  TIM_SETTINGS='TIM_SETTINGS=/service/timApp/profileconfig.py'
  END_SHELL=''
  DAEMON_FLAG=''
fi

if param timdev ; then
# Start timdev
<<<<<<< HEAD
docker run --name timdev -p 50002:5000 -v /opt/tim-dev/:/service -d -t -i tim:$(./get_latest_date.sh) /bin/bash -c 'cd /service/timApp && export TIM_SETTINGS=/service/timApp/debugconfig.py && source initenv.sh ; python3 launch.py --with-gunicorn ; /bin/bash'
=======
docker run --name timdev -p 50002:5000 -v /opt/tim-dev/:/service ${DAEMON_FLAG} -t -i tim:$(./get_latest_date.sh) /bin/bash -c "cd /service/timApp && source initenv.sh ; $TIM_SETTINGS python3 launch.py $END_SHELL"
>>>>>>> 40e1f966
fi

if param timbeta ; then
# Start timbeta
<<<<<<< HEAD
docker run --name timbeta -p 50000:5000 -v /opt/tim-beta/:/service -d -t -i tim:$(./get_latest_date.sh) /bin/bash -c 'cd /service/timApp && export TIM_SETTINGS=/service/timApp/debugconfig.py && source initenv.sh ; python3 launch.py --with-gunicorn ; /bin/bash'
=======
docker run --name timbeta -p 50000:5000 -v /opt/tim-beta/:/service ${DAEMON_FLAG} -t -i tim:$(./get_latest_date.sh) /bin/bash -c "cd /service/timApp && source initenv.sh ; $TIM_SETTINGS python3 launch.py $END_SHELL"
>>>>>>> 40e1f966
fi

if param tim ; then
# Start tim
<<<<<<< HEAD
docker run --name tim -p 50001:5000 -v /opt/tim/:/service -d -t -i tim:$(./get_latest_date.sh) /bin/bash -c 'cd /service/timApp && source initenv.py ; python3 launch.py --with-gunicorn ; /bin/bash'
=======
docker run --name tim -p 50001:5000 --cpuset=0,0 -v /opt/tim/:/service ${DAEMON_FLAG} -t -i tim:$(./get_latest_date.sh) /bin/bash -c "cd /service/timApp && source initenv.sh ; $TIM_SETTINGS python3 launch.py $END_SHELL"
>>>>>>> 40e1f966
fi

#trap '' 0
exit 0<|MERGE_RESOLUTION|>--- conflicted
+++ resolved
@@ -74,29 +74,17 @@
 
 if param timdev ; then
 # Start timdev
-<<<<<<< HEAD
-docker run --name timdev -p 50002:5000 -v /opt/tim-dev/:/service -d -t -i tim:$(./get_latest_date.sh) /bin/bash -c 'cd /service/timApp && export TIM_SETTINGS=/service/timApp/debugconfig.py && source initenv.sh ; python3 launch.py --with-gunicorn ; /bin/bash'
-=======
-docker run --name timdev -p 50002:5000 -v /opt/tim-dev/:/service ${DAEMON_FLAG} -t -i tim:$(./get_latest_date.sh) /bin/bash -c "cd /service/timApp && source initenv.sh ; $TIM_SETTINGS python3 launch.py $END_SHELL"
->>>>>>> 40e1f966
+docker run --name timdev -p 50002:5000 -v /opt/tim-dev/:/service ${DAEMON_FLAG} -t -i tim:$(./get_latest_date.sh) /bin/bash -c "cd /service/timApp && source initenv.sh ; $TIM_SETTINGS python3 launch.py --with-gunicorn $END_SHELL"
 fi
 
 if param timbeta ; then
 # Start timbeta
-<<<<<<< HEAD
-docker run --name timbeta -p 50000:5000 -v /opt/tim-beta/:/service -d -t -i tim:$(./get_latest_date.sh) /bin/bash -c 'cd /service/timApp && export TIM_SETTINGS=/service/timApp/debugconfig.py && source initenv.sh ; python3 launch.py --with-gunicorn ; /bin/bash'
-=======
-docker run --name timbeta -p 50000:5000 -v /opt/tim-beta/:/service ${DAEMON_FLAG} -t -i tim:$(./get_latest_date.sh) /bin/bash -c "cd /service/timApp && source initenv.sh ; $TIM_SETTINGS python3 launch.py $END_SHELL"
->>>>>>> 40e1f966
+docker run --name timbeta -p 50000:5000 -v /opt/tim-beta/:/service ${DAEMON_FLAG} -t -i tim:$(./get_latest_date.sh) /bin/bash -c "cd /service/timApp && source initenv.sh ; $TIM_SETTINGS python3 launch.py --with-gunicorn $END_SHELL"
 fi
 
 if param tim ; then
 # Start tim
-<<<<<<< HEAD
-docker run --name tim -p 50001:5000 -v /opt/tim/:/service -d -t -i tim:$(./get_latest_date.sh) /bin/bash -c 'cd /service/timApp && source initenv.py ; python3 launch.py --with-gunicorn ; /bin/bash'
-=======
-docker run --name tim -p 50001:5000 --cpuset=0,0 -v /opt/tim/:/service ${DAEMON_FLAG} -t -i tim:$(./get_latest_date.sh) /bin/bash -c "cd /service/timApp && source initenv.sh ; $TIM_SETTINGS python3 launch.py $END_SHELL"
->>>>>>> 40e1f966
+docker run --name tim -p 50001:5000 --cpuset=0,0 -v /opt/tim/:/service ${DAEMON_FLAG} -t -i tim:$(./get_latest_date.sh) /bin/bash -c "cd /service/timApp && source initenv.sh ; $TIM_SETTINGS python3 launch.py --with-gunicorn $END_SHELL"
 fi
 
 #trap '' 0

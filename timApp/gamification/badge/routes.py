"""badge-related routes."""

from dataclasses import dataclass
from operator import attrgetter
from pathlib import Path
from flask import Response, current_app
from sqlalchemy import select, or_, func, desc
from timApp.auth.accesshelper import (
    verify_teacher_access,
    AccessDenied,
    verify_view_access,
    has_view_access,
)
from timApp.auth.sessioninfo import get_current_user_object
from timApp.document.docentry import DocEntry
from timApp.gamification.badge.badges import Badge, BadgeGiven
from timApp.timdb.sqa import db, run_sql
from timApp.timdb.types import datetime_tz
from timApp.user.user import User
from timApp.user.usergroup import UserGroup
from timApp.user.usergroupmember import UserGroupMember
from timApp.util.flask.requesthelper import NotExist
from timApp.util.flask.responsehelper import (
    json_response,
    to_json_str,
)
from timApp.util.flask.typedblueprint import TypedBlueprint

badges_blueprint = TypedBlueprint("badges", __name__)


@dataclass
class BadgeModel:
    id: int
    title: str
    description: str
    color: str
    shape: str
    image: int
    context_group: int
    active: bool
    created_by: int
    created: datetime_tz
    modified_by: int | None
    modified: datetime_tz | None
    deleted_by: int | None
    deleted: datetime_tz | None
    restored_by: int | None
    restored: datetime_tz | None


def log_badge_event(log_info: dict) -> None:
    """
    Logs all events that modifies badge or badgegiven tables. Log file can be
    found at ../timapp/tim_logs/badge.log.
    :param log_info: info that is about to be logged in badge.log file
    :return:
    """
    path = Path(current_app.config["BADGE_LOG_PATH"])
    with path.open("a", encoding="utf-8") as f:
        f.write(to_json_str(log_info) + "\n")


def check_group_member(current_user: User, usergroup: int) -> bool:
    """
    Checks whether logged in user is a member of usergroup.
    :param current_user: logged in user
    :param usergroup: usergroup to check
    :return: true if user is member of usergroup, false otherwise
    """
    context_usergroup = (
        run_sql(select(UserGroup).filter(UserGroup.id == usergroup)).scalars().first()
    )
    allowed_member = None
    if context_usergroup:
        allowed_member = (
            run_sql(
                select(UserGroupMember).filter(
                    UserGroupMember.user_id == current_user.id,
                    UserGroupMember.usergroup_id == context_usergroup.id,
                    or_(
                        UserGroupMember.membership_end > datetime_tz.now(),
                        UserGroupMember.membership_end == None,
                    ),
                )
            )
            .scalars()
            .first()
        )
    if allowed_member:
        return True
    else:
        return False


@badges_blueprint.get("/check_connection")
def check_connection() -> Response:
    return json_response(True)


<<<<<<< HEAD
def verify_access(
    access_type: str,
    user_group: UserGroup | None,
    user_group_name: str | None = None,
    user_group_id: int | None = None,
) -> None:
    """
    Checks whether logged in user has particular access to a given user group.
    :param access_type: Access type. Either 'teacher' or 'view'.
    :param user_group: User group to check.
    :param user_group_name: Name of user group.
    :param user_group_id: ID of user group.
    :return:
    """
    if not user_group:
        if user_group_name:
            raise NotExist(f'User group "{user_group_name}" not found')
        elif user_group_id:
            raise NotExist(f'User group with id "{user_group_id}" not found')
        else:
            raise NotExist(f"User group not found")

    block = user_group.admin_doc
    if not block:
        raise NotExist(f'Admin doc for user group "{user_group.name}" not found')

    if access_type == "teacher":
        verify_teacher_access(
            block,
            message=f'Sorry, you don\'t have permission to use this resource. If you are a teacher of "{user_group.name}", please contact TIM admin.',
        )
    elif access_type == "view":
        verify_view_access(
            block,
            message=f"Sorry, you don't have permission to use this resource.",
        )


=======
>>>>>>> 047b9ad4
@badges_blueprint.get("/all_badges/<context_group>")
def all_badges(context_group: str) -> Response:
    """
    Fetches all badges in specific context_group. Sorted by created-timestamp.
    :param context_group: Context group to get badges from
    :return: Badges in json response format
    """
    context_usergroup = UserGroup.get_by_name(context_group)
    verify_access("teacher", context_usergroup, user_group_name=context_group)
    # if not context_usergroup:
    #     raise NotExist(f'User group "{context_group}" not found')
    # block = context_usergroup.admin_doc
    # if not block:
    #     raise NotExist(f'Admin doc for user group "{context_group}" not found')
    #
    # verify_teacher_access(
    #     block,
    #     message=f'Sorry, you don\'t have permission to use this resource. If you are a teacher of "{context_group}", please contact TIM admin.',
    # )

    badges = (
        run_sql(
            select(Badge)
            .filter(Badge.active, (Badge.context_group == context_usergroup.id))
            .order_by(Badge.created),
        )
        .scalars()
        .all()
    )
    badges_json = []
    for badge in badges:
        badges_json.append(badge.to_json())
    return json_response(badges_json)


@badges_blueprint.post("/create_badge")
def create_badge(
    context_group: str,
    title: str,
    color: str,
    shape: str,
    image: int,
    description: str,
) -> Response:
    """
    Creates a new badge.
    :param context_group: Context group where the badge will be included
    :param title: Title of the badge
    :param color: Color of the badge
    :param shape: Shape of the badge
    :param image: Image of the badge
    :param description: Description of the badge
    :return: ok response
    """
    context_usergroup = UserGroup.get_by_name(context_group)
    verify_access("teacher", context_usergroup, user_group_name=context_group)
    # if not context_usergroup:
    #     raise NotExist(f'User group "{context_group}" not found')
    # block = context_usergroup.admin_doc
    # if not block:
    #     raise NotExist(f'Admin doc for user group "{context_group}" not found')
    #
    # verify_teacher_access(
    #     block,
    #     message=f'Sorry, you don\'t have permission to use this resource. If you are a teacher of "{context_group}", please contact TIM admin.',
    # )

    badge = Badge(
        active=True,
        context_group=context_usergroup.id,
        title=title,
        color=color,
        shape=shape,
        image=image,
        description=description,
        created_by=get_current_user_object().id,
        created=datetime_tz.now(),
    )
    db.session.add(badge)
    db.session.commit()
    if current_app.config["BADGE_LOG_FILE"]:
        log_badge_event(
            {
                "event": "create_badge",
                "timestamp": badge.created,
                "executor": badge.created_by,
                "active": badge.active,
                "context_group": badge.context_group,
                "title": badge.title,
                "color": badge.color,
                "shape": badge.shape,
                "image": badge.image,
                "description": badge.description,
            }
        )
    return json_response(badge.to_json(), 200)


@badges_blueprint.post("/modify_badge")
def modify_badge(
    badge_id: int,
    context_group: int,
    title: str,
    color: str,
    shape: str,
    image: int,
    description: str,
) -> Response:
    """
    Modifies a badge.
    :param badge_id: ID of the badge
    :param context_group: Context group where the badge will be included
    :param title: Title of the badge
    :param color: Color of the badge
    :param shape: Shape of the badge
    :param image: Image of the badge
    :param description: Description of the badge
    :return: ok response
    """
    context_usergroup = UserGroup.get_by_id(context_group)
    verify_access("teacher", context_usergroup, user_group_id=context_group)
    # if not context_usergroup:
    #     raise NotExist(f'User group with id "{context_group}" not found')
    # block = context_usergroup.admin_doc
    # if not block:
    #     raise NotExist(f'Admin doc for user group with id "{context_group}" not found')
    #
    # verify_teacher_access(
    #     block,
    #     message=f'Sorry, you don\'t have permission to use this resource. If you are a teacher of "{context_usergroup.name}", please contact TIM admin.',
    # )

    new_badge = {
        "context_group": context_group,
        "title": title,
        "color": color,
        "shape": shape,
        "image": image,
        "description": description,
        "modified_by": get_current_user_object().id,
        "modified": datetime_tz.now(),
    }
    old_badge = run_sql(select(Badge).filter_by(id=badge_id)).scalars().first()
    if old_badge is None:
        raise NotExist(f'Badge with id "{badge_id}" not found')
    Badge.query.filter_by(id=badge_id).update(new_badge)
    db.session.commit()
    if current_app.config["BADGE_LOG_FILE"]:
        log_badge_event(
            {
                "event": "modify_badge",
                "timestamp": new_badge["modified"],
                "id": badge_id,
                "executor": new_badge["modified_by"],
                "context_group": new_badge["context_group"],
                "title": new_badge["title"],
                "color": new_badge["color"],
                "shape": new_badge["shape"],
                "image": new_badge["image"],
                "description": new_badge["description"],
            }
        )
    return json_response(new_badge, 200)


@badges_blueprint.post("/deactivate_badge")
def deactivate_badge(badge_id: int, context_group: str) -> Response:
    """
    Deactivates a badge.
    :param context_group: Context group where the badge is included
    :param badge_id: ID of the badge
    :return: ok response
    """
    context_usergroup = UserGroup.get_by_name(context_group)
    verify_access("teacher", context_usergroup, user_group_name=context_group)
    # if not context_usergroup:
    #     raise NotExist(f'User group "{context_group}" not found')
    # block = context_usergroup.admin_doc
    # if not block:
    #     raise NotExist(f'Admin doc for user group "{context_group}" not found')
    #
    # verify_teacher_access(
    #     block,
    #     message=f'Sorry, you don\'t have permission to use this resource. If you are a teacher of "{context_group}", please contact TIM admin.',
    # )

    new_badge = {
        "active": False,
        "deleted_by": get_current_user_object().id,
        "deleted": datetime_tz.now(),
    }
    old_badge = run_sql(select(Badge).filter_by(id=badge_id)).scalars().first()
    if old_badge is None:
        raise NotExist(f'Badge with id "{badge_id}" not found')
    Badge.query.filter_by(id=badge_id).update(new_badge)
    db.session.commit()
    if current_app.config["BADGE_LOG_FILE"]:
        log_badge_event(
            {
                "event": "delete_badge",
                "timestamp": new_badge["deleted"],
                "id": badge_id,
                "executor": new_badge["deleted_by"],
            }
        )
    return json_response(new_badge, 200)


@badges_blueprint.get("/groups_badges/<group_id>/<context_group>")
def get_groups_badges(group_id: int, context_group: str) -> Response:
    """
    Fetches badges that are given to a usergroup. Sorted by given-timestamp.
    :param group_id: ID of the usergroup
    :param context_group: Name of the context group
    :return: Badges in json response format
    """
    if group_id == "undefined":
        raise NotExist(f"User group not found")
    usergroup = UserGroup.get_by_id(group_id)
    if not usergroup:
        raise NotExist(f'User group with id "{group_id}" not found')
    current_user = get_current_user_object()
    in_group = check_group_member(current_user, group_id)
    if not in_group:
        context_usergroup = UserGroup.get_by_name(context_group)
        verify_access("teacher", context_usergroup, user_group_name=context_group)
        # if not context_usergroup:
        #     raise NotExist(f'User group "{context_group}" not found')
        # block = context_usergroup.admin_doc
        # if not block:
        #     raise NotExist(f'Admin doc for user group "{context_group}" not found')
        #
        # verify_teacher_access(
        #     block,
        #     message=f'Sorry, you don\'t have permission to use this resource. If you are a teacher of "{context_group}", please contact TIM admin.',
        # )

    groups_badges_given = (
        run_sql(
            select(BadgeGiven)
            .filter(BadgeGiven.active)
            .filter(BadgeGiven.group_id == group_id)
            .order_by(BadgeGiven.given)
        )
        .scalars()
        .all()
    )
    badge_ids = []
    badge_ids_unique = []
    badge_ids_badgegiven_ids_and_msgs: dict[str, tuple] = {}
    for badge_given in groups_badges_given:
        key_extension = 0
        while (
            str(badge_given.badge_id) + "_" + str(key_extension)
        ) in badge_ids_badgegiven_ids_and_msgs.keys():
            key_extension += 1
        badge_ids.append(badge_given.badge_id)
        badge_ids_unique.append((badge_given.badge_id, key_extension))
        badge_ids_badgegiven_ids_and_msgs[
            str(badge_given.badge_id) + "_" + str(key_extension)
        ] = (
            badge_given.id,
            badge_given.message,
            badge_given.given_by,
            badge_given.given,
            badge_given.withdrawn_by,
            badge_given.withdrawn,
            badge_given.undo_withdrawn_by,
            badge_given.undo_withdrawn,
        )
    context_group_object = UserGroup.get_by_name(context_group)
    if not context_group_object:
        raise NotExist(f'User group "{context_group}" not found')
    groups_badges = (
        run_sql(
            select(Badge)
            .filter_by(active=True)
            .filter(
                Badge.context_group == context_group_object.id, Badge.id.in_(badge_ids)
            )
        )
        .scalars()
        .all()
    )
    delete_keys = []
    for key in badge_ids_badgegiven_ids_and_msgs:
        key_first = int(key.split("_")[0])
        delete = True
        for groups_badge in groups_badges:
            if key_first == groups_badge.id:
                delete = False
        if delete:
            delete_keys.append(key)
    for key in delete_keys:
        del badge_ids_badgegiven_ids_and_msgs[key]
    for i in range(len(badge_ids_unique) - 1, -1, -1):
        delete = True
        for groups_badge in groups_badges:
            if badge_ids_unique[i][0] == groups_badge.id:
                delete = False
        if delete:
            del badge_ids_unique[i]
    groups_badges_ordered = []
    for badge_id in badge_ids:
        for groups_badge in groups_badges:
            if groups_badge.id == badge_id:
                groups_badges_ordered.append(groups_badge)
    badges_json = []
    i = 0
    for groups_badge in groups_badges_ordered:
        groups_badge_json = groups_badge.to_json()
        key = f"{badge_ids_unique[i][0]}_{badge_ids_unique[i][1]}"
        groups_badge_json["badgegiven_id"] = badge_ids_badgegiven_ids_and_msgs[key][0]
        groups_badge_json["message"] = badge_ids_badgegiven_ids_and_msgs[key][1]
        groups_badge_json["given_by"] = badge_ids_badgegiven_ids_and_msgs[key][2]
        groups_badge_json["given"] = badge_ids_badgegiven_ids_and_msgs[key][3]
        groups_badge_json["withdrawn_by"] = badge_ids_badgegiven_ids_and_msgs[key][4]
        groups_badge_json["withdrawn"] = badge_ids_badgegiven_ids_and_msgs[key][5]
        groups_badge_json["undo_withdrawn_by"] = badge_ids_badgegiven_ids_and_msgs[key][
            6
        ]
        groups_badge_json["undo_withdrawn"] = badge_ids_badgegiven_ids_and_msgs[key][7]
        badges_json.append(groups_badge_json)
        i += 1
    for badge_json in badges_json:
        if badge_json["created_by"]:
            created_by = User.get_by_id(badge_json["created_by"])
        else:
            created_by = None
        if badge_json["modified_by"]:
            modified_by = User.get_by_id(badge_json["modified_by"])
        else:
            modified_by = None
        if badge_json["deleted_by"]:
            deleted_by = User.get_by_id(badge_json["deleted_by"])
        else:
            deleted_by = None
        if badge_json["restored_by"]:
            restored_by = User.get_by_id(badge_json["restored_by"])
        else:
            restored_by = None
        if badge_json["given_by"]:
            given_by = User.get_by_id(badge_json["given_by"])
        else:
            given_by = None
        if badge_json["withdrawn_by"]:
            withdrawn_by = User.get_by_id(badge_json["withdrawn_by"])
        else:
            withdrawn_by = None
        if badge_json["undo_withdrawn_by"]:
            undo_withdrawn_by = User.get_by_id(badge_json["undo_withdrawn_by"])
        else:
            undo_withdrawn_by = None
        if created_by:
            badge_json["created_by_name"] = created_by.real_name
        else:
            badge_json["created_by_name"] = None
        if modified_by:
            badge_json["modified_by_name"] = modified_by.real_name
        else:
            badge_json["modified_by_name"] = None
        if deleted_by:
            badge_json["deleted_by_name"] = deleted_by.real_name
        else:
            badge_json["deleted_by_name"] = None
        if restored_by:
            badge_json["restored_by_name"] = restored_by.real_name
        else:
            badge_json["restored_by_name"] = None
        if given_by:
            badge_json["given_by_name"] = given_by.real_name
        else:
            badge_json["given_by_name"] = None
        if withdrawn_by:
            badge_json["withdrawn_by_name"] = withdrawn_by.real_name
        else:
            badge_json["withdrawn_by_name"] = None
        if undo_withdrawn_by:
            badge_json["undo_withdrawn_by_name"] = undo_withdrawn_by.real_name
        else:
            badge_json["undo_withdrawn_by_name"] = None
    return json_response(badges_json)


@badges_blueprint.get("/badge_holders/<badge_id>")
def get_badge_holders(badge_id: int) -> Response:
    """
    Fetches all usergroups that holds certain badge.
    :param badge_id: Badge ID
    :return: list of users and list of usergroups in json format
    """
    badge = Badge.get_by_id(badge_id)
    if not badge:
        raise NotExist(f'Badge with id "{badge_id}" not found')
    context_usergroup = UserGroup.get_by_id(badge.context_group)
    verify_access("teacher", context_usergroup, user_group_id=badge.context_group)
    # if not context_usergroup:
    #     raise NotExist(f'User group with id "{badge.context_group}" not found')
    # block = context_usergroup.admin_doc
    # if not block:
    #     raise NotExist(
    #         f'Admin doc for user group with id "{badge.context_group}" not found'
    #     )
    #
    # verify_teacher_access(
    #     block,
    #     message=f'Sorry, you don\'t have permission to use this resource. If you are a teacher of "{context_usergroup.name}", please contact TIM admin.',
    # )

    badges_given = (
        run_sql(
            select(BadgeGiven).filter(
                BadgeGiven.badge_id == badge_id, BadgeGiven.active
            )
        )
        .scalars()
        .all()
    )
    group_ids = []
    for badge_given in badges_given:
        group_ids.append(badge_given.group_id)
    unique_group_ids = list(set(group_ids))
    user_groups = []
    for unique_group_id in unique_group_ids:
        user_groups.append(UserGroup.get_by_id(unique_group_id))
    user_accounts = []
    non_personal_groups = []
    for user_group in user_groups:
        if user_group:
            if user_group.is_personal_group:
                user_accounts.append(User.get_by_name(user_group.name))
            else:
                non_personal_groups.append(user_group)
        else:
            NotExist(f"User group not found")
    return json_response(
        (
            sorted(list(user_accounts), key=attrgetter("real_name")),
            sorted(list(non_personal_groups), key=attrgetter("name")),
        )
    )


@badges_blueprint.post("/give_badge")
def give_badge(
    context_group: str,
    group_id: int,
    badge_id: int,
    message: str,
) -> Response:
    """
    Gives a badge to a usergroup.
    :param context_group: Context group where the badge is included
    :param group_id: ID of the usergroup that the badge is given
    :param badge_id: ID of the badge that is given to the usergroup
    :param message: Message to give to the usergroup when the badge is given
    :return: ok response
    """
    badge = Badge.get_by_id(badge_id)
    if not badge:
        raise NotExist(f'Badge with id "{badge_id}" not found')
    usergroup = UserGroup.get_by_id(group_id)
    if not usergroup:
        raise NotExist(f'User group with id "{group_id}" not found')
    context_usergroup = UserGroup.get_by_name(context_group)
    verify_access("teacher", context_usergroup, user_group_name=context_group)
    # if not context_usergroup:
    #     raise NotExist(f'User group "{context_group}" not found')
    # block = context_usergroup.admin_doc
    # if not block:
    #     raise NotExist(f'Admin doc for user group "{context_group}" not found')
    #
    # verify_teacher_access(
    #     block,
    #     message=f'Sorry, you don\'t have permission to use this resource. If you are a teacher of "{context_group}", please contact TIM admin.',
    # )

    badge_given = BadgeGiven(
        active=True,
        group_id=group_id,
        badge_id=badge_id,
        message=message,
        given_by=get_current_user_object().id,
        given=datetime_tz.now(),
    )
    db.session.add(badge_given)
    db.session.commit()
    if current_app.config["BADGE_LOG_FILE"]:
        log_badge_event(
            {
                "event": "give_badge",
                "timestamp": badge_given.given,
                "executor": badge_given.given_by,
                "active": badge_given.active,
                "badge_id": badge_given.badge_id,
                "group_id": group_id,
                "message": badge_given.message,
            }
        )
    return json_response(badge_given.to_json(), 200)


@badges_blueprint.post("/withdraw_badge")
def withdraw_badge(badge_given_id: int, context_group: str) -> Response:
    """
    Withdraws a badge from a usergroup.
    :param context_group: Context group where the badge is included
    :param badge_given_id: ID of the badgegiven
    :return: ok response
    """
    badge_given_old = BadgeGiven.get_by_id(badge_given_id)
    if not badge_given_old:
        raise NotExist(f'Given badge with id "{badge_given_id}" not found')
    context_usergroup = UserGroup.get_by_name(context_group)
    verify_access("teacher", context_usergroup, user_group_name=context_group)
    # if not context_usergroup:
    #     raise NotExist(f'User group "{context_group}" not found')
    # block = context_usergroup.admin_doc
    # if not block:
    #     raise NotExist(f'Admin doc for user group "{context_group}" not found')
    #
    # verify_teacher_access(
    #     block,
    #     message=f'Sorry, you don\'t have permission to use this resource. If you are a teacher of "{context_group}", please contact TIM admin.',
    # )

    badge_given_new = {
        "active": False,
        "withdrawn_by": get_current_user_object().id,
        "withdrawn": datetime_tz.now(),
    }
    BadgeGiven.query.filter_by(id=badge_given_id).update(badge_given_new)
    db.session.commit()
    if current_app.config["BADGE_LOG_FILE"]:
        log_badge_event(
            {
                "event": "withdraw_badge",
                "timestamp": badge_given_new["withdrawn"],
                "id": badge_given_id,
                "executor": badge_given_new["withdrawn_by"],
                "active": badge_given_new["active"],
            }
        )
    return json_response(badge_given_new, 200)


@badges_blueprint.get("/podium/<group_name_prefix>")
def podium(group_name_prefix: str) -> Response:
    """
    :param group_name_prefix: context group
    :return: 5 subgroups with most badges in json format
    """
    context_usergroup = UserGroup.get_by_name(group_name_prefix)
    if not context_usergroup:
        raise NotExist(f'User group "{group_name_prefix}" not found')

    current_user = get_current_user_object()
    in_group = check_group_member(current_user, context_usergroup.id)
    if not in_group:
        verify_access("teacher", context_usergroup, user_group_name=group_name_prefix)
        # block = context_usergroup.admin_doc
        # if not block:
        #     raise NotExist(f'Admin doc for user group "{group_name_prefix}" not found')
        # verify_teacher_access(
        #     block,
        #     message=f'Sorry, you don\'t have permission to use this resource. If you are a teacher of "{group_name_prefix}", please contact TIM admin.',
        # )

    results = run_sql(
        select(UserGroup.name, func.count(BadgeGiven.id).label("badge_count"))
        .filter(
            UserGroup.name.like(group_name_prefix + "%"),
            UserGroup.name != group_name_prefix,
        )
        .outerjoin(BadgeGiven, BadgeGiven.group_id == UserGroup.id)
        .where(BadgeGiven.active.is_(True))
        .outerjoin(Badge, Badge.id == BadgeGiven.badge_id)
        .where(Badge.active.is_(True))
        .group_by(UserGroup.id, UserGroup.name)
        .order_by(desc("badge_count"))
        .limit(5)
    ).all()

    podium_json = []
    for grp_name, badge_count in results:
        podium_json.append(
            {
                "group_name": grp_name,
                "badge_count": badge_count,
            }
        )

    return json_response(podium_json)


# TODO: Move this route to better place maybe.
@badges_blueprint.get("/subgroups/<group_name_prefix>")
def get_subgroups(group_name_prefix: str) -> Response:
    """
    Fetces usergroups that have a name that starts with the given prefix but is not the exact prefix.
    Sorted by name.
    :param group_name_prefix: Prefix of the usergroups
    :return: List of usergroups
    """
    context_usergroup = UserGroup.get_by_name(group_name_prefix)
    verify_access("teacher", context_usergroup, user_group_name=group_name_prefix)
    # if not context_usergroup:
    #     raise NotExist(f'User group "{group_name_prefix}" not found')
    # block = context_usergroup.admin_doc
    # if not block:
    #     raise NotExist(f'Admin doc for user group "{group_name_prefix}" not found')
    #
    # verify_teacher_access(
    #     block,
    #     message=f'Sorry, you don\'t have permission to use this resource. If you are a teacher of "{group_name_prefix}", please contact TIM admin.',
    # )

    subgroups = (
        run_sql(
            select(UserGroup)
            .filter(
                UserGroup.name.like(group_name_prefix + "%"),
                UserGroup.name != group_name_prefix,
            )
            .order_by(UserGroup.name)
        )
        .scalars()
        .all()
    )
    subgroups_json = []
    for subgroup in subgroups:
        subgroups_json.append(subgroup.to_json())
    return json_response(subgroups_json)


# TODO: Move this route to better place maybe.
@badges_blueprint.get("/users_subgroups/<user_id>/<group_name_prefix>")
def get_users_subgroups(user_id: int, group_name_prefix: str) -> Response:
    """
    Fetches usergroups that user with given user_id belongs. Fetched usergroups also
    have a name that starts with the given prefix but is not the exact prefix. Sorted by name.
    :param user_id: ID of the user
    :param group_name_prefix: Prefix of the usergroups
    :return: List of usergroups
    """
    user = User.get_by_id(user_id)
    if not user:
        raise NotExist(f'User with id "{user_id}" not found')

    current_user = get_current_user_object()
    if current_user.id != user.id:
        context_usergroup = UserGroup.get_by_name(group_name_prefix)
        verify_access("teacher", context_usergroup, user_group_name=group_name_prefix)
        # if not context_usergroup:
        #     raise NotExist(f'User group "{group_name_prefix}" not found')
        # block = context_usergroup.admin_doc
        # if not block:
        #     raise NotExist(f'Admin doc for user group "{group_name_prefix}" not found')
        #
        # verify_teacher_access(
        #     block,
        #     message=f'Sorry, you don\'t have permission to use this resource. If you are a teacher of "{group_name_prefix}", please contact TIM admin.',
        # )

    users_groups = user.groups
    users_subgroups_json = []
    for users_group in users_groups:
        if (
            users_group.name[: len(group_name_prefix)] == group_name_prefix
            and users_group.name != group_name_prefix
        ):
            users_subgroups_json.append(users_group.to_json())
    return json_response(users_subgroups_json)


# TODO: Move this route to better place maybe.
@badges_blueprint.get("/user_and_personal_group/<name>")
def users_personal_group(name: str) -> Response:
    """
    Fetches user and his/her personal usergroup.
    :param name: User's username
    :return: useraccount and usergroup in json format
    """
    user_account = User.get_by_name(name)
    if not user_account:
        raise NotExist(f'User "{name}" not found')
    personal_group = user_account.get_personal_group()
    if not personal_group:
        raise NotExist(f'Personal group for user "{name}" not found')
    return json_response((user_account, personal_group))


# TODO: Move this route to better place maybe.
@badges_blueprint.get("/usergroups_members/<usergroup_name>")
def usergroups_members(usergroup_name: str) -> Response:
    """
    Fetches usergroup's members.
    :param usergroup_name: usergroup's name
    :return: List of users
    """
    context_usergroup = UserGroup.get_by_name(usergroup_name)
    if not context_usergroup:
        raise NotExist(f'User group "{usergroup_name}" not found')

    current_user = get_current_user_object()
    in_group = check_group_member(current_user, context_usergroup.id)
    if not in_group:
        verify_access("view", context_usergroup, user_group_name=usergroup_name)
        # block = context_usergroup.admin_doc
        # if not block:
        #     raise NotExist(f'Admin doc for user group "{usergroup_name}" not found')
        # verify_view_access(
        #     block,
        #     message=f'Sorry, you don\'t have permission to use this resource. If you are a teacher of "{usergroup_name}", please contact TIM admin.',
        # )

    return json_response(
        sorted(list(context_usergroup.users), key=attrgetter("real_name"))
    )<|MERGE_RESOLUTION|>--- conflicted
+++ resolved
@@ -98,7 +98,11 @@
     return json_response(True)
 
 
-<<<<<<< HEAD
+@badges_blueprint.get("/check_connection")
+def check_connection() -> Response:
+    return json_response(True)
+
+
 def verify_access(
     access_type: str,
     user_group: UserGroup | None,
@@ -137,8 +141,6 @@
         )
 
 
-=======
->>>>>>> 047b9ad4
 @badges_blueprint.get("/all_badges/<context_group>")
 def all_badges(context_group: str) -> Response:
     """

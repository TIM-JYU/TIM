--- conflicted
+++ resolved
@@ -42,14 +42,9 @@
     """
 
     print("Poor man's listname check:")
-<<<<<<< HEAD
-    print(listname + domain)
-    print("archive? " + str(archive))
+    print(options.listname + options.domain)
+    print("archive? " + str(options.archive))
 
     emails: [] = obj["emails"]
     print("Emails:")
-    print(emails)
-=======
-    print(options.listname + options.domain)
-    print("archive? " + str(options.archive))
->>>>>>> e3689f4b
+    print(emails)
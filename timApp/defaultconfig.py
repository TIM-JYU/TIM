"""
List and defaults for all configuration options in TIM.

.. note:: Please don't modify this file directly in your server or local development setup.
          This avoids merge conflicts. Override the values with prodconfig.py or devconfig.py instead.
"""

import logging
import multiprocessing
import os
from datetime import timedelta
from pathlib import Path

from celery.schedules import crontab

from timApp.document.translation.deepl import (
    DeeplTranslationService,
    DeeplProTranslationService,
)
from timApp.user.special_group_names import TEACHERS_GROUPNAME
from timApp.util.git_utils import get_latest_commit_timestamp, get_current_branch

# NOTE: If you are a different organization (other than JYU), please don't modify this file directly.
# This avoids merge conflicts. Override the values with prodconfig.py instead.

# Path to TIM document containing the privacy notice. The link to the document is shown in page footer.
# If None, link to the document is not shown
PRIVACY_NOTICE_DOC = "tim/tietosuojailmoitus"

# Path to TIM document containing the accessibility notice. The link to the document is shown in page footer.
# If None, link to the document is not shown
ACCESSIBILITY_STATEMENT_DOC = "tim/saavutettavuusseloste"

ALLOWED_DOCUMENT_UPLOAD_MIMETYPES = ["text/plain"]
COMPRESS_DEBUG = True
COMPRESS_MIMETYPES = [
    "text/html",
    "text/css",
    "text/xml",
    "application/json",
    "application/javascript",
]
COMPRESS_MIN_SIZE = 50
DEBUG = False
FILES_PATH = "/tim_files"
LOG_DIR = "/service/tim_logs/"
LOG_FILE = "timLog.log"
LOG_LEVEL = logging.INFO
LOG_LEVEL_STDOUT = logging.INFO
LOG_PATH = os.path.join(LOG_DIR, LOG_FILE)
# If True, requests are also logged before they are processed.
# This is useful sometimes to profile calls that never complete.
LOG_BEFORE_REQUESTS = False
MAX_CONTENT_LENGTH = 50 * 1024 * 1024
PROFILE = False
SECRET_KEY = "85db8764yhfZz7-U.-y968buyn89b54y8y45tg"
PERMANENT_SESSION_LIFETIME = timedelta(days=14)
SQLALCHEMY_TRACK_MODIFICATIONS = False
IMMEDIATE_PRELOAD = False
LIBSASS_STYLE = "compressed"
LIBSASS_INCLUDES = [
    "node_modules/bootstrap-sass/assets/stylesheets",
    "node_modules/eonasdan-bootstrap-datetimepicker/src/sass",
    "static",
]
TIM_NAME = os.environ.get("COMPOSE_PROJECT_NAME", "tim")
TIM_HOST = os.environ.get("TIM_HOST", "http://localhost")
DB_PASSWORD = "postgresql"
DB_URI = f"postgresql://postgres:{DB_PASSWORD}@postgresql:5432/{TIM_NAME}"
SASS_GEN_PATH = Path("generated")
TEMPLATES_AUTO_RELOAD = True
SQLALCHEMY_DATABASE_URI = DB_URI

LAST_EDITED_BOOKMARK_LIMIT = 15
LAST_READ_BOOKMARK_LIMIT = 15

PLUGIN_COUNT_LAZY_LIMIT = 20
QST_PLUGIN_PORT = 5000
PLUGIN_CONNECT_TIMEOUT = 0.5

# When enabled, the readingtypes on_screen and hover_par will not be saved in the database.
DISABLE_AUTOMATIC_READINGS = False
HELP_EMAIL = "tim@jyu.fi"

# Default sender address for email.
MAIL_FROM = "tim@jyu.fi"

ERROR_EMAIL = "wuff-reports@tim.jyu.fi"
WUFF_EMAIL = "wuff@tim.jyu.fi"
NOREPLY_EMAIL = "no-reply@tim.jyu.fi"
GLOBAL_NOTIFICATION_FILE = "/tmp/global_notification.html"

WUFF_MAX_SAME_COUNT = None
"""How many times the same error can be reported before it is muted. Set to None to disable muting."""
WUFF_MAX_SAME_INTERVAL = 60 * 5  # 5 minutes
"""How long the same error can be reported before it is muted. Duration in seconds."""
WUFF_MAX_SAME_MUTE_DURATION = 60 * 60  # 1 hour
"""How long the same error is muted after it has been reported too many times. Duration in seconds."""

GIT_LATEST_COMMIT_TIMESTAMP = get_latest_commit_timestamp()
GIT_BRANCH = get_current_branch()

CELERY_BROKER_URL = "redis://redis:6379"
CELERY_RESULT_BACKEND = "redis://redis:6379"
CELERY_IMPORTS = ("timApp.tim_celery",)
CELERYBEAT_SCHEDULE = {
    "update-search-files": {
        "task": "timApp.tim_celery.update_search_files",
        "schedule": crontab(hour="*/12", minute="0"),
    },
    "process-notifications": {
        "task": "timApp.tim_celery.process_notifications",
        "schedule": crontab(minute="*/5"),
    },
    "cleanup-expired-oauth2-tokens": {
        "task": "timApp.tim_celery.cleanup_oauth2_tokens",
        "schedule": crontab(hour="*/24", minute="0"),
    },
    "cleanup-verifications": {
        "task": "timApp.tim_celery.cleanup_verifications",
        "schedule": crontab(minute="*/10"),
    },
}
# This makes the log format a little less verbose by omitting the Celery task id (which is an UUID).
CELERYD_TASK_LOG_FORMAT = (
    "[%(asctime)s: %(levelname)s/%(processName)s] %(task_name)s: %(message)s"
)
BEAT_DBURI = DB_URI

USERSELECT_QUEUED_ACTIONS_CELERY = True
"""
If enabled, UserSelect will automatically schedule running the queued actions with celery.
When disabled, the actions must be run manually with /userSelect/applyPendingActions
"""

MAIL_HOST = "smtpauth2.jyu.fi"
MAIL_SIGNATURE = "\n\n-- \nThis message was automatically sent by TIM"
WTF_CSRF_METHODS = ["POST", "PUT", "PATCH", "DELETE"]
WTF_CSRF_HEADERS = ["X-XSRF-TOKEN"]
WTF_CSRF_TIME_LIMIT = None
MIN_PASSWORD_LENGTH = 10
PROXY_WHITELIST = [
    "korppi.jyu.fi",
    "plus.cs.aalto.fi",
    "gitlab.com",
    "github.com",
    "gitlab.jyu.fi",
    "tim.jyu.fi",
    "www.foreca.com",
]

# Whitelist of /getproxy domains that don't require login.
PROXY_WHITELIST_NO_LOGIN = {}

SISU_ASSESSMENTS_DISABLED_MESSAGE = "Assessments are disabled at the moment"
SISU_ASSESSMENTS_URL = "https://s2s.apitest.jyu.fi/assessments/"
SISU_CERT_PATH = "/service/certs/sisu.pem"

SAML_PATH = "/service/timApp/auth/saml/dev"
SAML_VERIFY_METADATA = False
HAKA_METADATA_URL = "https://haka.funet.fi/metadata/haka_test_metadata_signed.xml"

# In production, copy these to prodconfig.py and remove the "_PROD" suffix.
SAML_PATH_PROD = "/service/timApp/auth/saml/prod"
HAKA_METADATA_URL_PROD = "https://haka.funet.fi/metadata/haka-metadata.xml"

HOME_ORGANIZATION = "jyu.fi"

LOAD_STUDENT_IDS_IN_TEACHER = False

HAS_HTTPS = TIM_HOST.startswith("https:")
SESSION_COOKIE_SAMESITE = (
    "None" if HAS_HTTPS else None
)  # Required for Aalto iframe to work.
SESSION_COOKIE_SECURE = HAS_HTTPS  # Required by Chrome due to SameSite=None setting.

BOOKMARKS_ENABLED = True

# If False, only admins can create folders and documents.
ALLOW_CREATE_DOCUMENTS = True

# When enabled, display sign up/account registration option in login dialog.
EMAIL_REGISTRATION_ENABLED = True

# When enabled, display Haka identity provider/federation service as a login option.
HAKA_ENABLED = True

# If False, resetting password is not allowed.
PASSWORD_RESET_ENABLED = True

# When enabled, the email login and signup processes are unified so that:
#
# * only email is asked first
# * then the password is requested and TIM asks to check email if the user has not logged in before.
SIMPLE_EMAIL_LOGIN = False

# Whether to use a Studyinfo message for help text after email is given.
# The point is to warn that TIM will only send the password if the account exists (and password is null)
# and the email corresponds to the one in Studyinfo.
# This only makes sense with EMAIL_REGISTRATION_ENABLED = False.
SIMPLE_LOGIN_USE_STUDY_INFO_MESSAGE = False

# Custom login message to show globally when simple login is enabled
SIMPLE_LOGIN_CUSTOM_LOGIN_MESSAGE = None

<<<<<<< HEAD
# Enable generating and using login codes as a login method
# For now, should only be enabled for specific uses
LOGINCODES_ENABLE = False
=======
LOGIN_CODES_ENABLED = False
"""
If true, enables logging in via special temporary login codes.
"""
>>>>>>> e90d3855

LOG_HOST = False

MAX_ANSWER_CONTENT_SIZE = 200 * 1024  # bytes

SCIM_ALLOWED_IP = "127.0.0.1"

# Whether to allow creation of messages lists via GUI. At this moment requires Mailman to be configured.
MESSAGE_LISTS_ENABLED = False
# Settings for mailmanclient-library. Set properly in production.
MAILMAN_URL = None
MAILMAN_USER = None
MAILMAN_PASS = None
# Settings for mailman-rest-events library. Set properly in production.
MAILMAN_EVENT_API_USER = None
MAILMAN_EVENT_API_KEY = None
# Link prefix to Postorius Web-UI. If used as is, directs to the mailing lists page.
MAILMAN_UI_LINK_PREFIX = "https://timlist.it.jyu.fi/postorius/lists/"
# Link to the Mailman mail templates. Used by mailman.
MAILMAN_TEMPLATES_URL = (
    "http://localhost/postorius/api/templates/list/{list_id}/{template_name}"
)
# Permitted file extensions allowed on message lists. If this grows large, maybe move to an external file and modify
# getting attachment file extensions from the file instead.
PERMITTED_ATTACHMENTS = [
    "doc",
    "docx",
    "htm",
    "html",
    "jpeg",
    "jpg",
    "pdf",
    "png",
    "ppt",
    "pptx",
    "tex",
    "txt",
    "xls",
    "xlsx",
]
# These names are reserved from the pool of names for message lists. If need arises, split into TIM and message
# channel specific reserved names.
RESERVED_NAMES = ["postmaster", "listmaster", "admin"]

# If true, prints all SQL statements with tracebacks.
DEBUG_SQL = False

MINIMUM_SCHEDULED_FUNCTION_INTERVAL = 3600

INTERNAL_PLUGIN_DOMAIN = "tim"

# BACKUP_ANSWER_* variables are related to backing up answers by sending them to another host on the fly.

# When sending an answer to another host, use this secret for authentication.
BACKUP_ANSWER_SEND_SECRET = None

# When receiving an answer from another host, make sure that the given secret matches this one.
BACKUP_ANSWER_RECEIVE_SECRET = None

# In the receiving host, the filename where the answers will be stored, one JSON string per line.
BACKUP_ANSWER_FILE = "answers.backup"

# The hosts where to back up the answers. Every entry should start with "https://".
BACKUP_ANSWER_HOSTS = None

SYNC_USER_GROUPS_SEND_SECRET = None
"""
Secret to use to when syncing user group info. If None, no user group memberships.

..note: Right now, syncing only is done in UserSelect.
"""

SYNC_USER_GROUPS_HOSTS = []
"""Groups to sync user group info to."""

SYNC_USER_GROUPS_RECEIVE_SECRET = None
"""Secret to check against when syncing group info."""

# DIST_RIGHTS_* variables are related to distributing rights.

# A mapping of target identifiers to lists of hosts.
# Example:
# {
#     'some_exam': {
#         'hosts': ['https://machine1.example.com', 'https://machine2.example.com'],
#         'item': 'path/to/some/exam/here',
#     },
# }
DIST_RIGHTS_HOSTS = {}

# When registering a right that is going to be distributed, make sure that the given secret matches this one.
DIST_RIGHTS_REGISTER_SECRET = None

# When sending a right to another host, send this secret.
DIST_RIGHTS_SEND_SECRET = None

# When receiving a right from the distributor host, make sure that the given secret matches this one.
DIST_RIGHTS_RECEIVE_SECRET = None

# A list of documents on this TIM instance that can register and distribute rights directly
DIST_RIGHTS_MODERATION_DOCS = []

# Map of items that should trigger rights distribution when unlocking the item.
DIST_RIGHTS_UNLOCK_TARGETS = {
    # 'path/to/item': ['some_target'],
}

# List of hosts to send /register calls.
DIST_RIGHTS_REGISTER_HOSTS = []

# When calling /register, send this secret.
DIST_RIGHTS_REGISTER_SEND_SECRET = None

# The group that is allowed to call /changeStartTime.
DIST_RIGHTS_START_TIME_GROUP = None

# Whether this host is the rights distributor.
DIST_RIGHTS_IS_DISTRIBUTOR = False

# Number of threads to use when distributing rights via HTTP
DIST_RIGHTS_WORKER_THREADS = multiprocessing.cpu_count()

# The set of allowed IP networks. The following actions are restricted:
# * Login and email registration are denied for non-admins.
# * Answer route is blocked.
IP_BLOCK_ALLOWLIST = None

# The informational message to display in TIM header if the IP is outside the allowlist.
IP_BLOCK_MESSAGE = None

# The message sent as reply whenever a blocked route is called by an IP outside the allowlist.
IP_BLOCK_ROUTE_MESSAGE = None

# If true, IPs that are:
# * outside allowed networks and
# * not in blocklist
# are not blocked but only logged.
IP_BLOCK_LOG_ONLY = False

# The set of documents for which the right is inherited from its containing folder.
INHERIT_FOLDER_RIGHTS_DOCS = {}

LOG_USER_SELECT_ACTIONS = False
"""Log any actions applied via UserSelect component."""

# A list of OAuth2 applications that can authenticate with TIM
# Refer to OAuth2Client class in timApp/auth/oauth2/models.py for documentation of each field
# Example:
# [
#     {
#        'client_id': 'example',
#        'client_secret': 'secret',
#        'client_name': 'Example application',
#        'redirect_urls': ['https://example.com/login/callback'],
#        'allowed_scopes': ['profile'],
#        'response_types': ['code', 'token'],
#        'grant_types': ['authorization_code'],
#     }
# ]
OAUTH2_CLIENTS = []

# Name of user that is used for displaying model/example answers.
MODEL_ANSWER_USER_NAME = "mallivastaus"

# User groups who are allowed to log in as model answer user with quickLogin route.
QUICKLOGIN_ALLOWED_MODEL_ANSWER_GROUPS = {
    "ohj1",
    TEACHERS_GROUPNAME,
}

# How long unreacted verifications should be persisted for in seconds
# Default: 1 hour
VERIFICATION_UNREACTED_CLEANUP_INTERVAL = 10 * 60
# How long reacted verifications should be persisted for in seconds
# Default: 30 days
VERIFICATION_REACTED_CLEANUP_INTERVAL = 30 * 24 * 60 * 60

# Supported languages for document translation.
# Database entries for languages are created when TIM is started/re-started.
# Pre-existing entries are skipped.
# Default list includes languages supported by the translation service
# DeepL: https://www.deepl.com/docs-api/translating-text/
# Custom language syntax is the following:
# {
#   "lang_code": "<standardized tag>",
#   "lang_name": "<name in English>",
#   "autonym": "<name in its language>",
# }
# The standardized tag lang_code should adhere to IETF BCP47,
# detailed in RFC5646 (https://www.rfc-editor.org/info/rfc5646).
LANGUAGES = [
    "Bulgarian",
    "Czech",
    "Danish",
    "German",
    "Greek",
    "American English",
    "British English",
    "Spanish",
    "English",
    "Estonian",
    "Finnish",
    "French",
    "Hungarian",
    "Indonesian",
    "Italian",
    "Japanese",
    "Korean",
    "Lithuanian",
    "Latvian",
    "Norwegian Bokmål",
    "Dutch",
    "Polish",
    "Portuguese",
    "Brazilian Portuguese",
    "Romanian",
    "Russian",
    "Slovak",
    "Slovenian",
    "Swedish",
    "Turkish",
    "Ukrainian",
    "Chinese",
    # TODO Change lang_code to the accurate tag-format of Simple Finnish.
    {"lang_code": "fi-simple", "lang_name": "Simple Finnish", "autonym": "selkosuomi"},
    # TODO Remove this from list in production and during automatic tests.
    # REVERSE_LANG,
]

# Translation services with their initialization values are listed below.
# Syntax for inserting a new translation service is the following:
# (
#   <Class of the TranslationService>,
#   <Some type (Any), that is used in initializing the TranslationService>
# )

MACHINE_TRANSLATORS = [
    (
        DeeplTranslationService,
        {
            "service_url": "https://api-free.deepl.com/v2",
            "ignore_tag": "😂",
        },
    ),
    (
        DeeplProTranslationService,
        {
            "service_url": "https://api.deepl.com/v2",
            "ignore_tag": "😂",
        },
    ),
    # TODO Remove this from list in production and during automatic tests.
    # (
    #    ReversingTranslationService,
    #    None,
    # ),
]

# Options related to session management

SESSIONS_ENABLE = False
"""If enabled, session management information will be stored and logged."""

SESSIONS_MAX_CONCURRENT_SESSIONS_PER_USER = 1
"""
How many concurrent sessions are allowed for a single user for a protected document.
If this limit is reached, the user is not given an active session which prevents accessing documents.

If None, there is no limit.
"""

SESSION_BLOCK_IGNORE_DOCUMENTS = {}
"""
Paths of documents that should be ignored when blocking sessions.
All users will be able to access the document regardless of the session blocking.
"""

SECURITY_INFO = {
    "extra_contacts": [],
    "acknowledgements_url": None,
    "preferred_languages": [],
    "extra_canonical_hosts": [],
    "security_policy_url": None,
}
"""
Information about security and privacy of the instance.
See https://securitytxt.org/ for more information.

Note: The encryption and decryption keys will be stored in a keyring located at <tim root>/certs/tim/gpg

extra_contacts: List of email addresses or URLs that should be contacted in case of security issues.
encryption_key: URL to the PGP encryption key used for encrypting any security-related messages.
acknowledgements_url: URL to the acknowledgements page.
preferred_languages: List of languages in order of preference for contacting.
extra_canonical_hosts: List of extra canonical hosts for the instance. Used to specify canonical URLs for security.txt
security_policy_url: URL to the security policy page.
"""

GLOBAL_DOCUMENT_CACHING = False
"""
Global default value for document caching. The value allows globally enabling or disabling document cache.
"""

RESTRICT_ROBOTS = False
RESTRICT_ROBOTS_METHODS = {
    "restrict_global": True,
    "global_unavailable_date": "2023-10-20",
    "global": ["noindex", "nofollow", "noarchive"],
    "bots": {
        "googlebot": [],  # Google
        "bingbot": [],  # Microsoft
        "facebot": [],  # Facebook/Meta
        "duckduckbot": [],  # Duck-Duck Go
        "slurp": [],  # Yahoo
        "baiduspider": [],  # Baidu
        "yandexbot": [],  # Yandex
        "otherbot": [],
    },
}


# LaTeX printing settings

PRINT_MAX_LATEX_MEMORY = 5000000
"""
Maximum amount of memory that can be used by a single LaTeX process to typeset PDFs.
"""<|MERGE_RESOLUTION|>--- conflicted
+++ resolved
@@ -203,16 +203,10 @@
 # Custom login message to show globally when simple login is enabled
 SIMPLE_LOGIN_CUSTOM_LOGIN_MESSAGE = None
 
-<<<<<<< HEAD
-# Enable generating and using login codes as a login method
-# For now, should only be enabled for specific uses
-LOGINCODES_ENABLE = False
-=======
 LOGIN_CODES_ENABLED = False
 """
 If true, enables logging in via special temporary login codes.
 """
->>>>>>> e90d3855
 
 LOG_HOST = False
 

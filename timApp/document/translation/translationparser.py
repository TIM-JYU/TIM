import re
import pypandoc
import json
<<<<<<< HEAD
from typing import Dict
=======
from typing import Tuple
>>>>>>> ffd6aa0b
from dataclasses import dataclass

from timApp.document.documentparser import DocumentParser

# quick manual test cases before unit tests

latexblock = """KING CLAUDIUS
[Aside] O, 'tis $too$ true!
$How$ $ smart$ a $$lash $$ that [speech] $$doth$$ [give] my conscience!
a) \\begin{align*} asd
x^3-49x&=0 &&|\\text{ erotetaan yhteinen tekijä x}\\
x(x^2-49)&=0 &&|\\text{ käytetään tulon nollasääntöä}\\
x=0\;\;\;\\text{tai}\;\;\;&x^2-49=0 &&|\\text{ ratkaistaan x}\\
&\;\;\;\;\;\,\;\;x^2=49 \\
&\;\;\;\;\;\,\;\;\;\;x=7\;\\text{tai}\;x=-7
\\end{align*} """

styleblock = """
![pieni kuusikolmio](/images/187297/kuusikulmio_esim.png){width=40%}

[yliopiston sivut](https://www.jyu.fi/fi)

[tämä teksti on punainen]{.red}

[tätä tekstiä ei saisi kääntää]{.notranslate}
"""

mdtableblock = """
Yksinkertainen  Taulukko   Ilman      Rajauksia
--------------  ---------  ---------  ---------
1.rivi          2. sarake  3. sarake  4. sarake
2.rivi          2. sarake  3. sarake  4. sarake
"""

pluginblock = """``` {#p213a plugin="mcq"}
answerLimit: 1
headerText: ''
buttonText: 'Tallenna'
stem: 'a) Yhtälöllä ei ole ratkaisua luonnollisten lukujen joukossa ja se saadaan ratkeavaksi lisäämällä
negatiiviset luvut lukujoukkoomme eli ts. teemme lukulaajennuksen $\mathbb{N} \rightarrow \mathbb{Z}$.'
choices:
  -
    correct: false
    text: 'md:$x+4=7$'
    reason: 'Yhtälön ratkaisu $x=3$ kuuluu luonnollisiin lukuihin.'
  -
    correct: false
    text: 'md:$x+\dfrac{1}{2}=\dfrac{3}{2}$'
    reason: 'Yhtälön ratkaisu $x=1$ kuuluu luonnollisiin lukuihin.'
  -
    correct: true
    text: 'md:$x+3=0$'
    reason: 'Yhtälön ratkaisu $x=-3$ ei kuulu luonnollisiin lukuihin.'
```"""


class TranslationParser:
    """Handles parsing full text block utilizing the defined functions inside it"""

    @staticmethod
    def parse(text: str, protection_tag: str) -> str:
        text_to_translate: str = TranslationParser.latex_parse(text, protection_tag)
        text_to_translate = TranslationParser.styles_parse(
            text_to_translate, protection_tag
        )
        text_to_translate = TranslationParser.md_table_parse(
            text_to_translate, protection_tag
        )
        text_to_translate = TranslationParser.plugin_parse(
            text_to_translate, protection_tag
        )
        return text_to_translate

    @staticmethod
    def latex_parse(text: str, protection_tag: str) -> str:
        # TODO add table for all the text areas to translate, currently only translates \text{}
        # TODO add table for all the formulas, currently only does \begin{} \end{} -pair

        newtext = text
        # finds the areas enclosed by singular $-tag, includes the tags in.
        # TODO: Can this be made more intelligent than simple an or between two almost identical lines?
        dollartag = re.findall(
            r"(?<![\\])(?<=\s)\$(?![\s\$]).*?(?<![\\\$])\$(?!\S)|^\$(?![\s\$]).*?(?<![\\\$])\$(?!\S)",
            newtext,
        )
        # finds the areas enclosed by double $-tag, includes the tags in.
        doubledollartag = re.findall(
            r"(?<!\\)\$(?<!\\)\$.+?(?<!\\)\$(?<!\\)\$", newtext
        )
        # TODO only finds BEGIN/END tags for LaTeX
        # TODO: consider format change without tables, as a single string in list
        # saves the area as 3 variables within a tuple.
        # First is begin tag
        # Second is text within the LaTeX area
        # Third is end tag
        # \\begin{.*?}(?s).*?\\end{.*?} without arrays...
        croptags = re.findall(r"(\\begin{.*?})(?s)(.*?)(\\end{.*?})", newtext)

        # TODO transfer protection tags to preprocessing.
        for formula in dollartag:
            newtext = newtext.replace(
                formula, f"<{protection_tag}>" + formula + f"</{protection_tag}>"
            )
        for formula in doubledollartag:
            newtext = newtext.replace(
                formula, f"<{protection_tag}>" + formula + f"</{protection_tag}>"
            )
        # protects at the start and end of found begin and end tags.
        # TODO: transfer protection to preprocessing
        # TODO: consider format change to without tables, as a single string in list
        for tags in croptags:
            for tuplepair in tags:
                # begin tag indicates protection start
                if tags.index(tuplepair) == 0:
                    newtext = newtext.replace(
                        tuplepair, f"<{protection_tag}>" + tuplepair
                    )
                # the translation protection removal for text areas within the protected areas
                # currently separates text area as { text }
                if tags.index(tuplepair) == 1:
                    textcrop = re.findall(r"(?s)\\text({.*?})", tuplepair)
                    # removing possible duplicates from the textareas to ensure format
                    textcrop = tuple(set(textcrop))
                    for textarea in textcrop:
                        # protection is swapped, since it is within another protection
                        newtext = newtext.replace(
                            textarea,
                            f"</{protection_tag}>" + textarea + f"<{protection_tag}>",
                        )
                # ending tag indicates protection end
                elif tags.index(tuplepair) == 2:
                    newtext = newtext.replace(
                        tuplepair, tuplepair + f"</{protection_tag}>"
                    )

        # manual testing of latexparse
        # print(textblock)
        return newtext

    @staticmethod
    def styles_parse(text: str, protection_tag: str) -> str:
        """Parses all styles, this includes {.notranslate}, which is not yet implemented in TIM"""
        # might be good to separate or just have as separate ways for each edge case?
        # pictures, links, styles, etc. all function quite similarly

        new_text = text

        everything = re.findall(
            r"\[.*?\{.notranslate\}|(?<!\))\{(?!.notranslate)\S.*?\}|(?<=\])\(.*?\)(?<=\))\{.*?\}|(?<=\])\(.*?\)(?!\{)|\#.*?(?=\ )",
            new_text,
        )

        for thing in everything:
            new_text = new_text.replace(
                thing, f"<{protection_tag}>" + thing + f"</{protection_tag}>"
            )

        # manual testing of styles_parse
        # print(styleblock)

        return new_text

    @staticmethod
    def md_table_parse(text: str, protection_tag: str) -> str:
        """Parses MD tables, workflow is PanDoc => HTML => DeepL => PanDoc => MD"""
        # this works in a more unique way and might require the translator
        # to be included into the function itself, since we might have to use the beta features
        # of deepl to translate
        return text

    @staticmethod
    def plugin_parse(text: str, protection_tag: str) -> str:
        """Parses plugins, which are always individual code blocks."""
        # TODO: extremely simple plugin protection... iterate and improve.
        # possible to use documentparser: is_beginning_of_code_block()
        # then you can just place protection at start and end, if you confirm it is a plugin
        # find {} on first row, which contains plugin?
        lines = text.strip().split("\n")
        firstline = lines[0]
        lastline = lines[-1]
        # TODO: check if document block allows empty lines before and after code block section
        if firstline[0:3] == "```" and lastline[0:3] == "```":
            newtext = text
            # TODO: transfer protection tags to preprocessing
            # TODO Handle plugin by selecting translatable parts based on its (YAML) keys
            # if ("{" and "}" and "plugin=") in firstline:
            newtext = f"<{protection_tag}>" + newtext + f"</{protection_tag}>"
            return newtext
        return text


# manual testing of latexparse
# textblock = TranslationParser().latex_parse(latexblock, "deepl")
# textblock = TranslationParser().plugin_parse(pluginblock, "deepl")
# print(textblock)


# TODO This name is kinda bad. Better would be along the lines of translate-flag or a whole new list-type data structure, that describes alternating between Yes's and No's
@dataclass
class TranslateApproval:
    """Superclass for text that should or should not be
    passed to a machine translator"""

    text: str = ""


@dataclass
class Translate(TranslateApproval):
    ...


@dataclass
class NoTranslate(TranslateApproval):
    ...


def get_translate_approvals(md: str) -> list[list[TranslateApproval]]:
    """
    By parsing the input text, identify parts that should and should not be passed to a machine translator
    :param md: The input text to eventually translate
    :return: Lists containing the translatable parts of each block in a list
    """
    # Parse the string into an ast
    ast = json.loads(pypandoc.convert_text(md, format="md", to="json"))
    # By walking the ast, glue continuous translatable parts together into Translate-object and non-translatable parts into NoTranslate object
    # Add the objects into a list where they alternate T|NT, NT, T, NT ... T|NT
    block_approvals = [block_collect(block) for block in ast["blocks"]]
    # Return the list
    return block_approvals


def tex_collect(content: str) -> list[TranslateApproval]:
    """
    Collect and separate translatable and untranslatable areas within
    a LaTeX element.
    :param content: String which contains LaTeX area
    :return: List containing the parsed collection of LaTeX content
    """
    # Temp content to traverse through and remove parsed sections for loop.
    edit_tex = content
    # Variable containing NoTranslate and Translate objects.
    parsed_tex: list[TranslateApproval] = list()
    # Regex table for all searched sections for translation. Expand if necessary.
    regex_to_translate = [
        r"(\\text{)(.*?)(})",  # text
        r"(\\textrm{)(.*?)(})",  # textrm
        r"(\\textsf{)(.*?)(})",  # textsf
        r"(\\textbf{)(.*?)(})",  # textbf
        r"(\\textit{)(.*?)(})",  # textit
        r"(\\textup{)(.*?)(})",  # textup
        r"(\\textnormal{)(.*?)(})",  # textnormal
        r"(\\mathrm{)(.*?)(})",  # mathrm
        r"(\\mathsf{)(.*?)(})",  # mathsf
        r"(\\mathcal{)(.*?)(})",  # mathcal
        r"(\\mathit{)(.*?)(})",  # mathit
        r"(\\mathbf{)(.*?)(})",  # mathbf
        r"(<span>)(.*?)(<\/span>)",  # span
    ]
    # Full collection of all found sections for translation as or statement.
    regex_collection = "|".join(regex_to_translate)
    # Compile collection for efficiency.
    regex_pattern = re.compile(regex_collection)
    # re.findall includes empty matches, which seems the only way of resolving the issue.
    # Contains format for each list-element in the format of [NoTranslate] and [Translate] combinations.
    no_translate_textblocks = list(re.findall(regex_pattern, content))
    # Check if given LaTeX contains any areas for translation translatable.
    if len(no_translate_textblocks) != 0:
        for block in no_translate_textblocks:
            # Filter out empty groups due to re.findall().
            block = list(filter(None, block))
            # Collect the separated regex for identification in string.
            # This area is originally split as command, text, closing statement.
            full_tex_text = block[0] + block[1] + block[2]
            # Find the first case of the collected translatable LaTeX.
            temp_tex_list = edit_tex.split(full_tex_text, 1)
            # Add LaTeX command to NoTranslate section.
            parsed_tex.append(NoTranslate(temp_tex_list[0] + block[0]))
            # Add LaTeX text to Translate section.
            parsed_tex.append(Translate(block[1]))
            # Add LaTeX closing statement to next NoTranslate section.
            edit_tex = block[2] + temp_tex_list[1]
        # Include last area left from split as NoTranslate.
        parsed_tex.append(NoTranslate(edit_tex))
        return parsed_tex
    else:
        return [NoTranslate(content)]


def attr_collect(content: dict) -> list[TranslateApproval]:
    """
    :param content: Pandoc-ASTs JSON form of Attr (attributes)
    """
    if (
        not isinstance(content[0], str)
        or not (content[1], list[str])
        or not (content[2], list[list[str]])
    ):
        assert False, "PanDoc link content is not [ str, [str], [(str, str)] ]."

    # FIXME(?) WARNING It is crucial, that the attributes do not include the TIM-identifier eg. id="SAs3EK96oQtL" from {plugin="csPlugin" id="SAs3EK96oQtL"}, because Pandoc has earlier deleted extra identifiers contained in attributes like #btn-tex2 and id="SAs3EK96oQtL" with {plugin="csPlugin" #btn-tex2 id="SAs3EK96oQtL"}
    arr: list[TranslateApproval] = list()
    # https://hackage.haskell.org/package/pandoc-types-1.22.1/docs/Text-Pandoc-Definition.html#t:Attr
    identifier = content[0]
    classes = content[1]
    kv_pairs = content[2]
    # Return nothing if there's no attrs
    if not (identifier or classes or kv_pairs):
        return []

    arr.append(NoTranslate("{"))
    # TODO Are spaces needed between the attributes?
    if identifier:
        arr.append(NoTranslate(f"#{identifier} "))
    arr += [NoTranslate(f".{x} ") for x in classes]
    # NOTE Is seems to be convention with TIM to surround the value with double quotes
    arr += [NoTranslate(f'{k}="{v}" ') for k, v in kv_pairs]
    # Remove extra space from last element
    arr[-1].text = arr[-1].text.strip()
    arr.append(NoTranslate("}"))
    return arr


def quoted_collect(content: dict) -> list[TranslateApproval]:
    if not isinstance(content[0]["t"], str) or not isinstance(content[1], list):
        assert False, "PanDoc format is of wrong type"

    arr: list[TranslateApproval] = list()
    # TODO Are quotes translate?
    quote = (
        Translate("'")
        if content[0]["t"] == "SingleQuote"
        else Translate('"')  # == "DoubleQuote"
    )

    arr.append(quote)
    for inline in content[1]:
        arr += inline_collect(inline)
    arr.append(quote)

    return arr


def cite_collect(content: dict) -> list[TranslateApproval]:
    if not isinstance(content[0], list) or not isinstance(content[1], list):
        assert False, "PanDoc cite content is not [ [Citation], [Inline] ]."
    # At the moment not needed and will break FIXME Implement this
    arr: list[TranslateApproval] = list()
    for inline in content[1]:
        arr += inline_collect(inline)
    return arr


def code_collect(content: dict) -> list[TranslateApproval]:
    if not isinstance(content[0], list) or not isinstance(content[1], str):
        assert False, "PanDoc Attr content is not [ Attr, Text ]."
    # TODO Handle "Attr"
    return [NoTranslate(content[1])]


def math_collect(content: dict) -> list[TranslateApproval]:
    """
    Collect and separate translatable and untranslatable areas within
    a math element.
    :param content: TeX math (literal) from Inline
    :return: List containing the parsed collection of math content
    """
    if not isinstance(content[0]["t"], str) or not isinstance(content[1], str):
        assert False, "PanDoc math content is not [ MathType, Text ]."
    arr: list[TranslateApproval] = list()
    mathtype = content[0]["t"]
    # TODO Go deeper to find translatable text
    # Double $-sign LaTeX area is InlineMath -type
    if mathtype == "DisplayMath":
        arr.append(NoTranslate("$$"))
        arr += tex_collect(content[1])
        arr.append(NoTranslate("$$"))
        return arr
    # Single $-sign LaTeX area is InlineMath -type
    elif mathtype == "InlineMath":
        arr.append(NoTranslate("$"))
        arr += tex_collect(content[1])
        arr.append(NoTranslate("$"))
        return arr
    # Only mathtypes in haskell are DisplayMath and InlineMath
    else:
        raise NotImplementedError


def rawinline_collect(content: dict) -> list[TranslateApproval]:
    """
    Collect and separate translatable and untranslatable areas within
    a rawinline element.
    :param content: RawInline from Inline
    :return: List containing the parsed collection of rawinline content
    """
    if not isinstance(content[0], str) or not isinstance(content[1], str):
        assert False, "PanDoc rawinline content is not [ Format, Text ]."
    # HTML currently as "else" path (<u></u> and <s></s>)
    format_ = content[0]
    if format_ == "tex":
        return tex_collect(content[1])
    else:
        return [NoTranslate(content[1])]


def link_collect(content: dict) -> list[TranslateApproval]:
    if (
        not isinstance(content[0], list)
        or not isinstance(content[1], list)
        or not isinstance(content[2], list)
    ):
        assert False, "PanDoc link content is not [ Attr, [Inline], Target ]."
    return link_or_image_collect(content, True)


def image_collect(content: dict) -> list[TranslateApproval]:
    if (
        not isinstance(content[0], list)
        or not isinstance(content[1], list)
        or not isinstance(content[2], list)
    ):
        assert False, "PanDoc image content is not [ Attr, [Inline], Target ]."
    return link_or_image_collect(content, False)


def link_or_image_collect(content: dict, islink: bool) -> list[TranslateApproval]:
    arr: list[TranslateApproval] = list()
    arr.append(NoTranslate("[" if islink else "!["))
    for inline in content[1]:
        arr += inline_collect(inline)
    arr.append(NoTranslate("]("))
    # Do not translate URL
    arr.append(NoTranslate(content[2][0]))
    arr.append(NoTranslate(")"))

    arr += attr_collect(content[0])

    # TODO Handle title in "Target"
    return arr


def span_collect(content: dict) -> list[TranslateApproval]:
    # Attr check in attr_collect
    if not isinstance(content[1], list):
        assert False, "PanDoc link content is not [ [Inline] ]."

    # TODO Generalize this func like with links and images
    arr: list[TranslateApproval] = list()
    arr.append(NoTranslate("["))
    for inline in content[1]:
        arr += inline_collect(inline)
    arr.append(NoTranslate("]"))

    arr += attr_collect(content[0])

    return arr


def inline_collect(top_inline: dict) -> list[TranslateApproval]:
    type_ = top_inline["t"]
    # TODO Dynamic typing would be easy here but Mypy doesn't like this
    content = top_inline.get("c", list())
    arr: list[TranslateApproval] = list()
    # Change to str
    if type_ == "Str":
        if not isinstance(content, str):
            assert False, "PanDoc inline content is not [ str ]."
        arr.append(Translate(content))
    # What?
    if type_ == "Emph":
        # NOTE Recursion
        arr.append(NoTranslate("*"))
        for inline in content:
            arr += inline_collect(inline)
        arr.append(NoTranslate("*"))
    elif type_ == "Underline":
        # NOTE Recursion
        # TODO Is this just <u>text</u> == RawInline?
        # TODO Feed example to pypandoc to learn more
        arr.append(NoTranslate("<u>"))
        for inline in content:
            arr += inline_collect(inline)
        arr.append(NoTranslate("</u>"))
    elif type_ == "Strong":
        arr.append(NoTranslate("**"))
        for inline in content:
            arr += inline_collect(inline)
        arr.append(NoTranslate("**"))
    elif type_ == "Strikeout":
        # NOTE Recursion
        # TODO Maybe same as UnderLine?
        arr.append(NoTranslate("<s>"))
        for inline in content:
            arr += inline_collect(inline)
        arr.append(NoTranslate("</s>"))
    elif type_ == "Superscript":
        arr.append(NoTranslate("^"))
        for inline in content:
            arr += inline_collect(inline)
        arr.append(NoTranslate("^"))
    elif type_ == "Subscript":
        arr.append(NoTranslate("~"))
        for inline in content:
            arr += inline_collect(inline)
        arr.append(NoTranslate("~"))
    elif type_ == "SmallCaps":
        # TODO What even is this?
        for inline in content:
            # TODO if figured out remove this notranslate
            arr += list(map(lambda x: NoTranslate(x.text), inline_collect(inline)))
    elif type_ == "Note":
        # NOTE Scary?
        for block in content:
            arr += block_collect(block)
    elif type_ == "Quoted":
        arr += quoted_collect(content)
    elif type_ == "Cite":
        arr += cite_collect(content)
    elif type_ == "Space":
        arr.append(Translate(" "))
    elif type_ == "SoftBreak":
        # TODO Are newlines translated or not?
        arr.append(Translate("\n"))
    elif type_ == "LineBreak":
        arr.append(NoTranslate("\\"))
        # TODO Are newlines translated or not?
        arr.append(Translate("\n"))
    elif type_ == "Code":
        arr += code_collect(content)
    elif type_ == "Math":
        arr += math_collect(content)
    elif type_ == "RawInline":
        arr += rawinline_collect(content)

    # Dict[any, any, any]
    elif type_ == "Link":
        arr += link_collect(content)
    elif type_ == "Image":
        arr += image_collect(content)

    elif type_ == "Span":
        arr += span_collect(content)

    return arr


def notranslate_all(type_: str, content: dict) -> list[TranslateApproval]:
    """
    Mark the whole element as non-translatable.

    TODO NOTE This function does not seem to produce markdown consistent with TIM's practices, and using this should eventually be replaced with the specific *_collect -functions!
    :param type_: Pandoc AST-type of the content
    :param content: Pandoc AST-content of the type
    :return: List of single NoTranslate -element containing Markdown representation of content
    """
    # The conversion requires the pandoc-api-version TODO This feels kinda hacky...
    ast_content = {
        "pandoc-api-version": json.loads(
            pypandoc.convert_text("", to="json", format="md")
        )["pandoc-api-version"],
        "meta": {},
        "blocks": [{"t": type_, "c": content}],
    }
    # TODO Test this. Could have problems with newlines or other coding of characters?
    json_str = json.dumps(ast_content)
    # FIXME This conversion needs to know the pandoc api version -> add into a parser-class?
    md = pypandoc.convert_text(json_str, to="md", format="json")
    return [NoTranslate(md)]


# TODO make attrs into a class
def collect_tim_plugin(attrs: dict, content: str) -> list[TranslateApproval]:
    """
    Special case to collect translatable and non-translatable parts of a TIM-plugin based on its (YAML) contents
    :param attrs: Pandoc-AST defined Attr -attributes of the plugin-block for example plugin="csPlugin"
    :param content: The raw markdown content of the plugin-defined paragraph.
    :return: List of the translatable and non-translatable parts
    """
    keys = [
        "stem",
        "buttonText",
        "button",
        "text",
        "reason",
        "placeholder",
        "header",
        "headerText",
        "questionText",
        "questionTitle",
        # Starts a list of translatable texts
        # "rows", # TODO Handle separately?
        "button",
        "inputstem",
        "inputplaceholder",
        "argsstem",
        "argsplaceholder",
        "showCodeOn",
        "showCodeOff",
        "footer",
        # "id", # TODO Allowing translation unsure
        "hidetext",
        "videoname",
        "correctText",
        "wrongText",
    ]

    arr: list[TranslateApproval] = list()
    for line in content.splitlines():
        for key in map(lambda x: f"{x}:", keys):
            if line.lstrip().startswith(key):
                nt, text = line.split(key)
                arr.append(NoTranslate(nt))
                if not text.lstrip().startswith("|"):
                    arr.append(NoTranslate(key))
                    arr.append(Translate(text))
                else:
                    # TODO handle multiline strings
                    arr.append(NoTranslate(line))
                break
        # No keys were matched if the inner for-loop does not terminate early -> the line does not contain a known key for translatable text
        else:
            arr.append(NoTranslate(line))
        arr.append(NoTranslate("\n"))
    return arr


def codeblock_collect(content: dict) -> list[TranslateApproval]:
    # NOTE Attr identifier is set to the last occurrence and rest are discarded in Pandoc-parsing eg. from #foo id=bar id=baz only baz is saved and foo and bar are lost! To fix this in regard to TIM's block ids, the id needs to be saved and injected into md after parsing with Pandoc NOTE that such an approach requires that the critical information is saved BEFORE giving the md to Pandoc
    # TODO Different plugins can be identified by Attr's 3rd index; key-value -pair for example plugin="csplugin", but this information might be unnecessary
    attr = content[0]
    attr_kv_pairs = dict(attr[2])
    if "plugin" in attr_kv_pairs:
        # NOTE Here, the attributes of codeblock are DISCARDED (as mentioned in comment above) and will not be included in the result when markdown is reconstructed ie. caller should save needed attributes
        arr: list[TranslateApproval] = list()
        arr.append(NoTranslate("```"))
        arr.append(NoTranslate("\n"))

        # TODO Maybe parse the YAML to be translated based on keys for more exact translations?
        arr += collect_tim_plugin(attr, content[1])

        arr.append(NoTranslate("```"))
        return arr

    # TODO Handle "fenced code block" (https://www.markdownguide.org/extended-syntax/#syntax-highlighting). Maybe if there is just 1 class (for example "cs" in "```cs\nvar x;\n```") then do NOT put it inside braces (like "{.cs}")
    return notranslate_all("CodeBlock", content)  # TODO


def rawblock_collect(content: dict) -> list[TranslateApproval]:
    return notranslate_all("RawBlock", content)


def orderedlist_collect(content: dict, depth: int) -> list[TranslateApproval]:
    return list_collect(content[1], depth, content[0])


def bulletlist_collect(content: dict, depth: int) -> list[TranslateApproval]:
    return list_collect(content, depth, None)


def list_collect(
    blocks: list[list[dict]], depth: int, attrs: Tuple[int, str, str] | None
) -> list[TranslateApproval]:
    """
    General method for handling both bullet- and ordered lists.

    :param blocks: The [[Block]] found in Pandoc definition for the lists.
    :param depth: The depth of recursion with lists (can contain lists of lists of lists ...).
    :param attrs: Information related to the style of the OrderedList items.
    :return: List containing the translatable parts of the list.
    """
    # Select the string that list items are prepended with ie. -, 1., i) etc.
    if attrs:
        start_num, num_style, num_delim = attrs
        # TODO Implement the rest of list styles
        list_style = "1. "
    else:
        list_style = "- "

    arr: list[TranslateApproval] = list()
    for block_list in blocks:
        # Next list item
        arr.append(NoTranslate("\n"))
        # Indentation and list item start
        arr.append(NoTranslate(("\t" * depth) + list_style))
        for block in block_list:
            arr += block_collect(block, depth + 1)
    return arr


def definitionlist_collect(content: dict) -> list[TranslateApproval]:
    return notranslate_all("DefinitionList", content)  # TODO


def header_collect(content: dict) -> list[TranslateApproval]:
    return notranslate_all("Header", content)  # TODO


def table_collect(content: dict) -> list[TranslateApproval]:
    return notranslate_all("Table", content)  # TODO


def div_collect(content: dict) -> list[TranslateApproval]:
    return notranslate_all("Div", content)  # TODO


def block_collect(top_block: dict, depth: int = 0) -> list[TranslateApproval]:
    """
    Walks the whole block and appends each translatable and non-translatable string-part into a list in order.

    Based on the pandoc AST-spec at:
    https://hackage.haskell.org/package/pandoc-types-1.22.1/docs/Text-Pandoc-Definition.html#t:Block
    :param top_block: The block to collect strings from
    :param depth: The depth of the recursion if it is needed for example with list-indentation
    :return: List of strings inside the correct approval-type.
    """
    arr: list[TranslateApproval] = list()
    type_ = top_block["t"]
    content = top_block["c"]
    if type_ == "Plain" or type_ == "Para":
        # TODO Need different literals before?
        for inline in content:
            arr += inline_collect(inline)
    elif type_ == "LineBlock":
        for inline_list in content:
            for inline in inline_list:
                arr += inline_collect(inline)
    elif type_ == "CodeBlock":
        # Code blocks are not translated TODO but plugins' YAML could partly be
        arr += codeblock_collect(content)
    elif type_ == "RawBlock":
        arr += rawblock_collect(content)
    elif type_ == "BlockQuote":
        # NOTE Recursion
        for block in content:
            arr += block_collect(block)
    elif type_ == "OrderedList":
        # NOTE Recursion
        arr += orderedlist_collect(content, depth)
    elif type_ == "BulletList":
        # NOTE Recursion
        arr += bulletlist_collect(content, depth)
    elif type_ == "DefinitionList":
        arr += definitionlist_collect(content)
    elif type_ == "Header":
        arr += header_collect(content)
    elif type_ == "HorizontalRule":
        arr.append(NoTranslate("***"))
    elif type_ == "Table":
        arr += table_collect(content)
    elif type_ == "Div":
        arr += div_collect(content)
    elif type_ == "Null":
        pass

    # TODO this function could be good for unit-testing
    # ie. [T("foo"), T(" "), T("bar"), NT("\n"), NT("["), T("click"), NT("](www.example.com)")]
    # ==>
    # [T("foo bar"), NT("\n["), T("click"), NT("](www.example.com)")]
    if len(arr) > 0:
        merged_arr = [arr[0]]
        for elem in arr[1:]:
            if isinstance(elem, type(merged_arr[-1])):
                # Combine the texts of element and previously added if they are the same type
                merged_arr[-1].text = merged_arr[-1].text + elem.text
            else:
                # If element is different type to last, add new one
                merged_arr.append(elem)
        return merged_arr

    return arr<|MERGE_RESOLUTION|>--- conflicted
+++ resolved
@@ -1,11 +1,7 @@
 import re
 import pypandoc
 import json
-<<<<<<< HEAD
-from typing import Dict
-=======
 from typing import Tuple
->>>>>>> ffd6aa0b
 from dataclasses import dataclass
 
 from timApp.document.documentparser import DocumentParser

import functools
from dataclasses import dataclass, fields
from datetime import timedelta, datetime, timezone
from typing import Optional, Iterable, TypeVar, Any, TYPE_CHECKING, Union

import yaml
from marshmallow import ValidationError, EXCLUDE
from marshmallow.fields import Field

from timApp.answer.pointsumrule import PointSumRule
from timApp.document.docparagraph import DocParagraph
from timApp.document.macroinfo import MacroInfo
from timApp.document.randutils import hashfunc
from timApp.document.specialnames import DEFAULT_PREAMBLE_DOC
from timApp.document.usercontext import UserContext
from timApp.document.viewcontext import ViewContext, default_view_ctx
from timApp.document.yamlblock import YamlBlock
from timApp.timdb.exceptions import TimDbException, InvalidReferenceException
from tim_common.dumboclient import MathType, DumboOptions, InputFormat
from tim_common.markupmodels import AnswerBrowserInfo
from tim_common.marshmallow_dataclass import field_for_schema

if TYPE_CHECKING:
    from timApp.document.document import Document
    from timApp.user.preferences import BookmarkCollection


@dataclass
class MinimalVisibilitySettings:
    exam_mode: bool = False
    hide_sidemenu: bool = False
    useLoginCodes: bool = False
    loginMessage: str | None = None


def get_minimal_visibility_settings(item: Optional["Document"]):
    if not item:
        return MinimalVisibilitySettings()
    settings = item.get_settings()
    return MinimalVisibilitySettings(
        exam_mode=settings.exam_mode() is not None,
        hide_sidemenu=settings.hide_sidemenu() is not None,
        useLoginCodes=settings.use_login_codes(),
        loginMessage=settings.login_message(),
    )


UrlMacroMap = dict[str, Union[int, float, str]]


@dataclass
class GroupSelfJoinSettings:
    class Meta:
        unknown = EXCLUDE

    canJoin: bool = False
    canLeave: bool = False
    course: bool = False

    @staticmethod
    @functools.cache
    def default() -> "GroupSelfJoinSettings":
        return GroupSelfJoinSettings()


@dataclass
class IdeDocument:
    path: str


# TODO: Start moving DocSettings keys to this dataclass
@dataclass
class DocSettingTypes:
    themes: list[str]
    override_user_themes: bool
    hide_sidemenu: str | None
    answer_submit_time_tolerance: int
    scoreboard_docs: list[str]
    show_scoreboard: bool
    hideBrowser: bool
    autocounters: dict[str, Any]
    macros: dict[str, Any]
    texmacros: dict[str, Any]
    urlmacros: UrlMacroMap
    rndmacros: dict[str, str]
    fieldmacros: list[str]
    cache: bool
    peer_review: bool
    peer_review_count: int
    access_denied_message: str
    disable_answer: str
    smart_punct: bool
    slide_themes: list[str]
    slide_size: tuple[int, int]
    allow_url_permission_edits: bool
    additional_angular_modules: list[str]
    exam_mode: str
    exam_mode_themes: list[str]
    hide_readmarks: bool
    sync_answerbrowsers: bool
    peer_review_start: datetime
    peer_review_stop: datetime
    peer_review_allow_invalid: bool
    anonymize_reviewers: str
    answerBrowser: AnswerBrowserInfo
    groupSelfJoin: GroupSelfJoinSettings
    showValidAnswersOnly: bool
    manageKey: str
    anonymous_login: bool
    basicChangeNotifications: bool
    extraPreambles: list[str] | str | None
    lazyAnswers: bool
    uiLangOverride: str
    allowedDocsettingMacroAttributes: list[str] | str
    need_view_for_answers: bool
<<<<<<< HEAD
    ideCourse: list[IdeDocument]
=======
    loginCodes: bool
    loginMessage: str
>>>>>>> 4e44c0fb


doc_setting_field_map: dict[str, Field] = {
    f.name: field_for_schema(f.type) for f in fields(DocSettingTypes)
}

T = TypeVar("T")


class DocSettings:
    global_plugin_attrs_key = "global_plugin_attrs"
    css_key = "css"
    globalmacros_key = "globalmacros"
    doctexmacros_key = "doctexmacros"
    macro_delimiter_key = "macro_delimiter"
    source_document_key = "source_document"
    autocounters_key = "autocounters"
    auto_number_headings_key = "auto_number_headings"
    auto_number_start_key = "auto_number_start"
    heading_format_key = "heading_format"
    heading_ref_format_key = "heading_ref_format"
    show_task_summary_key = "show_task_summary"
    no_question_auto_numbering_key = "no_question_auto_numbering"
    slide_background_url_key = "slide_background_url"
    slide_background_color_key = "slide_background_color"
    bookmark_key = "bookmarks"
    lazy_key = "lazy"
    hide_links_key = "hide_links"
    pars_only_key = "pars_only"
    hide_top_buttons_key = "hide_top_buttons"
    point_sum_rule_key = "point_sum_rule"
    max_points_key = "max_points"
    nomacros_key = "nomacros"
    texplain_key = "texplain"
    textplain_key = "textplain"
    live_updates_key = "live_updates"
    plugin_md_key = "plugin_md"
    print_settings_key = "print_settings"
    preamble_key = "preamble"
    show_authors_key = "show_authors"
    read_expiry_key = "read_expiry"
    add_par_button_text_key = "add_par_button_text"
    mathtype_key = "math_type"
    math_preamble_key = "math_preamble"
    input_format_key = "input_format"
    memo_minutes_key = "memo_minutes"
    comments_key = "comments"
    course_group_key = "course_group"
    charmacros_key = "charmacros"
    postcharmacros_key = "postcharmacros"
    rndmacros_key = "rndmacros"
    sisu_require_manual_enroll_key = "sisu_require_manual_enroll"
    course_allow_manual_enroll_key = "course_allow_manual_enroll"
    show_velps_key = "show_velps"
    group_key = "group"
    groups_key = "groups"
    allow_self_confirm_from_key = "allow_self_confirm_from"
    auto_confirm_key = "auto_confirm"
    expire_next_doc_message_key = "expire_next_doc_message"
    answer_grace_period_key = "answer_grace_period"

    @classmethod
    def from_paragraph(cls, par: DocParagraph):
        """Constructs DocSettings from the given DocParagraph.

        :param par: The DocParagraph to extract settings from.
        :return: The DocSettings object.

        """
        if not par.is_setting():
            raise TimDbException(f"Not a settings paragraph: {par.get_id()}")
        try:
            yaml_vals = DocSettings.parse_values(par)
        except yaml.YAMLError as e:
            raise TimDbException(f"Invalid YAML: {e}")
        else:
            return DocSettings(par.doc, settings_dict=yaml_vals)

    @staticmethod
    def parse_values(par) -> YamlBlock:
        return YamlBlock.from_markdown(par.get_markdown())

    def get_setting_or_default(self, name: str, default: T) -> T:
        try:
            return doc_setting_field_map[name].deserialize(self.__dict.get(name))
        except ValidationError:
            return default

    def __init__(self, doc: "Document", settings_dict: YamlBlock | None = None):
        self.doc = doc
        self.__dict = settings_dict if settings_dict else YamlBlock()
        self.macroinfo_cache = {}

    def to_paragraph(self) -> DocParagraph:
        text = "```\n" + self.__dict.to_markdown() + "\n```"
        return DocParagraph.create(self.doc, md=text, attrs={"settings": ""})

    def get_dict(self) -> YamlBlock:
        return self.__dict

    def get_safe_dict(self) -> dict:
        result = dict(self.__dict.values)
        result.pop("macros", None)
        result.pop("manageKey", None)
        return result

    def global_plugin_attrs(self) -> dict:
        return self.__dict.get(self.global_plugin_attrs_key, {})

    def css(self):
        return self.__dict.get(self.css_key)

    def get_macroinfo(
        self, view_ctx: ViewContext, user_ctx: UserContext | None = None
    ) -> MacroInfo:
        cache_key = (
            view_ctx,
            (user_ctx.user.id, user_ctx.logged_user.id) if user_ctx else None,
        )
        cached = self.macroinfo_cache.get(cache_key)
        if cached:
            return cached
        mi = MacroInfo(
            view_ctx,
            self.doc,
            macro_map=self.get_setting_or_default("macros", {}),
            macro_delimiter=self.get_macro_delimiter(),
            user_ctx=user_ctx,
        )
        self.macroinfo_cache[cache_key] = mi
        # We resolve field macros after caching because resolving field macros may require
        #  calling get_macroinfo
        #  (get_macroinfo->
        #    with_field_macros->
        #    get_fields_and_users->
        #    CachedPluginFinder.find->
        #    find_plugin_from_document->
        #    maybe_get_plugin_from_par->get_macroinfo)
        # FIXME: with_field_macros should preferably resolve fields without relying on resolving other macros
        #  This requires resolving the JSON schema for the answer in some other way
        return mi.with_field_macros()

    def get_texmacroinfo(
        self, view_ctx: ViewContext, user_ctx: UserContext | None = None
    ) -> MacroInfo:
        return MacroInfo(
            view_ctx,
            self.doc,
            macro_map=self.get_setting_or_default("texmacros", {}),
            macro_delimiter=self.get_macro_delimiter(),
            user_ctx=user_ctx,
        ).with_field_macros()

    def get_macro_delimiter(self) -> str:
        return self.__dict.get(self.macro_delimiter_key, "%%")

    def get_globalmacros(self) -> dict[str, str]:
        return self.__dict.get(self.globalmacros_key, {})

    def get_doctexmacros(self) -> str:
        return self.__dict.get(self.doctexmacros_key, "")

    def auto_number_questions(self) -> bool:
        return self.__dict.get(self.no_question_auto_numbering_key, False)

    def get_source_document(self) -> int | None:
        return self.__dict.get(self.source_document_key)

    def get_slide_background_url(self, default=None) -> str | None:
        return self.__dict.get(self.slide_background_url_key, default)

    def get_slide_background_color(self, default=None) -> str | None:
        return self.__dict.get(self.slide_background_color_key, default)

    def get_bookmarks(self) -> "BookmarkCollection":
        return self.__dict.get(self.bookmark_key, [])

    def get_print_settings(self, default=None):
        if default is None:
            default = []
        return self.__dict.get(self.print_settings_key, default)

    def course_group(self):
        return self.__dict.get(self.course_group_key)

    def lazy(self, default=False):
        return self.__dict.get(self.lazy_key, default)

    def set_bookmarks(self, bookmarks: list[dict]):
        self.__dict[self.bookmark_key] = bookmarks

    def set_source_document(self, source_docid: int | None):
        self.__dict[self.source_document_key] = source_docid

    def auto_number_headings(self) -> int:
        return self.__dict.get(self.auto_number_headings_key, 0)

    def autocounters(self) -> dict:
        return self.__dict.get(self.autocounters_key, {})

    def show_velps(self) -> bool:
        res = self.__dict.get(self.show_velps_key, True)
        return res

    def groups(self) -> list[str] | None:
        g = self.__dict.get(self.group_key, None)
        if g is not None and not isinstance(g, str):
            raise ValueError(f"The setting 'group' must be a string, not {type(g)}")
        res = self.__dict.get(self.groups_key, None)
        if res is None:
            return [g] if g else None
        if not (isinstance(res, list) and all(isinstance(e, str) for e in res)):
            raise ValueError(f"The setting 'groups' must be a list of strings")
        elif g:
            return list(set([g] + res))
        return list(set(res))

    def auto_number_start(self) -> dict[int, int]:
        result = {1: 0, 2: 0, 3: 0, 4: 0, 5: 0, 6: 0}
        val = self.__dict.get(self.auto_number_start_key)
        if isinstance(val, int):
            result[1] = val
        if isinstance(val, dict):
            for k in result.keys():
                new_val = val.get(k, None)
                if isinstance(new_val, int):
                    result[k] = new_val
        return result

    def heading_format_ret(self, defaults, format_key):
        hformat = self.__dict.get(format_key)
        if hformat is None:
            return defaults
        return {
            1: hformat.get(1, defaults[1]),
            2: hformat.get(2, defaults[2]),
            3: hformat.get(3, defaults[3]),
            4: hformat.get(4, defaults[4]),
            5: hformat.get(5, defaults[5]),
            6: hformat.get(6, defaults[6]),
        }

    def heading_format(self) -> dict:
        level = self.auto_number_headings()
        defaults = {
            1: "{h1}. {text}",
            2: "{h1}.{h2} {text}",
            3: "{h1}.{h2}.{h3} {text}",
            4: "{h1}.{h2}.{h3}.{h4} {text}",
            5: "{h1}.{h2}.{h3}.{h4}.{h5} {text}",
            6: "{h1}.{h2}.{h3}.{h4}.{h5}.{h6} {text}",
        }
        if level == 2:
            defaults = {
                1: "{text}",
                2: "{h2}. {text}",
                3: "{h2}.{h3} {text}",
                4: "{h2}.{h3}.{h4} {text}",
                5: "{h2}.{h3}.{h4}.{h5} {text}",
                6: "{h2}.{h3}.{h4}.{h5}.{h6} {text}",
            }
        if level == 3:
            defaults = {
                1: "{text}",
                2: "{text}",
                3: "{h3}. {text}",
                4: "{h3}.{h4} {text}",
                5: "{h3}.{h4}.{h5} {text}",
                6: "{h3}.{h4}.{h5}.{h6} {text}",
            }
        if level == 4:
            defaults = {
                1: "{text}",
                2: "{text}",
                3: "{text}",
                4: "{h4}. {text}",
                5: "{h4}.{h5} {text}",
                6: "{h4}.{h5}.{h6} {text}",
            }
        return self.heading_format_ret(defaults, self.heading_format_key)

    def heading_ref_format(self) -> dict:
        level = self.auto_number_headings()
        defaults = {
            1: "{h1}",
            2: "{h1}.{h2}",
            3: "{h1}.{h2}.{h3}",
            4: "{h1}.{h2}.{h3}.{h4}",
            5: "{h1}.{h2}.{h3}.{h4}.{h5}",
            6: "{h1}.{h2}.{h3}.{h4}.{h5}.{h6}",
        }
        if level == 2:
            defaults = {
                1: "",
                2: "{h2}",
                3: "{h2}.{h3}",
                4: "{h2}.{h3}.{h4}",
                5: "{h2}.{h3}.{h4}.{h5}",
                6: "{h2}.{h3}.{h4}.{h5}.{h6}",
            }
        if level == 3:
            defaults = {
                1: "",
                2: "",
                3: "{h3}",
                4: "{h3}.{h4}",
                5: "{h3}.{h4}.{h5}",
                6: "{h3}.{h4}.{h5}.{h6}",
            }
        if level == 4:
            defaults = {
                1: "",
                2: "",
                3: "",
                4: "{h4}",
                5: "{h4}.{h5}",
                6: "{h4}.{h5}.{h6}",
            }
        return self.heading_format_ret(defaults, self.heading_ref_format_key)

    def show_task_summary(self, default=False) -> bool:
        return self.__dict.get(self.show_task_summary_key, default)

    def hide_links(self, default=None):
        return self.__dict.get(self.hide_links_key, default)

    def hide_top_buttons(self, default=None):
        return self.__dict.get(self.hide_top_buttons_key, default)

    def pars_only(self, default=None):
        return self.__dict.get(self.pars_only_key, default)

    def exam_mode(self) -> str | None:
        return self.get_setting_or_default("exam_mode", None)

    def exam_mode_themes(self) -> list[str]:
        return self.get_setting_or_default("exam_mode_themes", [])

    def point_sum_rule(self, default=None) -> PointSumRule | None:
        psr_dict = self.__dict.get(self.point_sum_rule_key, default)
        if not psr_dict:
            return None
        try:
            return PointSumRule(psr_dict)
        except:
            return None

    def max_points(self, default=None):
        return self.__dict.get(self.max_points_key, default)

    def live_updates(self, default=None):
        return self.__dict.get(self.live_updates_key, default)

    def plugin_md(self, default=True) -> bool:
        return self.__dict.get(self.plugin_md_key, default)

    def nomacros(self, default=False):
        nm = self.__dict.get(self.nomacros_key, None)
        if nm is None:
            nm = self.get(self.texplain_key, None)
            if nm is None:
                nm = default
        return nm

    def get_charmacros(self, default=None):
        return self.__dict.get(self.charmacros_key, default)

    def set_charmacros(self, charmacros: dict):
        self.__dict[self.charmacros_key] = charmacros

    def preamble(self, default=DEFAULT_PREAMBLE_DOC):
        return self.__dict.get(self.preamble_key, default)

    def get(self, key: str, default: Any = None) -> Any:
        return self.__dict.get(key, default)

    def is_texplain(self):
        texplain = self.__dict.get(self.texplain_key, False)
        return texplain

    def is_textplain(self):
        textplain = self.__dict.get(self.textplain_key, False)
        return textplain

    def show_authors(self, default=False):
        return self.__dict.get(self.show_authors_key, default)

    def read_expiry(self, default=timedelta(weeks=9999)) -> timedelta:
        r = self.__dict.get(self.read_expiry_key)
        if not isinstance(r, int):
            return default
        return timedelta(minutes=r)

    def add_par_button_text(self, default="Add paragraph") -> str:
        return self.__dict.get(self.add_par_button_text_key, default)

    def mathtype(self, default="mathjax") -> MathType:
        return MathType.from_string(self.__dict.get(self.mathtype_key, default))

    def get_hash(self):
        macroinfo = self.get_macroinfo(default_view_ctx)
        macros = macroinfo.get_macros()
        charmacros = self.get_charmacros() or ""
        macro_delim = macroinfo.get_macro_delimiter()
        autocounters = self.autocounters()
        return hashfunc(
            f"{macros}{macro_delim}{charmacros}{self.auto_number_headings()}{self.heading_format()}{self.mathtype()}{self.get_globalmacros()}{self.preamble()}{self.input_format()}{self.smart_punct()}{autocounters}"
        )

    def math_preamble(self):
        return self.__dict.get(self.math_preamble_key, "")

    def input_format(self):
        return InputFormat.from_string(
            self.__dict.get(self.input_format_key, "markdown")
        )

    def get_dumbo_options(self) -> DumboOptions:
        return DumboOptions(
            math_type=self.mathtype(),
            math_preamble=self.math_preamble(),
            input_format=self.input_format(),
            smart_punct=self.smart_punct(),
        )

    def memo_minutes_settings(self) -> dict | None:
        macros = self.__dict.get("macros", {})
        if not isinstance(macros, dict):
            return None
        dates = macros.get("dates", None)
        knro = macros.get("knro", None)
        stampformat = macros.get("stampformat", None)
        if dates is None and knro is None and stampformat is None:
            return None
        return {"dates": dates, "knro": knro, "stampformat": stampformat}

    def memo_minutes(self) -> bool:
        return self.__dict.get(self.memo_minutes_key, "")

    def comments(self) -> str:
        return self.__dict.get(self.comments_key)

    def sisu_require_manual_enroll(self) -> bool:
        return self.__dict.get(self.sisu_require_manual_enroll_key, False)

    def course_allow_manual_enroll(self) -> bool:
        return self.__dict.get(self.course_allow_manual_enroll_key, False)

    def expire_next_doc_message(self):
        return self.__dict.get(self.expire_next_doc_message_key)

    def allow_self_confirm_from(self):
        return self.__dict.get(self.allow_self_confirm_from_key)

    def auto_confirm(self):
        return self.__dict.get(self.auto_confirm_key)

    def answer_grace_period(self) -> timedelta:
        r = self.__dict.get(self.answer_grace_period_key, 5)
        if not isinstance(r, int):
            return timedelta(minutes=5)
        return timedelta(minutes=r)

    def themes(self) -> list[str]:
        return self.get_setting_or_default("themes", [])

    def override_user_themes(self) -> bool:
        return self.get_setting_or_default("override_user_themes", False)

    def hide_sidemenu(self) -> str | None:
        return self.get_setting_or_default("hide_sidemenu", None)

    def answer_submit_time_tolerance(self) -> timedelta:
        r = self.get_setting_or_default("answer_submit_time_tolerance", 1000)
        return timedelta(milliseconds=r if r >= 0 else 0)

    def scoreboard_docs(self) -> list[str]:
        return self.get_setting_or_default("scoreboard_docs", [])

    def show_scoreboard(self) -> bool:
        return self.get_setting_or_default("show_scoreboard", False)

    def show_valid_answers_only(self) -> bool:
        return self.get_setting_or_default("showValidAnswersOnly", False)

    def hide_browser(self) -> bool:
        return self.get_setting_or_default("hideBrowser", False)

    def urlmacros(self) -> UrlMacroMap:
        return self.get_setting_or_default("urlmacros", {})

    def rndmacros(self) -> dict[str, str]:
        return self.get_setting_or_default("rndmacros", {})

    def fieldmacros(self) -> list[str]:
        return self.get_setting_or_default("fieldmacros", [])

    def is_cached(self):
        from timApp.tim_app import app

        return self.get_setting_or_default(
            "cache", app.config["GLOBAL_DOCUMENT_CACHING"]
        )

    def hide_readmarks(self) -> bool:
        return self.get_setting_or_default("hide_readmarks", False)

    def anonymize_reviewers(self) -> str | None:
        return self.get_setting_or_default("anonymize_reviewers", None)

    def peer_review(self) -> bool:
        return self.get_setting_or_default("peer_review", False)

    def peer_review_count(self) -> int:
        return self.get_setting_or_default("peer_review_count", 1)

    def _get_datetime_option(self, key: str) -> datetime | None:
        # PyYAML already deserializes datetimes
        res = self.__dict.get(key, None)
        if res is not None and not isinstance(res, datetime):
            res = self.get_setting_or_default(key, None)
        if res is None:
            return None
        return res.astimezone(timezone.utc)

    def peer_review_start(self) -> datetime | None:
        return self._get_datetime_option("peer_review_start")

    def peer_review_stop(self) -> datetime | None:
        return self._get_datetime_option("peer_review_stop")

    def peer_review_allow_invalid(self) -> bool | None:
        return self.get_setting_or_default("peer_review_allow_invalid", False)

    def access_denied_message(self) -> str | None:
        return self.get_setting_or_default("access_denied_message", None)

    def disable_answer(self) -> str | None:
        return self.get_setting_or_default("disable_answer", None)

    def smart_punct(self) -> bool:
        return self.get_setting_or_default("smart_punct", False)

    def slide_themes(self) -> list[str]:
        return self.get_setting_or_default("slide_themes", ["jyu"])

    def slide_size(self) -> tuple[int, int]:
        return self.get_setting_or_default("slide_size", (960, 700))

    def sync_answerbrowsers(self) -> bool:
        return self.get_setting_or_default("sync_answerbrowsers", False)

    def allow_url_permission_edits(self) -> bool:
        return self.get_setting_or_default("allow_url_permission_edits", False)

    def additional_angular_modules(self) -> list[str]:
        return self.get_setting_or_default("additional_angular_modules", [])

    def is_style_document(self) -> bool:
        return self.get("description", None) is not None

    def group_self_join_info(self) -> GroupSelfJoinSettings:
        return self.get_setting_or_default(
            "groupSelfJoin", GroupSelfJoinSettings.default()
        )

    def manage_key(self) -> str | None:
        return self.get("manageKey", None)

    def anonymous_login(self) -> bool:
        return self.get_setting_or_default("anonymous_login", False)

    def send_basic_change_notifications(self) -> bool:
        return self.get_setting_or_default("basicChangeNotifications", False)

    def extra_preambles(self) -> list[str] | str | None:
        return self.get_setting_or_default("extraPreambles", None)

    def lazy_answers(self) -> bool:
        return self.get_setting_or_default("lazyAnswers", False)

    def ui_lang_override(self) -> str | None:
        return self.get_setting_or_default("uiLangOverride", None)

    def allowed_docsetting_macro_attributes(self) -> list[str] | str:
        return self.get_setting_or_default("allowedDocsettingMacroAttributes", [])

    def need_view_for_answers(self) -> bool:
        return self.get_setting_or_default("need_view_for_answers", False)

<<<<<<< HEAD
    def ide_course(self) -> list[IdeDocument]:
        return self.get_setting_or_default("ideCourse", [])
=======
    def use_login_codes(self) -> bool:
        return self.get_setting_or_default("loginCodes", False)

    def login_message(self) -> str | None:
        return self.get_setting_or_default("loginMessage", None)
>>>>>>> 4e44c0fb


def resolve_settings_for_pars(pars: Iterable[DocParagraph]) -> YamlBlock:
    result, _ = __resolve_final_settings_impl(pars)
    return result


def __resolve_final_settings_impl(
    pars: Iterable[DocParagraph],
) -> tuple[YamlBlock, bool]:
    result = YamlBlock()
    had_settings = False
    for curr in pars:
        if not curr.is_setting():
            break
        if not curr.is_reference():
            try:
                settings = DocSettings.from_paragraph(curr)
            except TimDbException:
                break
            result = result.merge_with(settings.get_dict())
            had_settings = True
        else:
            curr_own_settings = None

            is_tr_or_cit = curr.is_translation() or curr.is_citation()
            if is_tr_or_cit:
                try:
                    curr_own_settings = DocSettings.from_paragraph(curr).get_dict()
                except TimDbException:
                    curr_own_settings = YamlBlock()

            try:
                from timApp.document.document import Document

                # We temporarily pretend that this isn't a translated paragraph
                # so that we always get the original markdown.
                tr_attr = curr.get_attr("r")
                curr.set_attr("r", None)
                refs = curr.get_referenced_pars(
                    blind_settings=False
                )  # Don't blind when resolving and parsing settings
                curr.set_attr("r", tr_attr)
            except InvalidReferenceException:
                break
            ref_settings, ref_had_settings = __resolve_final_settings_impl(refs)
            if ref_had_settings:
                result = result.merge_with(ref_settings)
                had_settings = True
                if is_tr_or_cit:
                    result = result.merge_with(curr_own_settings)
            else:
                break
    return result, had_settings<|MERGE_RESOLUTION|>--- conflicted
+++ resolved
@@ -113,12 +113,9 @@
     uiLangOverride: str
     allowedDocsettingMacroAttributes: list[str] | str
     need_view_for_answers: bool
-<<<<<<< HEAD
     ideCourse: list[IdeDocument]
-=======
     loginCodes: bool
     loginMessage: str
->>>>>>> 4e44c0fb
 
 
 doc_setting_field_map: dict[str, Field] = {
@@ -709,16 +706,14 @@
     def need_view_for_answers(self) -> bool:
         return self.get_setting_or_default("need_view_for_answers", False)
 
-<<<<<<< HEAD
     def ide_course(self) -> list[IdeDocument]:
         return self.get_setting_or_default("ideCourse", [])
-=======
+      
     def use_login_codes(self) -> bool:
         return self.get_setting_or_default("loginCodes", False)
 
     def login_message(self) -> str | None:
         return self.get_setting_or_default("loginMessage", None)
->>>>>>> 4e44c0fb
 
 
 def resolve_settings_for_pars(pars: Iterable[DocParagraph]) -> YamlBlock:

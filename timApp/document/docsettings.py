--- conflicted
+++ resolved
@@ -108,13 +108,10 @@
     uiLangOverride: str
     allowedDocsettingMacroAttributes: list[str] | str
     need_view_for_answers: bool
-<<<<<<< HEAD
     # TODO simplify
     groupManagement: dict[str, str | list[str]]
-=======
     loginCodes: bool
     loginMessage: str
->>>>>>> e90d3855
 
 
 doc_setting_field_map: dict[str, Field] = {
@@ -705,19 +702,17 @@
     def need_view_for_answers(self) -> bool:
         return self.get_setting_or_default("need_view_for_answers", False)
 
-<<<<<<< HEAD
+    def use_login_codes(self) -> bool:
+        return self.get_setting_or_default("loginCodes", False)
+
+    def login_message(self) -> str | None:
+        return self.get_setting_or_default("loginMessage", None)
+
     def group_management_settings(self) -> dict:
         settings = self.get_setting_or_default(
             "groupManagement", {"managers": [], "groupsPath": ""}
         )
         return settings
-=======
-    def use_login_codes(self) -> bool:
-        return self.get_setting_or_default("loginCodes", False)
-
-    def login_message(self) -> str | None:
-        return self.get_setting_or_default("loginMessage", None)
->>>>>>> e90d3855
 
 
 def resolve_settings_for_pars(pars: Iterable[DocParagraph]) -> YamlBlock:

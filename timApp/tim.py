# -*- coding: utf-8 -*-

import http.client
import imghdr
import io
import shutil
import time
import traceback
from datetime import timezone

import werkzeug.exceptions as ex
from flask import Blueprint
from flask import g
from flask import render_template
from flask import stream_with_context
from flask.helpers import send_file
from flask_assets import Environment
<<<<<<< HEAD
from sqlalchemy.exc import IntegrityError
=======
from markupsafe import Markup
>>>>>>> f63cdabd
from werkzeug.contrib.profiler import ProfilerMiddleware

import containerLink
from ReverseProxied import ReverseProxied
from documentmodel.documentversion import DocumentVersion
from plugin import PluginException
from routes.accesshelper import verify_admin, verify_edit_access, verify_manage_access, verify_view_access, \
    has_view_access, has_manage_access, grant_access_to_session_users, ItemLockedException, \
    get_viewable_blocks_or_none_if_admin
from routes.annotation import annotations
from routes.answer import answers
from routes.bookmarks import bookmarks
from routes.cache import cache
from routes.clipboard import clipboard
from routes.common import *
from routes.dbaccess import get_timdb
from routes.edit import edit_page
from routes.generateMap import generateMap
from routes.groups import groups
from routes.lecture import getTempDb, user_in_lecture, lecture_routes
from routes.logger import log_info, log_error, log_debug
from routes.login import login_page, logout
from routes.manage import manage_page
from routes.notes import notes
from routes.notify import notify, send_email
from routes.qst import qst_plugin
from routes.readings import readings
from routes.search import search_routes
from routes.sessioninfo import get_current_user_object, get_other_users_as_list, get_current_user_id, \
    get_current_user_name, get_current_user_group, logged_in
from routes.settings import settings_page
from routes.upload import upload
from routes.velp import velps
from routes.view import view_page
from tim_app import app
from timdb.blocktypes import from_str, blocktypes
from timdb.bookmarks import Bookmarks
from timdb.dbutils import copy_default_rights
from timdb.models.docentry import DocEntry
from timdb.models.translation import Translation
from timdb.tim_models import db
from timdb.models.folder import Folder
from timdb.users import NoSuchUserException

cache.init_app(app)

with app.app_context():
    cache.clear()

app.register_blueprint(generateMap)
app.register_blueprint(settings_page)
app.register_blueprint(manage_page)
app.register_blueprint(qst_plugin)
app.register_blueprint(edit_page)
app.register_blueprint(view_page)
app.register_blueprint(login_page)
app.register_blueprint(answers)
app.register_blueprint(velps)
app.register_blueprint(annotations)
app.register_blueprint(groups)
app.register_blueprint(search_routes)
app.register_blueprint(upload)
app.register_blueprint(notes)
app.register_blueprint(readings)
app.register_blueprint(lecture_routes)
app.register_blueprint(clipboard)
app.register_blueprint(notify)
app.register_blueprint(bookmarks)
app.register_blueprint(Blueprint('bower',
                                 __name__,
                                 static_folder='static/scripts/bower_components',
                                 static_url_path='/static/scripts/bower_components'))

app.wsgi_app = ReverseProxied(app.wsgi_app)

assets = Environment(app)

log_info('Debug mode: {}'.format(app.config['DEBUG']))
log_info('Profiling: {}'.format(app.config['PROFILE']))


def error_generic(error, code):
    if 'text/html' in request.headers.get("Accept", ""):
        return render_template('error.html',
                               message=error.description,
                               code=code,
                               status=http.client.responses[code]), code
    else:
        return jsonResponse({'error': error.description}, code)


@app.context_processor
def inject_custom_css() -> dict:
    """Injects the user prefs variable to all templates."""
    prefs = get_preferences()
    return dict(prefs=prefs)


@app.context_processor
def inject_user() -> dict:
    """"Injects the user object to all templates."""
    return dict(current_user=get_current_user_object(), other_users=get_other_users_as_list())


@app.context_processor
def inject_bookmarks() -> dict:
    """"Injects bookmarks to all templates."""
    if not logged_in():
        return {}
    return dict(bookmarks=Bookmarks(User.query.get(get_current_user_id())).as_dict())


@app.errorhandler(400)
def bad_request(error):
    return error_generic(error, 400)


class Forbidden(ex.HTTPException):
    code = 403
    description = "Sorry, you don't have permission to view this resource."


abort.mapping[403] = Forbidden


@app.errorhandler(Forbidden)
def forbidden(error):
    return error_generic(error, 403)


@app.errorhandler(500)
def internal_error(error):
    log_error(get_request_message(500))
    error.description = Markup('Something went wrong with the server, sorry. '
                               'TIM developers have been notified about this. '
                               'If the problem persists, please send email to <a href="mailto:{0}">{0}</a>.'
                               .format(app.config['HELP_EMAIL']))
    tb = traceback.format_exc()
    message = """
Exception happened on {} at {}

{}

{}
""".format(datetime.now(tz=timezone.utc),
           request.url,
           get_request_message(500),
           tb).strip()
    send_email(rcpt=app.config['ERROR_EMAIL'],
               subject='{}: Error at {} ({})'.format(app.config['TIM_HOST'], request.path, get_current_user_name()),
               mail_from=app.config['WUFF_EMAIL'],
               reply_to='{},{}'.format(app.config['ERROR_EMAIL'], get_current_user_object().email),
               msg=message)
    return error_generic(error, 500)


@app.route('/exception')
def throw_ex():
    verify_admin()
    raise Exception('This route throws an exception intentionally for testing purposes.')


@app.errorhandler(ItemLockedException)
def item_locked(error):
    item = DocEntry.find_by_id(error.access.block_id)
    is_folder = False
    if not item:
        is_folder = True
        item = Folder.find_by_id(error.access.block_id)
    if not item:
        abort(404)
    return render_template('duration_unlock.html',
                           item=item,
                           item_type='folder' if is_folder else 'document',
                           access=error.access), 403


@app.errorhandler(NoSuchUserException)
def internal_error(error):
    if error.user_id == session['user_id']:
        flash('Your user id ({}) was not found in the database. Clearing session automatically.'.format(error.user_id))
        return logout()
    return error_generic(error, 500)


@app.errorhandler(503)
def service_unavailable(error):
    return error_generic(error, 503)


@app.errorhandler(413)
def entity_too_large(error):
    error.description = 'Your file is too large to be uploaded. Maximum size is {} MB.'\
        .format(app.config['MAX_CONTENT_LENGTH'] / 1024 / 1024)
    return error_generic(error, 413)


@app.errorhandler(404)
def not_found(error):
    return error_generic(error, 404)


@app.route('/restart')
def restart_server():
    """Restarts the server by sending HUP signal to Gunicorn."""
    verify_admin()
    pid_path = '/var/run/gunicorn.pid'
    if os.path.exists(pid_path):
        os.system('kill -HUP $(cat {})'.format(pid_path))
        flash('Restart signal was sent to Gunicorn.')
    else:
        flash('Gunicorn PID file was not found. TIM was probably not started with Gunicorn.')
    return safe_redirect(url_for('start_page'))


@app.route('/resetcss')
def reset_css():
    """
    Removes CSS cache directories and thereby forces SASS to regenerate them the next time
    they are needed.

    Requires admin privilege.
    :return: okJsonResponse
    """
    verify_admin()
    assets_dir = os.path.join('static', '.webassets-cache')
    if os.path.exists(assets_dir):
        shutil.rmtree(assets_dir)
    gen_dir = os.path.join('static', app.config['SASS_GEN_PATH'])
    if os.path.exists(gen_dir):
        shutil.rmtree(gen_dir)
    return okJsonResponse()


@app.route('/download/<int:doc_id>')
def download_document(doc_id):
    verify_doc_exists(doc_id)
    verify_edit_access(doc_id, "Sorry, you don't have permission to download this document.")
    return Response(Document(doc_id).export_markdown(), mimetype="text/plain")


@app.route('/download/<int:doc_id>/<int:major>/<int:minor>')
def download_document_version(doc_id, major, minor):
    verify_edit_access(doc_id)
    doc = DocumentVersion(doc_id, (major, minor))
    if not doc.exists():
        abort(404, "This document version does not exist.")
    return Response(doc.export_markdown(), mimetype="text/plain")


@app.route('/diff/<int:doc_id>/<int:major1>/<int:minor1>/<int:major2>/<int:minor2>')
def diff_document(doc_id, major1, minor1, major2, minor2):
    verify_edit_access(doc_id)
    doc1 = DocumentVersion(doc_id, (major1, minor1))
    doc2 = DocumentVersion(doc_id, (major2, minor2))
    if not doc1.exists():
        abort(404, "The document version {} does not exist.".format((major1, minor1)))
    if not doc2.exists():
        abort(404, "The document version {} does not exist.".format((major2, minor2)))
    return Response(DocumentVersion.get_diff(doc1, doc2), mimetype="text/html")


@app.route('/images/<int:image_id>/<image_filename>')
def get_image(image_id, image_filename):
    timdb = get_timdb()
    if not timdb.images.imageExists(image_id, image_filename):
        abort(404)
    verify_view_access(image_id)
    img_data = timdb.images.getImage(image_id, image_filename)
    imgtype = imghdr.what(None, h=img_data)
    f = io.BytesIO(img_data)
    return send_file(f, mimetype='image/' + imgtype)


@app.route("/getTemplates")
def get_templates():
    current_path = request.args.get('item_path', '')
    timdb = get_timdb()
    templates = []
    d = DocEntry.find_by_path(current_path, try_translation=True)
    current_path = d.parent.path

    while True:
        for t in timdb.documents.get_documents(filter_ids=get_viewable_blocks_or_none_if_admin(),
                                               filter_folder=current_path + '/Templates',
                                               search_recursively=False):
            if not t.short_name.startswith('$'):
                templates.append(t)
        if current_path == '':
            break
        current_path, _ = timdb.folders.split_location(current_path)
    templates.sort(key=lambda d: d.short_name.lower())
    return jsonResponse(templates)


def create_item(item_path, item_type_str, item_title, create_function, owner_group_id):
    item_path = item_path.strip('/')
    validate_item_and_create(item_path, item_type_str, owner_group_id)

    item = create_function(item_path, owner_group_id, item_title)
    timdb = get_timdb()
    grant_access_to_session_users(timdb, item.id)
    item_type = from_str(item_type_str)
    if item_type == blocktypes.DOCUMENT:
        bms = Bookmarks(get_current_user_object())
        bms.add_bookmark('Last edited',
                         item.short_name,
                         '/view/' + item.path,
                         move_to_top=True,
                         limit=app.config['LAST_EDITED_BOOKMARK_LIMIT']).save_bookmarks()
    copy_default_rights(item.id, item_type)
    return item


@app.route("/createItem", methods=["POST"])
def create_document():
    item_path, item_type, item_title = verify_json_params('item_path', 'item_type', 'item_title')
    cite_id, copy_id = verify_json_params('cite', 'copy', require=False)
    if cite_id:
        return create_citation_doc(cite_id, item_path, item_title)

    copied_content = None
    if copy_id:
        verify_edit_access(copy_id)
        d = DocEntry.find_by_id(copy_id, try_translation=True)
        if not d:
            return abort(404, 'The document to be copied was not found')
        copied_content = d.document.export_markdown()

    item = create_item(item_path,
                       item_type,
                       item_title,
                       DocEntry.create if item_type == 'document' else Folder.create,
                       get_current_user_group())

    if copied_content:
        item.document.update(copied_content, item.document.export_markdown())

    return jsonResponse(item)


@app.route("/translations/<int:doc_id>", methods=["GET"])
def get_translations(doc_id):
    timdb = get_timdb()

    if not timdb.documents.exists(doc_id):
        abort(404, 'Document not found')
    if not has_view_access(doc_id):
        abort(403, 'Permission denied')

    return jsonResponse(DocEntry.find_by_id(doc_id, try_translation=True).translations)


def valid_language_id(lang_id):
    return re.match('^\w+$', lang_id) is not None


@app.route("/translate/<int:tr_doc_id>/<language>", methods=["POST"])
def create_translation(tr_doc_id, language):
    title = request.get_json().get('doc_title', None)
    timdb = get_timdb()

    doc = DocEntry.find_by_id(tr_doc_id, try_translation=True)

    if not doc:
        abort(404, 'Document not found')

    doc_id = doc.src_docid

    if not has_view_access(doc_id):
        abort(403, 'Permission denied')
    if not valid_language_id(language):
        abort(404, 'Invalid language identifier')
    if doc.has_translation(language):
        abort(403, 'Translation for this language already exists')
    if not has_manage_access(doc_id):
        # todo: check for translation right
        abort(403, 'You have to be logged in to create a translation')

    src_doc = Document(doc_id)
    cite_doc = timdb.documents.create_citation(src_doc, get_current_user_group())
    tr = Translation(doc_id=cite_doc.id, src_docid=src_doc.doc_id, lang_id=language)
    tr.title = title
    db.session.add(tr)
    db.session.commit()
    return jsonResponse(tr)


@app.route("/translation/<int:doc_id>", methods=["POST"])
def update_translation(doc_id):
    (lang_id, doc_title) = verify_json_params('new_langid', 'new_title', require=True)
    if not valid_language_id(lang_id):
        abort(403, 'Invalid language identifier')
    doc = DocEntry.find_by_id(doc_id, try_translation=True)
    if not doc:
        abort(404, 'Source document does not exist')
    if not has_ownership(doc.src_docid) and not has_ownership(doc.id):
        abort(403, "You need ownership of either this or the translated document")
    doc.lang_id = lang_id
    doc.title = doc_title
    try:
        db.session.commit()
    except IntegrityError:
        abort(403, 'This language already exists.')
    return okJsonResponse()


def create_citation_doc(docid, path, title):
    params, = verify_json_params('params', require=False)

    # Filter for allowed reference parameters
    if params is not None:
        params = {k: params[k] for k in params if k in ('r', 'r_docid')}
        params['r'] = 'c'
    else:
        params = {'r': 'c'}

    timdb = get_timdb()
    verify_edit_access(docid)

    src_doc = Document(docid)

    def factory(path, group, title):
        return timdb.documents.create_citation(src_doc, group, path, title, params)
    item = create_item(path, 'document', title, factory, get_current_user_group())
    return jsonResponse(item)


@app.route("/getBlock/<int:doc_id>/<par_id>")
def get_block(doc_id, par_id):
    verify_edit_access(doc_id)
    area_start = request.args.get('area_start')
    area_end = request.args.get('area_end')
    if area_start and area_end:
        return jsonResponse({"text": Document(doc_id).export_section(area_start, area_end)})
    else:
        par = Document(doc_id).get_paragraph(par_id)
        return jsonResponse({"text": par.get_exported_markdown()})


@app.route("/<plugin>/<path:filename>")
def plugin_call(plugin, filename):
    try:
        req = containerLink.call_plugin_resource(plugin, filename, request.args)
        return Response(stream_with_context(req.iter_content()), content_type=req.headers['content-type'])
    except PluginException:
        abort(404)


@app.route("/echoRequest/<path:filename>")
def echo_request(filename):
    def generate():
        yield 'Request URL: ' + request.url + "\n\n"
        yield 'Headers:\n\n'
        yield from (k + ": " + v + "\n" for k, v in request.headers.items())
    return Response(stream_with_context(generate()), mimetype='text/plain')




@app.route("/index/<int:doc_id>")
def get_index(doc_id):
    verify_view_access(doc_id)
    index = Document(doc_id).get_index()
    if not index:
        return jsonResponse({'empty': True})
    else:
        return render_template('content.html',
                               headers=index)


@app.route("/<plugin>/template/<template>/<index>")
def view_template(plugin, template, index):
    try:
        req = containerLink.call_plugin_resource(plugin, "template?file=" + template + "&idx=" + index)
        return Response(stream_with_context(req.iter_content()), content_type=req.headers['content-type'])
    except PluginException:
        abort(404)


@app.route("/sessionsetting/<setting>/<value>", methods=['POST'])
def set_session_setting(setting, value):
    try:
        if 'settings' not in session:
            session['settings'] = {}
        session['settings'][setting] = value
        session.modified = True
        return jsonResponse(session['settings'])
    except (NameError, KeyError):
        abort(404)


@app.route("/getServerTime", methods=['GET'])
def get_server_time():
    t2 = int(time.time() * 1000)
    t1 = int(request.args.get('t1'))
    return jsonResponse({'t1': t1, 't2': t2, 't3': int(time.time() * 1000)})


@app.route("/")
def start_page():
    in_lecture = user_in_lecture()
    return render_template('start.html',
                           in_lecture=in_lecture)


@app.route("/manage/")
@app.route("/slide/")
@app.route("/teacher/")
@app.route("/answers/")
@app.route("/lecture/")
def index_redirect():
    return redirect('/view')


@app.route("/getslidestatus/")
def getslidestatus():
    # TODO: Fix tempdb, this is a temporary aid
    return jsonResponse(None)

    if 'doc_id' not in request.args:
        abort(404, "Missing doc id")
    doc_id = int(request.args['doc_id'])
    tempdb = getTempDb()
    status = tempdb.slidestatuses.get_status(doc_id)
    if status:
        status = status.status
    else:
        status = None
    return jsonResponse(status)


@app.route("/setslidestatus")
def setslidestatus():
    if 'doc_id' not in request.args or 'status' not in request.args:
        abort(404, "Missing doc id or status")
    doc_id = int(request.args['doc_id'])
    verify_manage_access(doc_id)
    status = request.args['status']
    tempdb = getTempDb()
    tempdb.slidestatuses.update_or_add_status(doc_id, status)
    return jsonResponse("")


@app.before_request
def make_session_permanent():
    session.permanent = True


@app.after_request
def log_request(response):
    if not request.path.startswith('/static/') and request.path != '/favicon.ico':
        status_code = response.status_code
        log_info(get_request_message(status_code))
        if request.method in ('PUT', 'POST', 'DELETE'):
            log_debug(request.get_json(silent=True))
    return response


def get_request_message(status_code=None):
    return '{} [{}]: {} {} {}'.format(get_current_user_name(),
                                      request.headers.get('X-Forwarded-For') or request.remote_addr,
                                      request.method,
                                      request.full_path if request.query_string else request.path,
                                      status_code or '').strip()


@app.after_request
def close_db(response):
    if hasattr(g, 'timdb'):
        g.timdb.close()
    return response


@app.after_request
def del_g(response):
    """For some reason, the g object is not cleared when running browser test, so we do it here."""
    if app.config['TESTING']:
        if hasattr(g, 'user'):
            del g.user
        if hasattr(g, 'viewable'):
            del g.viewable
        if hasattr(g, 'editable'):
            del g.editable
        if hasattr(g, 'teachable'):
            del g.teachable
        if hasattr(g, 'manageable'):
            del g.manageable
        if hasattr(g, 'see_answers'):
            del g.see_answers
        if hasattr(g, 'owned'):
            del g.owned
    return response


@app.teardown_appcontext
def close_db(e):
    if not app.config['TESTING'] and hasattr(g, 'timdb'):
        g.timdb.close()


def start_app():
    if app.config['PROFILE']:
        app.wsgi_app = ProfilerMiddleware(app.wsgi_app, sort_by=('cumtime',), restrictions=[100])
    app.run(host='0.0.0.0',
            port=5000,
            use_evalex=False,
            use_reloader=False,
            # debug=True,
            threaded=not (app.config['DEBUG'] and app.config['PROFILE']))<|MERGE_RESOLUTION|>--- conflicted
+++ resolved
@@ -15,11 +15,8 @@
 from flask import stream_with_context
 from flask.helpers import send_file
 from flask_assets import Environment
-<<<<<<< HEAD
 from sqlalchemy.exc import IntegrityError
-=======
 from markupsafe import Markup
->>>>>>> f63cdabd
 from werkzeug.contrib.profiler import ProfilerMiddleware
 
 import containerLink

--- conflicted
+++ resolved
@@ -122,15 +122,9 @@
 def getDocument(doc_id):
     timdb = getTimDb()
     try:
-<<<<<<< HEAD
-        texts = timdb.getDocumentAsHtmlBlocks(int(doc_id))
-        doc = timdb.getDocument(int(doc_id))
+        texts = timdb.getDocumentAsHtmlBlocks(doc_id)
+        doc = timdb.getDocument(doc_id)
         return render_template('editing.html', docId=doc['id'], name=doc['name'], text=json.dumps(texts))
-=======
-        texts = timdb.getDocumentBlocks(doc_id)
-        doc = timdb.getDocument(doc_id)
-        return render_template('editing.html', name=doc['name'], text=json.dumps(texts))
->>>>>>> 22f1b1c6
     except ValueError:
         return redirect(url_for('goat'))
 

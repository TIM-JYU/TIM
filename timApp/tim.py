--- conflicted
+++ resolved
@@ -130,12 +130,9 @@
     cbcountfield_route,
     timMenu_plugin,
     timTable_plugin,
-<<<<<<< HEAD
+    user_select_plugin,
     messagelist,
     timMessage,
-=======
-    user_select_plugin,
->>>>>>> 1166eb41
 ]
 
 if app.config['BOOKMARKS_ENABLED']:

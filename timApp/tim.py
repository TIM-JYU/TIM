# -*- coding: utf-8 -*-

import http.client
import imghdr
import io
import time

import shutil
from flask import Blueprint
from flask import render_template
from flask import stream_with_context
from flask_assets import Environment
from flask.helpers import send_file
from werkzeug.contrib.profiler import ProfilerMiddleware

import containerLink
from ReverseProxied import ReverseProxied
from documentmodel.documentversion import DocumentVersion
from plugin import PluginException
from routes.answer import answers
from routes.velp import velps
from routes.annotation import annotations
from routes.cache import cache
from routes.clipboard import clipboard
from routes.common import *
from routes.edit import edit_page
from routes.groups import groups
from routes.lecture import getTempDb, user_in_lecture, lecture_routes
from routes.logger import log_info
from routes.login import login_page, logout
from routes.manage import manage_page
from routes.notes import notes
from routes.notify import notify
from routes.readings import readings
from routes.search import search_routes
from routes.settings import settings_page
from routes.upload import upload
from routes.view import view_page
from tim_app import app

# db.engine.pool.use_threadlocal = True # This may be needless
from utils import date_to_relative
from timdb.users import NoSuchUserException

cache.init_app(app)

with app.app_context():
    cache.clear()

app.register_blueprint(settings_page)
app.register_blueprint(manage_page)
app.register_blueprint(edit_page)
app.register_blueprint(view_page)
app.register_blueprint(login_page)
app.register_blueprint(answers)
app.register_blueprint(velps)
app.register_blueprint(annotations)
app.register_blueprint(groups)
app.register_blueprint(search_routes)
app.register_blueprint(upload)
app.register_blueprint(notes)
app.register_blueprint(readings)
app.register_blueprint(lecture_routes)
app.register_blueprint(clipboard)
app.register_blueprint(notify)
app.register_blueprint(Blueprint('bower',
                                 __name__,
                                 static_folder='static/scripts/bower_components',
                                 static_url_path='/static/scripts/bower_components'))

app.wsgi_app = ReverseProxied(app.wsgi_app)

assets = Environment(app)

log_info('Debug mode: {}'.format(app.config['DEBUG']))
log_info('Profiling: {}'.format(app.config['PROFILE']))


def error_generic(error, code):
    if 'text/html' in request.headers.get("Accept", ""):
        return render_template('error.html',
                               message=error.description,
                               code=code,
                               status=http.client.responses[code]), code
    else:
        return jsonResponse({'error': error.description}, code)


@app.context_processor
def inject_custom_css() -> dict:
    """Injects the user prefs variable to all templates."""
    prefs = get_preferences()
    return dict(prefs=prefs)


@app.context_processor
def inject_user() -> dict:
    """"Injects the user object to all templates."""
    return dict(current_user=get_current_user(), other_users=get_other_users_as_list())


@app.errorhandler(400)
def bad_request(error):
    return error_generic(error, 400)


@app.errorhandler(403)
def forbidden(error):
    return error_generic(error, 403)


@app.errorhandler(500)
def internal_error(error):
    error.description = "Something went wrong with the server, sorry. We'll fix this as soon as possible."
    return error_generic(error, 500)


@app.errorhandler(NoSuchUserException)
def internal_error(error):
    if error.user_id == session['user_id']:
        flash('Your user id ({}) was not found in the database. Clearing session automatically.'.format(error.user_id))
        return logout()
    return error_generic(error, 500)


@app.errorhandler(503)
def service_unavailable(error):
    return error_generic(error, 503)


@app.errorhandler(413)
def entity_too_large(error):
    error.description = 'Your file is too large to be uploaded. Maximum size is {} MB.'\
        .format(app.config['MAX_CONTENT_LENGTH'] / 1024 / 1024)
    return error_generic(error, 413)


@app.errorhandler(404)
def not_found(error):
    return error_generic(error, 404)


@app.route('/resetcss')
def reset_css():
    """
    Removes CSS cache directories and thereby forces SASS to regenerate them the next time
    they are needed.

    Requires admin privilege.
    :return: okJsonResponse
    """
    verify_admin()
    assets_dir = os.path.join('static', '.webassets-cache')
    if os.path.exists(assets_dir):
        shutil.rmtree(assets_dir)
    gen_dir = os.path.join('static', app.config['SASS_GEN_PATH'])
    if os.path.exists(gen_dir):
        shutil.rmtree(gen_dir)
    return okJsonResponse()


@app.route('/download/<int:doc_id>')
def download_document(doc_id):
    verify_doc_existence(doc_id)
    verify_edit_access(doc_id, "Sorry, you don't have permission to download this document.")
    return Response(Document(doc_id).export_markdown(), mimetype="text/plain")


@app.route('/download/<int:doc_id>/<int:major>/<int:minor>')
def download_document_version(doc_id, major, minor):
    verify_edit_access(doc_id)
    doc = DocumentVersion(doc_id, (major, minor))
    if not doc.exists():
        abort(404, "This document version does not exist.")
    return Response(doc.export_markdown(), mimetype="text/plain")


@app.route('/diff/<int:doc_id>/<int:major1>/<int:minor1>/<int:major2>/<int:minor2>')
def diff_document(doc_id, major1, minor1, major2, minor2):
    verify_edit_access(doc_id)
    doc1 = DocumentVersion(doc_id, (major1, minor1))
    doc2 = DocumentVersion(doc_id, (major2, minor2))
    if not doc1.exists():
        abort(404, "The document version {} does not exist.".format((major1, minor1)))
    if not doc2.exists():
        abort(404, "The document version {} does not exist.".format((major2, minor2)))
    return Response(DocumentVersion.get_diff(doc1, doc2), mimetype="text/html")


@app.route('/images/<int:image_id>/<image_filename>')
def get_image(image_id, image_filename):
    timdb = getTimDb()
    if not timdb.images.imageExists(image_id, image_filename):
        abort(404)
    verify_view_access(image_id)
    img_data = timdb.images.getImage(image_id, image_filename)
    imgtype = imghdr.what(None, h=img_data)
    f = io.BytesIO(img_data)
    return send_file(f, mimetype='image/' + imgtype)


<<<<<<< HEAD
@app.route("/getDocuments")
def get_docs():
    return jsonResponse(get_documents(request.args.get('folder', '')))


@app.route("/getFolders")
def get_folders():
    root_path = request.args.get('root_path')
    timdb = getTimDb()
    folders = timdb.folders.get_folders(root_path)
    viewable = timdb.users.get_viewable_blocks(getCurrentUserId())
    allowed_folders = [f for f in folders if f['id'] in viewable]
    uid = getCurrentUserId()
    is_admin = timdb.users.has_admin_access(uid)
    for f in allowed_folders:
        f['isOwner'] = is_admin or timdb.users.user_is_owner(uid, f['id'])
        f['owner'] = timdb.users.get_owner_group(f['id'])
        f['unpublished'] = is_considered_unpublished(f['id'])

    allowed_folders.sort(key=lambda folder: folder['name'].lower())
    return jsonResponse(allowed_folders)


=======
>>>>>>> b24c64da
@app.route("/getTemplates")
def get_templates():
    current_path = request.args.get('root_path', '')
    timdb = getTimDb()
    templates = []

    while True:
        templates += timdb.documents.get_documents(filter_ids=get_viewable_blocks(),
                                      filter_folder=current_path + '/Templates',
                                      search_recursively=False)
        if current_path == '':
            break
        current_path, _ = timdb.folders.split_location(current_path)
    templates.sort(key=lambda d: d['name'].lower())
    return jsonResponse(templates)


<<<<<<< HEAD
def get_documents(folder: str) -> List[dict]:
    timdb = getTimDb()
    viewable = timdb.users.get_viewable_blocks(getCurrentUserId())
    docs = timdb.documents.get_documents(filter_ids=viewable, filter_folder=folder, search_recursively=False)
    allowed_docs = docs
    final_docs = []

    for doc in allowed_docs:
        fullname = doc['name']
        uid = getCurrentUserId()
        doc['name'] = timdb.documents.get_short_name(fullname)
        doc['fullname'] = fullname
        doc['canEdit'] = timdb.users.has_edit_access(uid, doc['id'])
        doc['isOwner'] = timdb.users.user_is_owner(uid, doc['id'])
        doc['owner'] = timdb.users.get_owner_group(doc['id'])
        doc['modified'] = date_to_relative(doc['modified'])
        doc['unpublished'] = is_considered_unpublished(doc['id'])
        final_docs.append(doc)

    final_docs.sort(key=lambda d: d['name'].lower())
    return final_docs


=======
>>>>>>> b24c64da
def create_item(item_name, item_type, create_function, owner_group_id):
    validate_item_and_create(item_name, item_type, owner_group_id)

    item_id = create_function(item_name, owner_group_id)
    grant_access_to_session_users(getTimDb(), item_id)
    return jsonResponse({'id': item_id, 'name': item_name})


@app.route("/createDocument", methods=["POST"])
def create_document():
    jsondata = request.get_json()
    doc_name = jsondata['doc_name']

    timdb = getTimDb()
    return create_item(doc_name, 'document', lambda name, group: timdb.documents.create(name, group).doc_id,
                       getCurrentUserGroup())


@app.route("/translations/<int:doc_id>", methods=["GET"])
def get_translations(doc_id):
    timdb = getTimDb()

    if not timdb.documents.exists(doc_id):
        abort(404, 'Document not found')
    if not has_view_access(doc_id):
        abort(403, 'Permission denied')

    trlist = timdb.documents.get_translations(doc_id)
    for tr in trlist:
        tr['owner'] = timdb.users.get_user_group_name(tr['owner_id']) if tr['owner_id'] else None

    return jsonResponse(trlist)


def valid_language_id(lang_id):
    return re.match('^\w+$', lang_id) is not None


@app.route("/translate/<int:tr_doc_id>/<language>", methods=["POST"])
def create_translation(tr_doc_id, language):
    title = request.get_json().get('doc_title', None)
    timdb = getTimDb()

    doc_id = timdb.documents.get_translation_source(tr_doc_id)

    if not timdb.documents.exists(doc_id):
        abort(404, 'Document not found')

    if not has_view_access(doc_id):
        abort(403, 'Permission denied')
    if not valid_language_id(language):
        abort(404, 'Invalid language identifier')
    if timdb.documents.translation_exists(doc_id, lang_id=language):
        abort(403, 'Translation already exists')
    if not has_manage_access(doc_id):
        # todo: check for translation right
        abort(403, 'You have to be logged in to create a translation')

    src_doc = Document(doc_id)
    doc = timdb.documents.create_translation(src_doc, None, getCurrentUserGroup())
    timdb.documents.add_translation(doc.doc_id, src_doc.doc_id, language, title)

    src_doc_name = timdb.documents.get_first_document_name(src_doc.doc_id)
    doc_name = timdb.documents.get_translation_path(doc_id, src_doc_name, language)

    return jsonResponse({'id': doc.doc_id, 'title': title, 'name': doc_name})


@app.route("/translation/<int:doc_id>", methods=["POST"])
def update_translation(doc_id):
    (lang_id, doc_title) = verify_json_params('new_langid', 'new_title', require=True)
    timdb = getTimDb()

    src_doc_id = doc_id
    translations = timdb.documents.get_translations(doc_id)
    for tr in translations:
        if tr['id'] == doc_id:
            src_doc_id = tr['src_docid']
        if tr['lang_id'] == lang_id and tr['id'] != doc_id:
            abort(403, 'Translation ' + lang_id + ' already exists')

    if src_doc_id is None or not timdb.documents.exists(src_doc_id):
        abort(404, 'Source document does not exist')

    if not valid_language_id(lang_id):
        if doc_id == src_doc_id and lang_id == "":
            # Allow removing the language id for the document itself
            timdb.documents.remove_translation(doc_id)

            # Rename the document if requested
            (prev_title,) = verify_json_params('old_title', require=False)
            if prev_title is not None and doc_title != prev_title:
                timdb.documents.change_name(doc_id, prev_title, doc_title)

            return okJsonResponse()

        abort(403, 'Invalid language identifier')

    if not has_ownership(src_doc_id) and not has_ownership(doc_id):
        abort(403, "You need ownership of either this or the translated document")

    # Remove and add because we might be adding a language identifier for the source document
    # In that case there may be nothing to update!
    timdb.documents.remove_translation(doc_id, commit=False)
    timdb.documents.add_translation(doc_id, src_doc_id, lang_id, doc_title)
    return okJsonResponse()


@app.route("/cite/<int:docid>/<path:newname>", methods=["GET"])
def create_citation_doc(docid, newname):
    params = request.get_json()

    # Filter for allowed reference parameters
    if params is not None:
        params = {k: params[k] for k in params if k in ('r', 'r_docid')}
        params['r'] = 'c'
    else:
        params = {'r': 'c'}

    timdb = getTimDb()
    if not has_view_access(docid):
        abort(403)

    src_doc = Document(docid)

    def factory(name, group):
        return timdb.documents.create_translation(src_doc, name, group, params).doc_id
    return create_item(newname, 'document', factory, getCurrentUserGroup())


@app.route("/createFolder", methods=["POST"])
def create_folder():
    jsondata = request.get_json()
    folder_name = jsondata['name']
    owner_group_name = jsondata['owner']
    timdb = getTimDb()
    owner_group_id = timdb.users.get_usergroup_by_name(owner_group_name)
    if owner_group_id is None:
        abort(404, 'Non-existent usergroup.')
    return create_item(folder_name, 'folder', timdb.folders.create, owner_group_id)


@app.route("/getBlock/<int:doc_id>/<par_id>")
def get_block(doc_id, par_id):
    verify_edit_access(doc_id)
    area_start = request.args.get('area_start')
    area_end = request.args.get('area_end')
    if area_start and area_end:
        return jsonResponse({"text": Document(doc_id).export_section(area_start, area_end)})
    else:
        par = Document(doc_id).get_paragraph(par_id)
        return jsonResponse({"text": par.get_exported_markdown()})


@app.route("/<plugin>/<path:filename>")
def plugin_call(plugin, filename):
    try:
        req = containerLink.call_plugin_resource(plugin, filename, request.args)
        return Response(stream_with_context(req.iter_content()), content_type=req.headers['content-type'])
    except PluginException:
        abort(404)


@app.route("/echoRequest/<path:filename>")
def echo_request(filename):
    def generate():
        yield 'Request URL: ' + request.url + "\n\n"
        yield 'Headers:\n\n'
        yield from (k + ": " + v + "\n" for k, v in request.headers.items())
    return Response(stream_with_context(generate()), mimetype='text/plain')


@app.route("/index/<int:doc_id>")
def get_index(doc_id):
    verify_view_access(doc_id)
    index = Document(doc_id).get_index()
    if not index:
        return jsonResponse({'empty': True})
    else:
        return render_template('content.html',
                               headers=index)


@app.route("/<plugin>/template/<template>/<index>")
def view_template(plugin, template, index):
    try:
        req = containerLink.call_plugin_resource(plugin, "template?file=" + template + "&idx=" + index)
        return Response(stream_with_context(req.iter_content()), content_type=req.headers['content-type'])
    except PluginException:
        abort(404)


@app.route("/sessionsetting/<setting>/<value>", methods=['POST'])
def set_session_setting(setting, value):
    try:
        if 'settings' not in session:
            session['settings'] = {}
        session['settings'][setting] = value
        session.modified = True
        return jsonResponse(session['settings'])
    except (NameError, KeyError):
        abort(404)


@app.route("/getServerTime", methods=['GET'])
def get_server_time():
    t2 = int(time.time() * 1000)
    t1 = int(request.args.get('t1'))
    return jsonResponse({'t1': t1, 't2': t2, 't3': int(time.time() * 1000)})


@app.route("/")
def start_page():
    in_lecture = user_in_lecture()
    return render_template('start.html',
                           in_lecture=in_lecture)


@app.route("/manage/")
@app.route("/slide/")
@app.route("/teacher/")
@app.route("/answers/")
@app.route("/lecture/")
def index_redirect():
    return redirect('/view')


@app.route("/getslidestatus/")
def getslidestatus():
    # TODO: Fix tempdb, this is a temporary aid
    return jsonResponse(None)

    if 'doc_id' not in request.args:
        abort(404, "Missing doc id")
    doc_id = int(request.args['doc_id'])
    tempdb = getTempDb()
    status = tempdb.slidestatuses.get_status(doc_id)
    if status:
        status = status.status
    else:
        status = None
    return jsonResponse(status)


@app.route("/setslidestatus")
def setslidestatus():
    if 'doc_id' not in request.args or 'status' not in request.args:
        abort(404, "Missing doc id or status")
    doc_id = int(request.args['doc_id'])
    verify_manage_access(doc_id)
    status = request.args['status']
    tempdb = getTempDb()
    tempdb.slidestatuses.update_or_add_status(doc_id, status)
    return jsonResponse("")


@app.before_request
def make_session_permanent():
    session.permanent = True


@app.after_request
def close_db(response):
    if hasattr(g, 'timdb'):
        g.timdb.close()
    return response


@app.teardown_appcontext
def close_db(e):
    if not app.config['TESTING'] and hasattr(g, 'timdb'):
        g.timdb.close()


def start_app():
    if app.config['PROFILE']:
        app.wsgi_app = ProfilerMiddleware(app.wsgi_app, sort_by=('cumtime',), restrictions=[100])
    app.run(host='0.0.0.0',
            port=5000,
            use_evalex=False,
            use_reloader=False,
            # debug=True,
            threaded=not (app.config['DEBUG'] and app.config['PROFILE']))<|MERGE_RESOLUTION|>--- conflicted
+++ resolved
@@ -199,32 +199,6 @@
     return send_file(f, mimetype='image/' + imgtype)
 
 
-<<<<<<< HEAD
-@app.route("/getDocuments")
-def get_docs():
-    return jsonResponse(get_documents(request.args.get('folder', '')))
-
-
-@app.route("/getFolders")
-def get_folders():
-    root_path = request.args.get('root_path')
-    timdb = getTimDb()
-    folders = timdb.folders.get_folders(root_path)
-    viewable = timdb.users.get_viewable_blocks(getCurrentUserId())
-    allowed_folders = [f for f in folders if f['id'] in viewable]
-    uid = getCurrentUserId()
-    is_admin = timdb.users.has_admin_access(uid)
-    for f in allowed_folders:
-        f['isOwner'] = is_admin or timdb.users.user_is_owner(uid, f['id'])
-        f['owner'] = timdb.users.get_owner_group(f['id'])
-        f['unpublished'] = is_considered_unpublished(f['id'])
-
-    allowed_folders.sort(key=lambda folder: folder['name'].lower())
-    return jsonResponse(allowed_folders)
-
-
-=======
->>>>>>> b24c64da
 @app.route("/getTemplates")
 def get_templates():
     current_path = request.args.get('root_path', '')
@@ -242,32 +216,6 @@
     return jsonResponse(templates)
 
 
-<<<<<<< HEAD
-def get_documents(folder: str) -> List[dict]:
-    timdb = getTimDb()
-    viewable = timdb.users.get_viewable_blocks(getCurrentUserId())
-    docs = timdb.documents.get_documents(filter_ids=viewable, filter_folder=folder, search_recursively=False)
-    allowed_docs = docs
-    final_docs = []
-
-    for doc in allowed_docs:
-        fullname = doc['name']
-        uid = getCurrentUserId()
-        doc['name'] = timdb.documents.get_short_name(fullname)
-        doc['fullname'] = fullname
-        doc['canEdit'] = timdb.users.has_edit_access(uid, doc['id'])
-        doc['isOwner'] = timdb.users.user_is_owner(uid, doc['id'])
-        doc['owner'] = timdb.users.get_owner_group(doc['id'])
-        doc['modified'] = date_to_relative(doc['modified'])
-        doc['unpublished'] = is_considered_unpublished(doc['id'])
-        final_docs.append(doc)
-
-    final_docs.sort(key=lambda d: d['name'].lower())
-    return final_docs
-
-
-=======
->>>>>>> b24c64da
 def create_item(item_name, item_type, create_function, owner_group_id):
     validate_item_and_create(item_name, item_type, owner_group_id)
 

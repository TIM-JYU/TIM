# -*- coding: utf-8 -*-
from flask import Flask, redirect, url_for, Markup
from flask import render_template, render_template_string
from flask import g
from ReverseProxied import ReverseProxied
import markdown
import parseParagraphs as p
from verifyPath import verifyPath
import json
import os
<<<<<<< HEAD
=======
import sqlite3
from enum import Enum
from os import listdir
from os.path import isfile,join
>>>>>>> 1f594714

app = Flask(__name__) 
app.config.from_object(__name__)

# Load default config and override config from an environment variable
app.config.update(dict(
    DATABASE=os.path.join(app.root_path, 'tim.db'),
    DEBUG=True,
    SECRET_KEY='development key',
    USERNAME='admin',
    PASSWORD='default'
))
app.config.from_envvar('TIM_SETTINGS', silent=True)
STATIC_PATH = "./static/"

@app.teardown_appcontext
def close_db(error):
    """Closes the database again at the end of the request."""
    if hasattr(g, 'sqlite_db'):
        g.sqlite_db.close()

@app.route("/getFile/<textFile>/")
def getFile(textFile):
    mypath = STATIC_PATH + "/data/"+textFile
    try:
        texts = []
        pars = [ f for f in listdir(mypath) if isfile(join(mypath,f)) ]
        pars.sort()
        for par in pars:
            with open(STATIC_PATH + "/data/" + textFile + "/" + par, 'r', encoding="utf-8") as f:
                texts.append({"par" : par, "text" : f.read()})
        return render_template('start.html', text=json.dumps(texts))
    except IOError as err:
        print(err)
        return redirect(url_for('goat'))



#@app.route('/getMarkdown/<file>')
#def getOhj(file):
#    contents = Markup(markdown.markdown(unicode(open("./static/ohj1/" + file).read(),encoding="utf-8")))
#    contents = unicode(open(file+'HTML5', 'r').read(), "utf-8")
#    return render_template('start.html', fileCont=contents, stylesheet='stylesheet.css')

@app.route('/')
@app.route('/<path:path>')
def goat(path=None):
    return render_template('goat.html')

if __name__ == "__main__":
#    app.debug = True
#    app.run()
    app.wsgi_app = ReverseProxied(app.wsgi_app)	
    app.run(host='0.0.0.0',port=5000)<|MERGE_RESOLUTION|>--- conflicted
+++ resolved
@@ -1,20 +1,12 @@
 # -*- coding: utf-8 -*-
-from flask import Flask, redirect, url_for, Markup
+from flask import Flask, redirect, url_for
 from flask import render_template, render_template_string
 from flask import g
 from ReverseProxied import ReverseProxied
-import markdown
-import parseParagraphs as p
-from verifyPath import verifyPath
 import json
 import os
-<<<<<<< HEAD
-=======
-import sqlite3
-from enum import Enum
 from os import listdir
 from os.path import isfile,join
->>>>>>> 1f594714
 
 app = Flask(__name__) 
 app.config.from_object(__name__)
@@ -29,12 +21,6 @@
 ))
 app.config.from_envvar('TIM_SETTINGS', silent=True)
 STATIC_PATH = "./static/"
-
-@app.teardown_appcontext
-def close_db(error):
-    """Closes the database again at the end of the request."""
-    if hasattr(g, 'sqlite_db'):
-        g.sqlite_db.close()
 
 @app.route("/getFile/<textFile>/")
 def getFile(textFile):

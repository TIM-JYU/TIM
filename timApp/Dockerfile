--- conflicted
+++ resolved
@@ -102,12 +102,9 @@
  && bower --allow-root install angular-bootstrap-colorpicker#~3.0 \
  && bower --allow-root install eonasdan-bootstrap-datetimepicker#latest \
  && bower --allow-root install angular-eonasdan-datetimepicker#~0.3 \
-<<<<<<< HEAD
  && bower --allow-root install angular-messages#~1.4 \
-=======
  && bower --allow-root install humanize-duration#~3.10 \
  && bower --allow-root --force install angular-timer#~1.3 \
->>>>>>> 4db6638c
  && apt-get purge -y --auto-remove npm
 
 # We need to patch the ui-ace module to fix this issue: https://github.com/angular-ui/ui-ace/issues/27

""""""
from collections import defaultdict
from datetime import datetime
from random import shuffle
from typing import DefaultDict

from sqlalchemy.orm import joinedload, Query

from timApp.answer.answer import Answer
from timApp.answer.answers import get_points_by_rule, get_latest_valid_answers_query
from timApp.document.docinfo import DocInfo
from timApp.peerreview.peerreview import PeerReview
from timApp.plugin.plugin import Plugin
from timApp.plugin.taskid import TaskId
from timApp.timdb.sqa import db
from timApp.user.user import User
<<<<<<< HEAD
import pytz
=======
from timApp.user.usergroup import UserGroup
>>>>>>> d308838a


class PeerReviewException(Exception):
    pass


# Generate reviews groups for list
def generate_review_groups(doc: DocInfo, tasks: list[Plugin]) -> None:
    task_ids = []

    for task in tasks:
        if task.task_id:
            task_ids.append(task.task_id)

    points = get_points_by_rule(None, task_ids, None)

    users = []
    for user in points:
        users.append(user["user"])

    settings = doc.document.get_settings()
    review_count = settings.peer_review_count()

    # TODO: [Kuvio] get timestamps from doc settings
    start_time_reviews = settings.peer_review_start() or datetime.now()
    end_time_reviews = settings.peer_review_stop() or datetime.now()

    # Dictionary containing review pairs,
    # has reviewer user ID as key and value is list containing reviewable user IDs
    pairing: DefaultDict[int, list[int]] = defaultdict(list)

    if len(users) < 2:
        raise PeerReviewException(
            f"Not enough users to form pairs ({len(users)} but at least 2 users needed)"
        )

    if review_count <= 0:
        raise PeerReviewException(
            f"peer_review_count setting is too low ({review_count})"
        )

    # Decreases review count if it exceeds available user count
    if review_count >= len(users):
        review_count = len(users) - 1

    for idx, user in enumerate(users):
        pairings_left = review_count + 1
        start = idx + 1
        end = idx + pairings_left
        for x in range(start, end):
            if x > len(users) - 1:
                end = end - x
                start = 0
                for i in range(start, end):
                    pairing[users[idx].id].append(users[i].id)
                    if i == end:
                        break
            else:
                pairing[users[idx].id].append(users[x].id)

    for t in task_ids:
        answers: list[Answer] = get_latest_valid_answers_query(t, users).all()
        excluded_users: list[User] = []
        filtered_answers = []
        if not answers:
            # Skip tasks that has no answers
            continue
        for answer in answers:
            if len(answer.users_all) > 1:
                # TODO: Implement handling for multiple users
                continue
            else:
                if answer.users_all[0] not in excluded_users:
                    filtered_answers.append(answer)
                    excluded_users.append(answer.users_all[0])

        for reviewer, reviewables in pairing.items():
            for a in filtered_answers:
                if a.users_all[0].id in reviewables:

                    #save_review(
                    #    doc, reviewer, start_time_reviews, end_time_reviews, a, t, False
                    #)
                    save_review(
                        a, t, doc, reviewer, start_time_reviews, end_time_reviews, False
                    )


    db.session.commit()


#def save_review(
#        doc: DocInfo,
#        reviewer_id: int,
#        reviewable_id: int,
#        start_time: datetime,
#        end_time: datetime,
#        answer: Answer | None = None,
#        task_id: TaskId | None = None,
#        reviewed: bool = False,
#) -> PeerReview:
def save_review(
            answer: Answer,
            task_id: TaskId,
            doc: DocInfo,
            reviewer_id: int,
            start_time: datetime,
            end_time: datetime,
            reviewed: bool = False,
) -> PeerReview:
    """Saves a review to the database.

    :param doc: Document containing reviewable answers.
    :param reviewer_id: User ID for the reviewer user.
    :param reviewable_id: User ID for the review target user.
    :param start_time: Timestamp for starting the review period.
    :param end_time: Timestamp for ending the review period.
    :param answer: Answer object for answer id.
    :param task_id: TaskId object to provide task name.
    :param reviewed: Boolean indicating if review has been done.
    """
    review = PeerReview(
        answer_id=answer.id if answer else None,
        task_name=task_id.task_name if task_id else None,
        block_id=doc.id,
        reviewer_id=reviewer_id,
        reviewable_id=answer.users_all[0].id,
        start_time=start_time,
        end_time=end_time,
        reviewed=reviewed,
    )

    db.session.add(review)
    return review


def get_reviews_for_user(d: DocInfo, user: User) -> list[PeerReview]:
    q = get_reviews_for_user_query(d, user).options(joinedload(PeerReview.reviewable))
    return q.all()


def get_reviews_for_user_query(d: DocInfo, user: User) -> Query:
    return PeerReview.query.filter_by(block_id=d.id, reviewer_id=user.id)


def get_reviews_to_user(d: DocInfo, user: User) -> list[PeerReview]:
    q = get_reviews_to_user_query(d, user).options(joinedload(PeerReview.reviewable))
    return q.all()


def get_reviews_to_user_query(d: DocInfo, user: User) -> Query:
    return PeerReview.query.filter_by(block_id=d.id, reviewable_id=user.id)


def has_review_access(
        doc: DocInfo,
        reviewer_user: User,
        task_id: TaskId | None,
        reviewable_user: User | None,
) -> bool:
    if not is_peerreview_enabled(doc):
        return False
    q = PeerReview.query.filter_by(
        block_id=doc.id,
        reviewer_id=reviewer_user.id,
    )
    if task_id is not None:
        q = q.filter_by(task_name=task_id.task_name)
    if reviewable_user is not None:
        q = q.filter_by(reviewable_id=reviewable_user.id)
    return bool(q.first())


def check_review_grouping(doc: DocInfo) -> bool:
    q = PeerReview.query.filter_by(block_id=doc.id)
    return bool(q.first())


def is_peerreview_enabled(doc: DocInfo) -> bool:
<<<<<<< HEAD
    settings = doc.document.get_settings()

    # TODO: create better solution
    tz = pytz.timezone("Europe/Helsinki")

    if not settings.peer_review_start() or not settings.peer_review_stop():
        return doc.document.get_settings().peer_review()

    start = tz.localize((settings.peer_review_start()), is_dst=None)
    stop = tz.localize((settings.peer_review_stop()), is_dst=None)
    current_time = datetime.now(pytz.timezone("UTC"))

    if not start or not stop:
        return doc.document.get_settings().peer_review()
    if start <= current_time < stop:
        return True
    else:
        return False
=======
    return doc.document.get_settings().peer_review()


def get_reviews_for_document(doc: DocInfo) -> list[PeerReview]:
    return PeerReview.query.filter_by(
        block_id=doc.id,
    ).all()


def change_peerreviewers_for_user(
        doc: DocInfo,
        task: str,
        reviewable: int,
        old_reviewers: list[int],
        new_reviewers: list[int],
) -> list[PeerReview]:

    for i in range(0, len(old_reviewers)):
        if reviewable != new_reviewers[i]:
            updated_user = PeerReview.query.filter_by(
                block_id=doc.id,
                reviewer_id=old_reviewers[i],
                reviewable_id=reviewable,
                task_name=task
            ).first()
            print(updated_user)
            try:
                updated_user.reviewer_id = new_reviewers[i]
                db.session.commit()
                print("gg")
            except:
                print('Error in reviewer update')
            return updated_user
        else:
            print('Same reviewer and reviewable')
>>>>>>> d308838a
<|MERGE_RESOLUTION|>--- conflicted
+++ resolved
@@ -2,7 +2,7 @@
 from collections import defaultdict
 from datetime import datetime
 from random import shuffle
-from typing import DefaultDict
+from typing import Optional, DefaultDict
 
 from sqlalchemy.orm import joinedload, Query
 
@@ -14,11 +14,8 @@
 from timApp.plugin.taskid import TaskId
 from timApp.timdb.sqa import db
 from timApp.user.user import User
-<<<<<<< HEAD
 import pytz
-=======
 from timApp.user.usergroup import UserGroup
->>>>>>> d308838a
 
 
 class PeerReviewException(Exception):
@@ -98,28 +95,13 @@
         for reviewer, reviewables in pairing.items():
             for a in filtered_answers:
                 if a.users_all[0].id in reviewables:
-
-                    #save_review(
-                    #    doc, reviewer, start_time_reviews, end_time_reviews, a, t, False
-                    #)
                     save_review(
                         a, t, doc, reviewer, start_time_reviews, end_time_reviews, False
                     )
 
-
     db.session.commit()
 
 
-#def save_review(
-#        doc: DocInfo,
-#        reviewer_id: int,
-#        reviewable_id: int,
-#        start_time: datetime,
-#        end_time: datetime,
-#        answer: Answer | None = None,
-#        task_id: TaskId | None = None,
-#        reviewed: bool = False,
-#) -> PeerReview:
 def save_review(
             answer: Answer,
             task_id: TaskId,
@@ -131,6 +113,8 @@
 ) -> PeerReview:
     """Saves a review to the database.
 
+    :param answer: Answer object for answer id and reviewed user.
+    :param task_id: TaskId object to provide task name.
     :param doc: Document containing reviewable answers.
     :param reviewer_id: User ID for the reviewer user.
     :param reviewable_id: User ID for the review target user.
@@ -139,6 +123,7 @@
     :param answer: Answer object for answer id.
     :param task_id: TaskId object to provide task name.
     :param reviewed: Boolean indicating if review has been done.
+
     """
     review = PeerReview(
         answer_id=answer.id if answer else None,
@@ -198,7 +183,6 @@
 
 
 def is_peerreview_enabled(doc: DocInfo) -> bool:
-<<<<<<< HEAD
     settings = doc.document.get_settings()
 
     # TODO: create better solution
@@ -217,8 +201,6 @@
         return True
     else:
         return False
-=======
-    return doc.document.get_settings().peer_review()
 
 
 def get_reviews_for_document(doc: DocInfo) -> list[PeerReview]:
@@ -252,5 +234,4 @@
                 print('Error in reviewer update')
             return updated_user
         else:
-            print('Same reviewer and reviewable')
->>>>>>> d308838a
+            print('Same reviewer and reviewable')
--- conflicted
+++ resolved
@@ -210,11 +210,12 @@
     rightAxisLabel: str | None = None
     timeAxisLabel: str | None = None
 
-<<<<<<< HEAD
+    leftAxisLabel: str | None = None
+    rightAxisLabel: str | None = None
+    timeAxisLabel: str | None = None
+
     hideGateInfo: list[str] | None = None
 
-=======
->>>>>>> 8921bb1e
 
 @dataclass
 class QuantumCircuitStateModel:

--- conflicted
+++ resolved
@@ -521,13 +521,11 @@
     user_obj = get_current_user_object()
     if not event:
         raise NotFound()
-<<<<<<< HEAD
-
-=======
+
     enrolled_users = event.enrolled_users
     if len(enrolled_users) > 0:
         send_email_to_enrolled_users(event, user_obj)
->>>>>>> 0e296edc
+
     db.session.delete(event)
     db.session.commit()
     return ok_response()

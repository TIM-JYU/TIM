--- conflicted
+++ resolved
@@ -271,7 +271,7 @@
                             "email": user.email,
                         }
                     )
-<<<<<<< HEAD
+
                 groups.append(
                     {
                         "name": group.name,
@@ -279,11 +279,10 @@
                         "users": users,
                     }
                 )
-=======
+
                 if user_is_event_manager(event_obj.event_id) or cur_user_booking:
                     groups.append({"name": group.name, "users": users})
 
->>>>>>> d518e1da
             event_objs.append(
                 {
                     "id": event_obj.event_id,
@@ -545,15 +544,6 @@
     return ok_response()
 
 
-<<<<<<< HEAD
-@calendar_plugin.put("/bookings")
-def update_book_message(event_id: int, booker_msg: str, booker_group: str) -> Response:
-    """Updates the booker message in the specific booking
-
-    :param event_id: the id of the event that has the enrollment
-    :param booker_msg: Updated message chain to the enrollment
-    :param booker_group: the involved booker group of the enrollment
-=======
 def send_email_to_enrolled_users(event: Event, user_obj: User) -> None:
     """
     Sends email to enrolled users when event is deleted
@@ -581,9 +571,13 @@
     return
 
 
-@calendar_plugin.post("/bookings")
-def book_event(event_id: int) -> Response:
->>>>>>> d518e1da
+@calendar_plugin.put("/bookings")
+def update_book_message(event_id: int, booker_msg: str, booker_group: str) -> Response:
+    """Updates the booker message in the specific booking
+
+    :param event_id: the id of the event that has the enrollment
+    :param booker_msg: Updated message chain to the enrollment
+    :param booker_group: the involved booker group of the enrollment
     """
     verify_logged_in()
     event = Event.get_event_by_id(event_id)

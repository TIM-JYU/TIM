--- conflicted
+++ resolved
@@ -77,12 +77,9 @@
     toolbarTemplates: Union[List[dict], Missing] = missing
     saveStyles: Union[bool, Missing] = True
     showToolbar: Union[bool, Missing] = True
-<<<<<<< HEAD
     sisugroups: Union[bool, Missing] = missing
-=======
     autoUpdateFields: Union[bool, Missing] = True
     autoUpdateTables: Union[bool, Missing] = True
->>>>>>> a21a8bff
     fields: Union[List[str], Missing] = missing
 
 
@@ -122,12 +119,9 @@
     fixedColor = fields.Str(allow_none=True)
     saveStyles = fields.Boolean(default=True)
     showToolbar = fields.Boolean(default=True)
-<<<<<<< HEAD
     sisugroups = fields.Boolean(default=True)
-=======
     autoUpdateFields = fields.Boolean(default=True)
     autoUpdateTables = fields.Boolean(default=True)
->>>>>>> a21a8bff
     fields = fields.List(fields.Str())  # Keep this last - bad naming
 
     @post_load
@@ -205,7 +199,7 @@
         return False
 
     def get_static_html(self) -> str:
-        return render_static_tableForm(self)
+        return render_static_table_form(self)
 
     def get_browser_json(self):
         r = super().get_browser_json()
@@ -245,7 +239,7 @@
         return TableFormAnswerModel(**data)
 
 
-def render_static_tableForm(m: TableFormHtmlModel):
+def render_static_table_form(m: TableFormHtmlModel):
     return render_template_string(
         """
 <div class="tableform">
@@ -273,13 +267,13 @@
 
 @tableForm_plugin.route('/fetchTableData')
 def fetch_rows():
-    r = {}
+    # r = {}
     curr_user = get_current_user_object()
     taskid = request.args.get("taskid")
     tid = TaskId.parse(taskid, False, False)
     doc = get_doc_or_abort(tid.doc_id)
     plug = find_plugin_from_document(doc.document, tid, curr_user)
-    debug = plug.values
+    # debug = plug.values
     r = tableform_get_fields(plug.values.get("fields",[]), plug.values.get("groups", []),
                              doc, curr_user, plug.values.get("removeDocIds", True),
                              plug.values.get("showInView"))
@@ -317,11 +311,11 @@
     return json_response(r, headers={"No-Date-Conversion": "true"})
 
 
-def tableform_get_fields(fields: List[str], groups: List[str],
+def tableform_get_fields(flds: List[str], groups: List[str],
                          doc: DocInfo, curr_user: User, remove_doc_ids: bool, allow_non_teacher: bool):
     queried_groups = UserGroup.query.filter(UserGroup.name.in_(groups))
     fielddata, aliases, field_names = \
-        get_fields_and_users(fields, queried_groups, doc,
+        get_fields_and_users(flds, queried_groups, doc,
                              curr_user, remove_doc_ids, add_missing_fields=True,
                              allow_non_teacher = allow_non_teacher)
     rows = {}
@@ -351,14 +345,14 @@
 @use_args(TableFormAnswerSchema(), locations=("json",))
 def answer(args: TableFormInputModel):
     rows = args.input.replyRows
-    saveRows = []
+    save_rows = []
     for u, r in rows.items():
         user = User.get_by_name(u)
-        saveRows.append({'user': user.id, 'fields': r})
+        save_rows.append({'user': user.id, 'fields': r})
 
     web = {}
     result = {'web': web}
-    savedata = saveRows
+    savedata = save_rows
     result["savedata"] = savedata
     web['result'] = "saved"
     return jsonify(result)

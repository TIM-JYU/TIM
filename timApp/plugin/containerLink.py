--- conflicted
+++ resolved
@@ -28,10 +28,7 @@
 IMAGEXPLUGIN_NAME = 'imagex'
 MARKUP = 'markup'
 AUTOMD = 'automd'
-<<<<<<< HEAD
-=======
 REGEXATTRS = 'regexattrs'
->>>>>>> a61a753c
 
 PLUGINS = None
 PLUGIN_REGEX_OBJS = {}
@@ -55,11 +52,7 @@
             "graphviz": {"host": "http://" + HASKELLPLUGIN_NAME + ":5004/", "browser": False},
             "pali": {"host": "http://" + PALIPLUGIN_NAME + ":5000/"},
             "imagex": {"host": "http://" + IMAGEXPLUGIN_NAME + ":5000/"},
-<<<<<<< HEAD
-            "qst": {"host": "http://" + "localhost" + f":{current_app.config['QST_PLUGIN_PORT']}/qst/"},
-=======
             "qst": {"host": "http://" + "localhost" + f":{current_app.config['QST_PLUGIN_PORT']}/qst/", REGEXATTRS: ["rows", "questionText"]},
->>>>>>> a61a753c
             "timTable": {"host": "http://" + "localhost" + f":{current_app.config['QST_PLUGIN_PORT']}/timTable/", "instance": timTable.TimTable()},
             "echo": {"host": "http://" + "tim" + ":5000/echoRequest/", "skip_reqs": True}
         }
@@ -209,13 +202,6 @@
 
     for plug_dict in plugin_dicts:
         if has_auto_md(plug_dict[MARKUP], default_auto_md):
-<<<<<<< HEAD
-            # TODO implement attribute list as an alternative to calling the plugin
-            if inner:
-                plugin_instance.prepare_for_dumbo(plug_dict)
-            else:
-                raise PluginException("Dumbo preparation for non-inner plugins not implemented yet") # TODO implement
-=======
             regexattrs = get_plugin(plugin).get(REGEXATTRS)
             if regexattrs is not None:
                 regex_obj = get_plugin_regex_obj(plugin)
@@ -225,7 +211,6 @@
                 plugin_instance.prepare_for_dumbo(plug_dict)
             else:
                 raise PluginException("automd for non-inner plugins not implemented yet") # TODO implement
->>>>>>> a61a753c
 
 
     if doc.get_settings().plugin_md():
@@ -257,13 +242,7 @@
 
 
 def has_auto_md(data, default: bool):
-<<<<<<< HEAD
     return data.get(AUTOMD, default)
-=======
-    if AUTOMD in data:
-        return data[AUTOMD]
-    return default
->>>>>>> a61a753c
 
 
 def call_plugin_resource(plugin, filename, args=None):

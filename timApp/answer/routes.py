--- conflicted
+++ resolved
@@ -970,16 +970,10 @@
     if web is None:
         raise PluginException(f"Got malformed response from plugin: {jsonresp}")
     result["web"] = web
-<<<<<<< HEAD
-    extra = {}  # This is for TIDE
-    try:
-        extra["points"] = jsonresp.get("save", {}).get("points", {})
-=======
     extra = {}
     try:
         extra["points"] = jsonresp.get("save", {}).get("points", {})
         extra["type"] = answer_call_data.get("markup", {}).get("type", "")
->>>>>>> 9af2542c
     except:
         pass
 

--- conflicted
+++ resolved
@@ -720,12 +720,7 @@
     velp_group_name = doc_name + "_default"
 
     new_group_path = velps_folder_path + "/" + velp_group_name
-<<<<<<< HEAD
-    group_exists = timdb.documents.resolve_doc_id_name(new_group_path)  # Check name so no duplicates are made
-
-=======
     group_exists = DocEntry.find_by_path(new_group_path)  # Check name so no duplicates are made
->>>>>>> 4859e4bb
     if group_exists is None:
         velp_group_id = timdb.velp_groups.create_default_velp_group(velp_group_name, user_group_id, new_group_path)
         created_new_group = True

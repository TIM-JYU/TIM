--- conflicted
+++ resolved
@@ -206,13 +206,8 @@
     return jsonResponse(new_velp_id)
 
 
-<<<<<<< HEAD
-@velps.route("/update_velp", methods=['POST'])
-def update_velp():
-=======
 @velps.route("/<document_id>/update_velp", methods=['POST'])
 def update_velp(document_id: int):
->>>>>>> 15b1d92f
     """Updates velp data
 
     :return:
@@ -237,12 +232,8 @@
     icon_id = json_data.get('icon_id')
     new_labels = json_data.get('labels')
     timdb = getTimDb()
-<<<<<<< HEAD
     verifyLoggedIn()
-    current_user_id = getCurrentUserId()
-=======
     user_id = getCurrentUserId()
->>>>>>> 15b1d92f
     edit_access = False
 
     all_velp_groups = timdb.velp_groups.get_groups_for_velp(velp_id)
@@ -368,10 +359,6 @@
     return ""
 
 
-<<<<<<< HEAD
-@velps.route("/create_velp_group", methods=['POST'])
-def create_velp_group():
-=======
 @velps.route("/<document_id>/create_velp_group", methods=['POST'])
 def create_velp_group(document_id: int):
     try:
@@ -379,7 +366,6 @@
     except ValueError as e:
         abort(400, "Document_id is not a number.")
 
->>>>>>> 15b1d92f
     json_data = request.get_json()
     try:
         velp_group_name = json_data.get('name')
@@ -416,6 +402,7 @@
         return jsonResponse(velp_group_id)
 
     # Gives path to either velp groups or velp groups/document name folder
+    root_path=""
     velps_folder_path = timdb.folders.check_velp_group_folder_path(root_path, owner_group_id, doc_name)
     new_group_path = velps_folder_path + "/" + velp_group_name
 

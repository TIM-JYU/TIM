<<<<<<< HEAD
"""Routes for document view."""

from flask import Blueprint, render_template, redirect, url_for
from .common import *
from .cache import cache

import pluginControl

view_page = Blueprint('view_page',
                      __name__,
                      url_prefix='')

@view_page.route("/view/<path:doc_name>")
@view_page.route("/view_html/<path:doc_name>")
@view_page.route("/doc/<path:doc_name>")
def view_document(doc_name):
    try:
        view_range = parse_range(request.args.get('b'), request.args.get('e'))
    except (ValueError, TypeError):
        abort(400, "Invalid start or end index specified.")

    return view(doc_name, 'view_html.html', view_range)

@view_page.route("/teacher/<path:doc_name>")
def teacher_view(doc_name):
    try:
        view_range = parse_range(request.args.get('b'), request.args.get('e'))
        userstr = request.args.get('user')
        user = int(userstr) if userstr is not None and userstr != '' else None
    except (ValueError, TypeError):
        abort(400, "Invalid start or end index specified.")

    return view(doc_name, 'view_html.html', view_range, user, teacher=True)


def parse_range(start_index, end_index):
    if start_index is None and end_index is None:
        return None

    return( int(start_index), int(end_index) )

def try_return_folder(doc_name):
    timdb = getTimDb()
    folder_name = doc_name.rstrip('/')
    block_id = timdb.folders.getFolderId(folder_name)

    if block_id is None:
        abort(404)

    possible_groups = timdb.users.getUserGroupsPrintable(getCurrentUserId())
    return render_template('index.html',
                           docID=block_id,
                           userName=getCurrentUserName(),
                           userId=getCurrentUserId(),
                           userGroups=possible_groups,
                           is_owner=hasOwnership(block_id),
                           docName=folder_name)


@cache.memoize(3600)
def get_document(document_id):
    return getTimDb().documents.getDocumentAsHtmlBlocksSanitized(document_id)


def view(doc_name, template_name, view_range=None, user=None, teacher=False):
    timdb = getTimDb()
    doc_id = timdb.documents.getDocumentId(doc_name)

    if doc_id is None or not timdb.documents.documentExists(doc_id):
        # Backwards compatibility: try to use as document id
        try:
            doc_id = int(doc_name)
            if not timdb.documents.documentExists(doc_id):
                #abort(404)
                return try_return_folder(doc_name)
        except ValueError:
            return try_return_folder(doc_name)
            #abort(404)

    if teacher:
        verifyOwnership(doc_id)

    if not hasViewAccess(doc_id):
        if not loggedIn():
            session['came_from'] = request.url
            return render_template('loginpage.html', target_url=url_for('login_page.loginWithKorppi'), came_from=request.url)
        else:
            abort(403)

    version = {'hash': timdb.documents.getNewestVersionHash(doc_id)}
    xs = get_document(DocIdentifier(doc_id, version['hash']))
    doc = timdb.documents.getDocument(doc_id)
    start_index = 0
    if view_range is not None:
        start_index = max(view_range[0], 0)
        end_index = min(view_range[1], len(xs))
        xs = xs[start_index:end_index + 1]

    user = getCurrentUserId()
    if teacher:
        task_ids = pluginControl.find_task_ids(xs, doc_id)
        users = timdb.answers.getUsersForTasks(task_ids)
        if len(users) > 0:
            user = users[0]['id']
    else:
        users = []
    current_user = timdb.users.getUser(user)
    texts, jsPaths, cssPaths, modules = pluginControl.pluginify(xs,
                                                                current_user['name'],
                                                                timdb.answers,
                                                                doc_id,
                                                                current_user['id'],
                                                                sanitize=False)
    if hide_names_in_teacher(doc_id):
        pass
        if not timdb.users.userIsOwner(current_user['id'], doc_id)\
           and current_user['id'] != getCurrentUserId():
            current_user['name'] = '-'
            current_user['real_name'] = 'Undisclosed student'
        for user in users:
            if not timdb.users.userIsOwner(user['id'], doc_id)\
               and user['id'] != getCurrentUserId():
                user['name'] = '-'
                user['real_name'] = 'Undisclosed student %d' % user['id']

    modules.append("ngSanitize")
    modules.append("angularFileUpload")
    prefs = timdb.users.getPrefs(getCurrentUserId())
    custom_css_files = json.loads(prefs).get('css_files', {}) if prefs is not None else {}
    if custom_css_files:
        custom_css_files = {key: value for key, value in custom_css_files.items() if value}
    custom_css = json.loads(prefs).get('custom_css', '') if prefs is not None else ''
    return render_template(template_name,
                           docID=doc['id'],
                           docName=doc['name'],
                           text=texts,
                           plugin_users=users,
                           current_user=current_user,
                           version=version,
                           js=jsPaths,
                           cssFiles=cssPaths,
                           jsMods=modules,
                           custom_css_files=custom_css_files,
                           custom_css=custom_css,
                           start_index=start_index,
                           teacher_mode=teacher,
                           is_owner=hasOwnership(doc_id),
                           rights={'editable': hasEditAccess(doc_id),
                                   'can_mark_as_read': hasReadMarkingRight(doc_id),
                                   'can_comment': hasCommentRight(doc_id),
                                   'browse_own_answers': loggedIn()
                                   })
=======
"""Routes for document view."""

from flask import Blueprint, render_template, redirect, url_for
from .common import *

import pluginControl


view_page = Blueprint('view_page',
                      __name__,
                      url_prefix='')


@view_page.route("/view_old/<path:doc_name>")
def view_document_old(doc_name):
    view_range = parse_range(request.args.get('b'), request.args.get('e'))
    return view(doc_name, 'view.html', view_range)


@view_page.route("/view/<path:doc_name>")
@view_page.route("/view_html/<path:doc_name>")
@view_page.route("/doc/<path:doc_name>")
def view_document(doc_name):
    try:
        view_range = parse_range(request.args.get('b'), request.args.get('e'))
    except (ValueError, TypeError):
        abort(400, "Invalid start or end index specified.")

    return view(doc_name, 'view_html.html', view_range)


@view_page.route("/teacher/<path:doc_name>")
def teacher_view(doc_name):
    try:
        view_range = parse_range(request.args.get('b'), request.args.get('e'))
        userstr = request.args.get('user')
        user = int(userstr) if userstr is not None and userstr != '' else None
    except (ValueError, TypeError):
        abort(400, "Invalid start or end index specified.")

    return view(doc_name, 'view_html.html', view_range, user, teacher=True)

@view_page.route("/lecture/<path:doc_name>")
def lecture_view(doc_name):
    try:
        view_range = parse_range(request.args.get('b'), request.args.get('e'))
        userstr = request.args.get('user')
        user = int(userstr) if userstr is not None and userstr != '' else None
    except (ValueError, TypeError):
        abort(400, "Invalid start or end index specified.")

    return view(doc_name, 'view_html.html', view_range, user, lecture=True)


def parse_range(start_index, end_index):
    if start_index is None and end_index is None:
        return None

    return ( int(start_index), int(end_index) )


def try_return_folder(doc_name):
    timdb = getTimDb()
    folder_name = doc_name.rstrip('/')
    block_id = timdb.folders.getFolderId(folder_name)

    if block_id is None:
        abort(404)

    possible_groups = timdb.users.getUserGroupsPrintable(getCurrentUserId())
    return render_template('index.html',
                           docID=block_id,
                           userName=getCurrentUserName(),
                           userId=getCurrentUserId(),
                           userGroups=possible_groups,
                           is_owner=hasOwnership(block_id),
                           folder=folder_name)


def view(doc_name, template_name, view_range=None, user=None, teacher=False, lecture=False):
    timdb = getTimDb()
    doc_id = timdb.documents.getDocumentId(doc_name)

    if doc_id is None or not timdb.documents.documentExists(doc_id):
        # Backwards compatibility: try to use as document id
        try:
            doc_id = int(doc_name)
            if not timdb.documents.documentExists(doc_id):
                # abort(404)
                return try_return_folder(doc_name)
        except ValueError:
            return try_return_folder(doc_name)
            # abort(404)

    if teacher:
        verifyOwnership(doc_id)

    if not hasViewAccess(doc_id):
        if not loggedIn():
            session['came_from'] = request.url
            return render_template('loginpage.html', target_url=url_for('login_page.loginWithKorppi'),
                                   came_from=request.url)
        else:
            abort(403)

    version = timdb.documents.getNewestVersion(doc_id)
    xs = timdb.documents.getDocumentAsHtmlBlocks(DocIdentifier(doc_id, version['hash']))
    doc = timdb.documents.getDocument(doc_id)
    start_index = 0
    if view_range is not None:
        start_index = max(view_range[0], 0)
        end_index = min(view_range[1], len(xs))
        xs = xs[start_index:end_index + 1]

    if teacher:
        task_ids = pluginControl.find_task_ids(xs, doc_id)
        users = timdb.answers.getUsersForTasks(task_ids)
        if user is None:
            user = getCurrentUserId()
    else:
        user = getCurrentUserId()
        users = []
    current_user = timdb.users.getUser(user)
    texts, jsPaths, cssPaths, modules = pluginControl.pluginify(xs,
                                                                current_user['name'],
                                                                timdb.answers,
                                                                doc_id,
                                                                current_user['id'])
    modules.append("ngSanitize")
    modules.append("angularFileUpload")
    prefs = timdb.users.getPrefs(getCurrentUserId())
    custom_css_files = json.loads(prefs).get('css_files', {}) if prefs is not None else {}
    if custom_css_files:
        custom_css_files = {key: value for key, value in custom_css_files.items() if value}
    custom_css = json.loads(prefs).get('custom_css', '') if prefs is not None else ''

    return render_template(template_name,
                           docID=doc['id'],
                           docName=doc['name'],
                           text=texts,
                           plugin_users=users,
                           current_user=current_user,
                           version=version,
                           js=jsPaths,
                           cssFiles=cssPaths,
                           jsMods=modules,
                           custom_css_files=custom_css_files,
                           custom_css=custom_css,
                           start_index=start_index,
                           teacher_mode=teacher,
                           lecture_mode=lecture,
                           is_owner=hasOwnership(doc_id),
                           rights={'editable': hasEditAccess(doc_id),
                                   'can_mark_as_read': hasReadMarkingRight(doc_id),
                                   'can_comment': hasCommentRight(doc_id),
                                   'browse_own_answers': loggedIn()
                           })
>>>>>>> 9bfd33b3
<|MERGE_RESOLUTION|>--- conflicted
+++ resolved
@@ -1,4 +1,3 @@
-<<<<<<< HEAD
 """Routes for document view."""
 
 from flask import Blueprint, render_template, redirect, url_for
@@ -10,165 +9,6 @@
 view_page = Blueprint('view_page',
                       __name__,
                       url_prefix='')
-
-@view_page.route("/view/<path:doc_name>")
-@view_page.route("/view_html/<path:doc_name>")
-@view_page.route("/doc/<path:doc_name>")
-def view_document(doc_name):
-    try:
-        view_range = parse_range(request.args.get('b'), request.args.get('e'))
-    except (ValueError, TypeError):
-        abort(400, "Invalid start or end index specified.")
-
-    return view(doc_name, 'view_html.html', view_range)
-
-@view_page.route("/teacher/<path:doc_name>")
-def teacher_view(doc_name):
-    try:
-        view_range = parse_range(request.args.get('b'), request.args.get('e'))
-        userstr = request.args.get('user')
-        user = int(userstr) if userstr is not None and userstr != '' else None
-    except (ValueError, TypeError):
-        abort(400, "Invalid start or end index specified.")
-
-    return view(doc_name, 'view_html.html', view_range, user, teacher=True)
-
-
-def parse_range(start_index, end_index):
-    if start_index is None and end_index is None:
-        return None
-
-    return( int(start_index), int(end_index) )
-
-def try_return_folder(doc_name):
-    timdb = getTimDb()
-    folder_name = doc_name.rstrip('/')
-    block_id = timdb.folders.getFolderId(folder_name)
-
-    if block_id is None:
-        abort(404)
-
-    possible_groups = timdb.users.getUserGroupsPrintable(getCurrentUserId())
-    return render_template('index.html',
-                           docID=block_id,
-                           userName=getCurrentUserName(),
-                           userId=getCurrentUserId(),
-                           userGroups=possible_groups,
-                           is_owner=hasOwnership(block_id),
-                           docName=folder_name)
-
-
-@cache.memoize(3600)
-def get_document(document_id):
-    return getTimDb().documents.getDocumentAsHtmlBlocksSanitized(document_id)
-
-
-def view(doc_name, template_name, view_range=None, user=None, teacher=False):
-    timdb = getTimDb()
-    doc_id = timdb.documents.getDocumentId(doc_name)
-
-    if doc_id is None or not timdb.documents.documentExists(doc_id):
-        # Backwards compatibility: try to use as document id
-        try:
-            doc_id = int(doc_name)
-            if not timdb.documents.documentExists(doc_id):
-                #abort(404)
-                return try_return_folder(doc_name)
-        except ValueError:
-            return try_return_folder(doc_name)
-            #abort(404)
-
-    if teacher:
-        verifyOwnership(doc_id)
-
-    if not hasViewAccess(doc_id):
-        if not loggedIn():
-            session['came_from'] = request.url
-            return render_template('loginpage.html', target_url=url_for('login_page.loginWithKorppi'), came_from=request.url)
-        else:
-            abort(403)
-
-    version = {'hash': timdb.documents.getNewestVersionHash(doc_id)}
-    xs = get_document(DocIdentifier(doc_id, version['hash']))
-    doc = timdb.documents.getDocument(doc_id)
-    start_index = 0
-    if view_range is not None:
-        start_index = max(view_range[0], 0)
-        end_index = min(view_range[1], len(xs))
-        xs = xs[start_index:end_index + 1]
-
-    user = getCurrentUserId()
-    if teacher:
-        task_ids = pluginControl.find_task_ids(xs, doc_id)
-        users = timdb.answers.getUsersForTasks(task_ids)
-        if len(users) > 0:
-            user = users[0]['id']
-    else:
-        users = []
-    current_user = timdb.users.getUser(user)
-    texts, jsPaths, cssPaths, modules = pluginControl.pluginify(xs,
-                                                                current_user['name'],
-                                                                timdb.answers,
-                                                                doc_id,
-                                                                current_user['id'],
-                                                                sanitize=False)
-    if hide_names_in_teacher(doc_id):
-        pass
-        if not timdb.users.userIsOwner(current_user['id'], doc_id)\
-           and current_user['id'] != getCurrentUserId():
-            current_user['name'] = '-'
-            current_user['real_name'] = 'Undisclosed student'
-        for user in users:
-            if not timdb.users.userIsOwner(user['id'], doc_id)\
-               and user['id'] != getCurrentUserId():
-                user['name'] = '-'
-                user['real_name'] = 'Undisclosed student %d' % user['id']
-
-    modules.append("ngSanitize")
-    modules.append("angularFileUpload")
-    prefs = timdb.users.getPrefs(getCurrentUserId())
-    custom_css_files = json.loads(prefs).get('css_files', {}) if prefs is not None else {}
-    if custom_css_files:
-        custom_css_files = {key: value for key, value in custom_css_files.items() if value}
-    custom_css = json.loads(prefs).get('custom_css', '') if prefs is not None else ''
-    return render_template(template_name,
-                           docID=doc['id'],
-                           docName=doc['name'],
-                           text=texts,
-                           plugin_users=users,
-                           current_user=current_user,
-                           version=version,
-                           js=jsPaths,
-                           cssFiles=cssPaths,
-                           jsMods=modules,
-                           custom_css_files=custom_css_files,
-                           custom_css=custom_css,
-                           start_index=start_index,
-                           teacher_mode=teacher,
-                           is_owner=hasOwnership(doc_id),
-                           rights={'editable': hasEditAccess(doc_id),
-                                   'can_mark_as_read': hasReadMarkingRight(doc_id),
-                                   'can_comment': hasCommentRight(doc_id),
-                                   'browse_own_answers': loggedIn()
-                                   })
-=======
-"""Routes for document view."""
-
-from flask import Blueprint, render_template, redirect, url_for
-from .common import *
-
-import pluginControl
-
-
-view_page = Blueprint('view_page',
-                      __name__,
-                      url_prefix='')
-
-
-@view_page.route("/view_old/<path:doc_name>")
-def view_document_old(doc_name):
-    view_range = parse_range(request.args.get('b'), request.args.get('e'))
-    return view(doc_name, 'view.html', view_range)
 
 
 @view_page.route("/view/<path:doc_name>")
@@ -228,7 +68,12 @@
                            userId=getCurrentUserId(),
                            userGroups=possible_groups,
                            is_owner=hasOwnership(block_id),
-                           folder=folder_name)
+                           docName=folder_name)
+
+
+@cache.memoize(3600)
+def get_document(document_id):
+    return getTimDb().documents.getDocumentAsHtmlBlocksSanitized(document_id)
 
 
 def view(doc_name, template_name, view_range=None, user=None, teacher=False, lecture=False):
@@ -257,8 +102,8 @@
         else:
             abort(403)
 
-    version = timdb.documents.getNewestVersion(doc_id)
-    xs = timdb.documents.getDocumentAsHtmlBlocks(DocIdentifier(doc_id, version['hash']))
+    version = {'hash': timdb.documents.getNewestVersionHash(doc_id)}
+    xs = get_document(DocIdentifier(doc_id, version['hash']))
     doc = timdb.documents.getDocument(doc_id)
     start_index = 0
     if view_range is not None:
@@ -266,20 +111,33 @@
         end_index = min(view_range[1], len(xs))
         xs = xs[start_index:end_index + 1]
 
+    user = getCurrentUserId()
     if teacher:
         task_ids = pluginControl.find_task_ids(xs, doc_id)
         users = timdb.answers.getUsersForTasks(task_ids)
-        if user is None:
-            user = getCurrentUserId()
+        if len(users) > 0:
+            user = users[0]['id']
     else:
-        user = getCurrentUserId()
         users = []
     current_user = timdb.users.getUser(user)
     texts, jsPaths, cssPaths, modules = pluginControl.pluginify(xs,
                                                                 current_user['name'],
                                                                 timdb.answers,
                                                                 doc_id,
-                                                                current_user['id'])
+                                                                current_user['id'],
+                                                                sanitize=False)
+    if hide_names_in_teacher(doc_id):
+        pass
+        if not timdb.users.userIsOwner(current_user['id'], doc_id)\
+           and current_user['id'] != getCurrentUserId():
+            current_user['name'] = '-'
+            current_user['real_name'] = 'Undisclosed student'
+        for user in users:
+            if not timdb.users.userIsOwner(user['id'], doc_id)\
+               and user['id'] != getCurrentUserId():
+                user['name'] = '-'
+                user['real_name'] = 'Undisclosed student %d' % user['id']
+
     modules.append("ngSanitize")
     modules.append("angularFileUpload")
     prefs = timdb.users.getPrefs(getCurrentUserId())
@@ -308,5 +166,4 @@
                                    'can_mark_as_read': hasReadMarkingRight(doc_id),
                                    'can_comment': hasCommentRight(doc_id),
                                    'browse_own_answers': loggedIn()
-                           })
->>>>>>> 9bfd33b3
+                           })
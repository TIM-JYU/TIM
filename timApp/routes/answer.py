"""Answer-related routes."""
from datetime import datetime

from flask import Blueprint

from .common import *
from plugin import Plugin
import pluginControl
import containerLink


answers = Blueprint('answers',
                    __name__,
                    url_prefix='')


def is_answer_valid(plugin, old_answers, tim_info):
    """Determines whether the currently posted answer should be considered valid.

    :param plugin: The plugin object to which the answer was posted.
    :param old_answers: The old answers for this task for the current user.
    :param tim_info: The tim_info structure returned by the plugin or None.
    :return: True if the answer should be considered valid, False otherwise.
    """
    if plugin.type == 'mmcq' and len(old_answers) > 0:
        return False, 'Only the first answer counts.'
    if plugin.starttime(default=datetime(1970, 1, 1)) > datetime.now():
        return False, 'You cannot submit answers yet.'
    if plugin.deadline(default=datetime.max) < datetime.now():
        return False, 'The deadline for submitting answers has passed.'
    return True, 'ok'


@answers.route("/<plugintype>/<task_id>/answer/", methods=['PUT'])
def save_answer(plugintype, task_id):
    """
    Saves the answer submitted by user for a plugin in the database.

    :type task_id: str
    :type plugintype: str
    :param plugintype: The type of the plugin, e.g. csPlugin.
    :param task_id: The task id of the form "22.palidrome".
    :return: JSON
    """
    timdb = getTimDb()
    doc_id, task_id_name = Plugin.parse_task_id(task_id)
    # If the user doesn't have access to the document, we need to check if the plugin was referenced
    # from another document
    if not verifyViewAccess(doc_id, require=False):
        orig_doc = request.get_json().get('ref_from', {}).get('docId', doc_id)
        verifyViewAccess(orig_doc)
        par_id = request.get_json().get('ref_from', {}).get('par', doc_id)
        par = Document(orig_doc).get_paragraph(par_id)
        if not par.is_reference():
            abort(403)
        pars = pluginControl.dereference_pars([par])
        if not any(p.get_attr('taskId') == task_id_name for p in pars):
            abort(403)
    if 'input' not in request.get_json():
        return jsonResponse({'error': 'The key "input" was not found from the request.'}, 400)
    answerdata = request.get_json()['input']

    answer_browser_data = request.get_json().get('abData', {})
    is_teacher = answer_browser_data.get('teacher', False)
    if is_teacher:
        verifyOwnership(doc_id)
    plugin = Plugin.from_task_id(task_id)

    if plugin.type != plugintype:
        abort(400, 'Plugin type mismatch: {} != {}'.format(plugin.type, plugintype))

    # Load old answers
    old_answers = timdb.answers.getAnswers(getCurrentUserId(), task_id)

    # Get the newest answer (state). Only for logged in users.
    state = pluginControl.try_load_json(old_answers[0]['content']) if loggedIn() and len(old_answers) > 0 else None

<<<<<<< HEAD
    plugin_data = get_plugin_data(task_id)

    answer_call_data = {'markup': plugin_data['markup'], 'state': state, 'input': answerdata, 'taskID': task_id}
=======
    answer_call_data = {'markup': plugin.values, 'state': state, 'input': answerdata, 'taskID': task_id}
>>>>>>> 50ae5801

    plugin_response = containerLink.call_plugin_answer(plugintype, answer_call_data)

    try:
        jsonresp = json.loads(plugin_response)
    except ValueError:
        return jsonResponse({'error': 'The plugin response was not a valid JSON string. The response was: ' +
                                      plugin_response}, 400)

    if 'web' not in jsonresp:
        return jsonResponse({'error': 'The key "web" is missing in plugin response.'}, 400)
    result = {'web': jsonresp['web']}
    if 'save' in jsonresp:
        save_object = jsonresp['save']
        tags = []
        tim_info = jsonresp.get('tim_info', {})
        points = tim_info.get('points', None)

        # Save the new state
        try:
            tags = save_object['tags']
        except (TypeError, KeyError):
            pass
        if not is_teacher:
            is_valid, explanation = is_answer_valid(plugin, old_answers, tim_info)
            timdb.answers.saveAnswer([getCurrentUserId()], task_id, json.dumps(save_object), points, tags, is_valid)
            if not is_valid:
                result['error'] = explanation
        else:
            if answer_browser_data.get('saveTeacher', False):
                answer_id = answer_browser_data.get('answer_id', None)
                if answer_id is None:
                    return jsonResponse({'error': 'Missing answer_id key'}, 400)
                expected_task_id = timdb.answers.get_task_id(answer_id)
                if expected_task_id != task_id:
                    return jsonResponse({'error': 'Task ids did not match'}, 400)
                users = timdb.answers.get_users(answer_id)
                if len(users) == 0:
                    return jsonResponse({'error': 'No users found for the specified answer'}, 400)
                if not getCurrentUserId() in users:
                    users.append(getCurrentUserId())
                points = answer_browser_data.get('points', points)
                if points == "":
                    points = None
                timdb.answers.saveAnswer(users, task_id, json.dumps(save_object), points, tags, valid=True)

    return jsonResponse(result)


def get_plugin_data(task_id):
    doc_id, task_id_name = parse_task_id(task_id)
    doc = Document(doc_id)
    par = doc.get_paragraph_by_task(task_id_name)
    if par is None:
        abort(400, 'Task not found in the document: ' + task_id_name)
    plugin_data = pluginControl.parse_plugin_values(par, global_attrs=doc.get_settings().global_plugin_attrs())
    if 'error' in plugin_data:
        abort(400, plugin_data['error'] + ' Task id: ' + task_id_name)
    return plugin_data


def get_hidden_name(user_id):
    return 'Undisclosed student %d' % user_id


def should_hide_name(doc_id, user_id):
    return not getTimDb().users.userIsOwner(user_id, doc_id) and user_id != getCurrentUserId()


@answers.route("/taskinfo/<task_id>")
def get_task_info(task_id):
<<<<<<< HEAD
    plugin_data = get_plugin_data(task_id)
    tim_vars = {'maxPoints': plugin_data.get('markup', {}).get('pointsRule', {}).get('maxPoints')}
=======
    plugin = Plugin.from_task_id(task_id)
    tim_vars = {'maxPoints': plugin.values.get('pointsRule', {}).get('maxPoints'),
                'deadline': plugin.deadline(),
                'starttime': plugin.starttime()}
>>>>>>> 50ae5801
    return jsonResponse(tim_vars)


@answers.route("/answers/<task_id>/<user_id>")
def get_answers(task_id, user_id):
    try:
        user_id = int(user_id)
    except ValueError:
        abort(404, 'Not a valid user id')
    verifyLoggedIn()
    timdb = getTimDb()
    doc_id, task_id_name = Plugin.parse_task_id(task_id)
    if not timdb.documents.exists(doc_id):
        abort(404, 'No such document')
    user = timdb.users.getUser(user_id)
    if user_id != getCurrentUserId():
        verifyOwnership(doc_id)
    if user is None:
        abort(400, 'Non-existent user')
    user_answers = timdb.answers.getAnswers(user_id, task_id)
    if hide_names_in_teacher(doc_id):
        for answer in user_answers:
            for c in answer['collaborators']:
                if should_hide_name(doc_id, c['user_id']):
                    c['real_name'] = get_hidden_name(c['user_id'])
    return jsonResponse(user_answers)


@answers.route("/allAnswers/<task_id>")
def get__all_answers(task_id):
    verifyLoggedIn()
    timdb = getTimDb()
    doc_id, task_id_name = Plugin.parse_task_id(task_id)
    usergroup = request.args.get('group')
    if not usergroup: usergroup = 0
    if not timdb.documents.exists(doc_id):
        abort(404, 'No such document')
    verifyOwnership(doc_id)
    all_answers = timdb.answers.get_all_answers(task_id, usergroup, hide_names_in_teacher(doc_id))
    return jsonResponse(all_answers)


@answers.route("/getState")
def get_state():
    timdb = getTimDb()
    doc_id, par_id, user_id, state = unpack_args('doc_id', 'par_id', 'user_id', 'state', types=[int, str, int, str])
    if not timdb.documents.exists(doc_id):
        abort(404, 'No such document')
    user = timdb.users.getUser(user_id)
    if user_id != getCurrentUserId():
        verifyOwnership(doc_id)
    if user is None:
        abort(400, 'Non-existent user')
    if not timdb.documents.exists(doc_id):
        abort(404, 'No such document')
    if not hasViewAccess(doc_id):
        abort(403, 'Permission denied')

    # version = request.headers['Version']
    doc = Document(doc_id)
    block = doc.get_paragraph(par_id)

    texts, js_paths, css_paths, modules = pluginControl.pluginify([block],
                                                                  user['name'],
                                                                  timdb.answers,
                                                                  user_id,
                                                                  custom_state=state,
                                                                  settings=doc.get_settings())
    return jsonResponse(texts[0])


@answers.route("/getTaskUsers/<task_id>")
def get_task_users(task_id):
    doc_id, task_id_name = Plugin.parse_task_id(task_id)
    verifyOwnership(doc_id)
    usergroup = request.args.get('group')
    users = getTimDb().answers.get_users_by_taskid(task_id)
    if usergroup is not None:
        timdb = getTimDb()
        users = [user for user in users if timdb.users.isUserIdInGroup(user['id'], usergroup)]
    if hide_names_in_teacher(doc_id):
        for user in users:
            if should_hide_name(doc_id, user['id']):
                user['name'] = '-'
                user['real_name'] = get_hidden_name(user['id'])
    return jsonResponse(users)
<|MERGE_RESOLUTION|>--- conflicted
+++ resolved
@@ -1,250 +1,227 @@
-"""Answer-related routes."""
-from datetime import datetime
-
-from flask import Blueprint
-
-from .common import *
-from plugin import Plugin
-import pluginControl
-import containerLink
-
-
-answers = Blueprint('answers',
-                    __name__,
-                    url_prefix='')
-
-
-def is_answer_valid(plugin, old_answers, tim_info):
-    """Determines whether the currently posted answer should be considered valid.
-
-    :param plugin: The plugin object to which the answer was posted.
-    :param old_answers: The old answers for this task for the current user.
-    :param tim_info: The tim_info structure returned by the plugin or None.
-    :return: True if the answer should be considered valid, False otherwise.
-    """
-    if plugin.type == 'mmcq' and len(old_answers) > 0:
-        return False, 'Only the first answer counts.'
-    if plugin.starttime(default=datetime(1970, 1, 1)) > datetime.now():
-        return False, 'You cannot submit answers yet.'
-    if plugin.deadline(default=datetime.max) < datetime.now():
-        return False, 'The deadline for submitting answers has passed.'
-    return True, 'ok'
-
-
-@answers.route("/<plugintype>/<task_id>/answer/", methods=['PUT'])
-def save_answer(plugintype, task_id):
-    """
-    Saves the answer submitted by user for a plugin in the database.
-
-    :type task_id: str
-    :type plugintype: str
-    :param plugintype: The type of the plugin, e.g. csPlugin.
-    :param task_id: The task id of the form "22.palidrome".
-    :return: JSON
-    """
-    timdb = getTimDb()
-    doc_id, task_id_name = Plugin.parse_task_id(task_id)
-    # If the user doesn't have access to the document, we need to check if the plugin was referenced
-    # from another document
-    if not verifyViewAccess(doc_id, require=False):
-        orig_doc = request.get_json().get('ref_from', {}).get('docId', doc_id)
-        verifyViewAccess(orig_doc)
-        par_id = request.get_json().get('ref_from', {}).get('par', doc_id)
-        par = Document(orig_doc).get_paragraph(par_id)
-        if not par.is_reference():
-            abort(403)
-        pars = pluginControl.dereference_pars([par])
-        if not any(p.get_attr('taskId') == task_id_name for p in pars):
-            abort(403)
-    if 'input' not in request.get_json():
-        return jsonResponse({'error': 'The key "input" was not found from the request.'}, 400)
-    answerdata = request.get_json()['input']
-
-    answer_browser_data = request.get_json().get('abData', {})
-    is_teacher = answer_browser_data.get('teacher', False)
-    if is_teacher:
-        verifyOwnership(doc_id)
-    plugin = Plugin.from_task_id(task_id)
-
-    if plugin.type != plugintype:
-        abort(400, 'Plugin type mismatch: {} != {}'.format(plugin.type, plugintype))
-
-    # Load old answers
-    old_answers = timdb.answers.getAnswers(getCurrentUserId(), task_id)
-
-    # Get the newest answer (state). Only for logged in users.
-    state = pluginControl.try_load_json(old_answers[0]['content']) if loggedIn() and len(old_answers) > 0 else None
-
-<<<<<<< HEAD
-    plugin_data = get_plugin_data(task_id)
-
-    answer_call_data = {'markup': plugin_data['markup'], 'state': state, 'input': answerdata, 'taskID': task_id}
-=======
-    answer_call_data = {'markup': plugin.values, 'state': state, 'input': answerdata, 'taskID': task_id}
->>>>>>> 50ae5801
-
-    plugin_response = containerLink.call_plugin_answer(plugintype, answer_call_data)
-
-    try:
-        jsonresp = json.loads(plugin_response)
-    except ValueError:
-        return jsonResponse({'error': 'The plugin response was not a valid JSON string. The response was: ' +
-                                      plugin_response}, 400)
-
-    if 'web' not in jsonresp:
-        return jsonResponse({'error': 'The key "web" is missing in plugin response.'}, 400)
-    result = {'web': jsonresp['web']}
-    if 'save' in jsonresp:
-        save_object = jsonresp['save']
-        tags = []
-        tim_info = jsonresp.get('tim_info', {})
-        points = tim_info.get('points', None)
-
-        # Save the new state
-        try:
-            tags = save_object['tags']
-        except (TypeError, KeyError):
-            pass
-        if not is_teacher:
-            is_valid, explanation = is_answer_valid(plugin, old_answers, tim_info)
-            timdb.answers.saveAnswer([getCurrentUserId()], task_id, json.dumps(save_object), points, tags, is_valid)
-            if not is_valid:
-                result['error'] = explanation
-        else:
-            if answer_browser_data.get('saveTeacher', False):
-                answer_id = answer_browser_data.get('answer_id', None)
-                if answer_id is None:
-                    return jsonResponse({'error': 'Missing answer_id key'}, 400)
-                expected_task_id = timdb.answers.get_task_id(answer_id)
-                if expected_task_id != task_id:
-                    return jsonResponse({'error': 'Task ids did not match'}, 400)
-                users = timdb.answers.get_users(answer_id)
-                if len(users) == 0:
-                    return jsonResponse({'error': 'No users found for the specified answer'}, 400)
-                if not getCurrentUserId() in users:
-                    users.append(getCurrentUserId())
-                points = answer_browser_data.get('points', points)
-                if points == "":
-                    points = None
-                timdb.answers.saveAnswer(users, task_id, json.dumps(save_object), points, tags, valid=True)
-
-    return jsonResponse(result)
-
-
-def get_plugin_data(task_id):
-    doc_id, task_id_name = parse_task_id(task_id)
-    doc = Document(doc_id)
-    par = doc.get_paragraph_by_task(task_id_name)
-    if par is None:
-        abort(400, 'Task not found in the document: ' + task_id_name)
-    plugin_data = pluginControl.parse_plugin_values(par, global_attrs=doc.get_settings().global_plugin_attrs())
-    if 'error' in plugin_data:
-        abort(400, plugin_data['error'] + ' Task id: ' + task_id_name)
-    return plugin_data
-
-
-def get_hidden_name(user_id):
-    return 'Undisclosed student %d' % user_id
-
-
-def should_hide_name(doc_id, user_id):
-    return not getTimDb().users.userIsOwner(user_id, doc_id) and user_id != getCurrentUserId()
-
-
-@answers.route("/taskinfo/<task_id>")
-def get_task_info(task_id):
-<<<<<<< HEAD
-    plugin_data = get_plugin_data(task_id)
-    tim_vars = {'maxPoints': plugin_data.get('markup', {}).get('pointsRule', {}).get('maxPoints')}
-=======
-    plugin = Plugin.from_task_id(task_id)
-    tim_vars = {'maxPoints': plugin.values.get('pointsRule', {}).get('maxPoints'),
-                'deadline': plugin.deadline(),
-                'starttime': plugin.starttime()}
->>>>>>> 50ae5801
-    return jsonResponse(tim_vars)
-
-
-@answers.route("/answers/<task_id>/<user_id>")
-def get_answers(task_id, user_id):
-    try:
-        user_id = int(user_id)
-    except ValueError:
-        abort(404, 'Not a valid user id')
-    verifyLoggedIn()
-    timdb = getTimDb()
-    doc_id, task_id_name = Plugin.parse_task_id(task_id)
-    if not timdb.documents.exists(doc_id):
-        abort(404, 'No such document')
-    user = timdb.users.getUser(user_id)
-    if user_id != getCurrentUserId():
-        verifyOwnership(doc_id)
-    if user is None:
-        abort(400, 'Non-existent user')
-    user_answers = timdb.answers.getAnswers(user_id, task_id)
-    if hide_names_in_teacher(doc_id):
-        for answer in user_answers:
-            for c in answer['collaborators']:
-                if should_hide_name(doc_id, c['user_id']):
-                    c['real_name'] = get_hidden_name(c['user_id'])
-    return jsonResponse(user_answers)
-
-
-@answers.route("/allAnswers/<task_id>")
-def get__all_answers(task_id):
-    verifyLoggedIn()
-    timdb = getTimDb()
-    doc_id, task_id_name = Plugin.parse_task_id(task_id)
-    usergroup = request.args.get('group')
-    if not usergroup: usergroup = 0
-    if not timdb.documents.exists(doc_id):
-        abort(404, 'No such document')
-    verifyOwnership(doc_id)
-    all_answers = timdb.answers.get_all_answers(task_id, usergroup, hide_names_in_teacher(doc_id))
-    return jsonResponse(all_answers)
-
-
-@answers.route("/getState")
-def get_state():
-    timdb = getTimDb()
-    doc_id, par_id, user_id, state = unpack_args('doc_id', 'par_id', 'user_id', 'state', types=[int, str, int, str])
-    if not timdb.documents.exists(doc_id):
-        abort(404, 'No such document')
-    user = timdb.users.getUser(user_id)
-    if user_id != getCurrentUserId():
-        verifyOwnership(doc_id)
-    if user is None:
-        abort(400, 'Non-existent user')
-    if not timdb.documents.exists(doc_id):
-        abort(404, 'No such document')
-    if not hasViewAccess(doc_id):
-        abort(403, 'Permission denied')
-
-    # version = request.headers['Version']
-    doc = Document(doc_id)
-    block = doc.get_paragraph(par_id)
-
-    texts, js_paths, css_paths, modules = pluginControl.pluginify([block],
-                                                                  user['name'],
-                                                                  timdb.answers,
-                                                                  user_id,
-                                                                  custom_state=state,
-                                                                  settings=doc.get_settings())
-    return jsonResponse(texts[0])
-
-
-@answers.route("/getTaskUsers/<task_id>")
-def get_task_users(task_id):
-    doc_id, task_id_name = Plugin.parse_task_id(task_id)
-    verifyOwnership(doc_id)
-    usergroup = request.args.get('group')
-    users = getTimDb().answers.get_users_by_taskid(task_id)
-    if usergroup is not None:
-        timdb = getTimDb()
-        users = [user for user in users if timdb.users.isUserIdInGroup(user['id'], usergroup)]
-    if hide_names_in_teacher(doc_id):
-        for user in users:
-            if should_hide_name(doc_id, user['id']):
-                user['name'] = '-'
-                user['real_name'] = get_hidden_name(user['id'])
-    return jsonResponse(users)
+"""Answer-related routes."""
+from datetime import datetime
+
+from flask import Blueprint
+
+from .common import *
+from plugin import Plugin
+import pluginControl
+import containerLink
+
+
+answers = Blueprint('answers',
+                    __name__,
+                    url_prefix='')
+
+
+def is_answer_valid(plugin, old_answers, tim_info):
+    """Determines whether the currently posted answer should be considered valid.
+
+    :param plugin: The plugin object to which the answer was posted.
+    :param old_answers: The old answers for this task for the current user.
+    :param tim_info: The tim_info structure returned by the plugin or None.
+    :return: True if the answer should be considered valid, False otherwise.
+    """
+    if plugin.type == 'mmcq' and len(old_answers) > 0:
+        return False, 'Only the first answer counts.'
+    if plugin.starttime(default=datetime(1970, 1, 1)) > datetime.now():
+        return False, 'You cannot submit answers yet.'
+    if plugin.deadline(default=datetime.max) < datetime.now():
+        return False, 'The deadline for submitting answers has passed.'
+    return True, 'ok'
+
+
+@answers.route("/<plugintype>/<task_id>/answer/", methods=['PUT'])
+def save_answer(plugintype, task_id):
+    """
+    Saves the answer submitted by user for a plugin in the database.
+
+    :type task_id: str
+    :type plugintype: str
+    :param plugintype: The type of the plugin, e.g. csPlugin.
+    :param task_id: The task id of the form "22.palidrome".
+    :return: JSON
+    """
+    timdb = getTimDb()
+    doc_id, task_id_name = Plugin.parse_task_id(task_id)
+    # If the user doesn't have access to the document, we need to check if the plugin was referenced
+    # from another document
+    if not verifyViewAccess(doc_id, require=False):
+        orig_doc = request.get_json().get('ref_from', {}).get('docId', doc_id)
+        verifyViewAccess(orig_doc)
+        par_id = request.get_json().get('ref_from', {}).get('par', doc_id)
+        par = Document(orig_doc).get_paragraph(par_id)
+        if not par.is_reference():
+            abort(403)
+        pars = pluginControl.dereference_pars([par])
+        if not any(p.get_attr('taskId') == task_id_name for p in pars):
+            abort(403)
+    if 'input' not in request.get_json():
+        return jsonResponse({'error': 'The key "input" was not found from the request.'}, 400)
+    answerdata = request.get_json()['input']
+
+    answer_browser_data = request.get_json().get('abData', {})
+    is_teacher = answer_browser_data.get('teacher', False)
+    if is_teacher:
+        verifyOwnership(doc_id)
+    plugin = Plugin.from_task_id(task_id)
+
+    if plugin.type != plugintype:
+        abort(400, 'Plugin type mismatch: {} != {}'.format(plugin.type, plugintype))
+
+    # Load old answers
+    old_answers = timdb.answers.getAnswers(getCurrentUserId(), task_id)
+
+    # Get the newest answer (state). Only for logged in users.
+    state = pluginControl.try_load_json(old_answers[0]['content']) if loggedIn() and len(old_answers) > 0 else None
+
+    answer_call_data = {'markup': plugin.values, 'state': state, 'input': answerdata, 'taskID': task_id}
+
+    plugin_response = containerLink.call_plugin_answer(plugintype, answer_call_data)
+
+    try:
+        jsonresp = json.loads(plugin_response)
+    except ValueError:
+        return jsonResponse({'error': 'The plugin response was not a valid JSON string. The response was: ' +
+                                      plugin_response}, 400)
+
+    if 'web' not in jsonresp:
+        return jsonResponse({'error': 'The key "web" is missing in plugin response.'}, 400)
+    result = {'web': jsonresp['web']}
+    if 'save' in jsonresp:
+        save_object = jsonresp['save']
+        tags = []
+        tim_info = jsonresp.get('tim_info', {})
+        points = tim_info.get('points', None)
+
+        # Save the new state
+        try:
+            tags = save_object['tags']
+        except (TypeError, KeyError):
+            pass
+        if not is_teacher:
+            is_valid, explanation = is_answer_valid(plugin, old_answers, tim_info)
+            timdb.answers.saveAnswer([getCurrentUserId()], task_id, json.dumps(save_object), points, tags, is_valid)
+            if not is_valid:
+                result['error'] = explanation
+        else:
+            if answer_browser_data.get('saveTeacher', False):
+                answer_id = answer_browser_data.get('answer_id', None)
+                if answer_id is None:
+                    return jsonResponse({'error': 'Missing answer_id key'}, 400)
+                expected_task_id = timdb.answers.get_task_id(answer_id)
+                if expected_task_id != task_id:
+                    return jsonResponse({'error': 'Task ids did not match'}, 400)
+                users = timdb.answers.get_users(answer_id)
+                if len(users) == 0:
+                    return jsonResponse({'error': 'No users found for the specified answer'}, 400)
+                if not getCurrentUserId() in users:
+                    users.append(getCurrentUserId())
+                points = answer_browser_data.get('points', points)
+                if points == "":
+                    points = None
+                timdb.answers.saveAnswer(users, task_id, json.dumps(save_object), points, tags, valid=True)
+
+    return jsonResponse(result)
+
+
+def get_hidden_name(user_id):
+    return 'Undisclosed student %d' % user_id
+
+
+def should_hide_name(doc_id, user_id):
+    return not getTimDb().users.userIsOwner(user_id, doc_id) and user_id != getCurrentUserId()
+
+
+@answers.route("/taskinfo/<task_id>")
+def get_task_info(task_id):
+    plugin = Plugin.from_task_id(task_id)
+    tim_vars = {'maxPoints': plugin.values.get('pointsRule', {}).get('maxPoints'),
+                'deadline': plugin.deadline(),
+                'starttime': plugin.starttime()}
+    return jsonResponse(tim_vars)
+
+
+@answers.route("/answers/<task_id>/<user_id>")
+def get_answers(task_id, user_id):
+    try:
+        user_id = int(user_id)
+    except ValueError:
+        abort(404, 'Not a valid user id')
+    verifyLoggedIn()
+    timdb = getTimDb()
+    doc_id, task_id_name = Plugin.parse_task_id(task_id)
+    if not timdb.documents.exists(doc_id):
+        abort(404, 'No such document')
+    user = timdb.users.getUser(user_id)
+    if user_id != getCurrentUserId():
+        verifyOwnership(doc_id)
+    if user is None:
+        abort(400, 'Non-existent user')
+    user_answers = timdb.answers.getAnswers(user_id, task_id)
+    if hide_names_in_teacher(doc_id):
+        for answer in user_answers:
+            for c in answer['collaborators']:
+                if should_hide_name(doc_id, c['user_id']):
+                    c['real_name'] = get_hidden_name(c['user_id'])
+    return jsonResponse(user_answers)
+
+
+@answers.route("/allAnswers/<task_id>")
+def get__all_answers(task_id):
+    verifyLoggedIn()
+    timdb = getTimDb()
+    doc_id, task_id_name = Plugin.parse_task_id(task_id)
+    usergroup = request.args.get('group')
+    if not usergroup: usergroup = 0
+    if not timdb.documents.exists(doc_id):
+        abort(404, 'No such document')
+    verifyOwnership(doc_id)
+    all_answers = timdb.answers.get_all_answers(task_id, usergroup, hide_names_in_teacher(doc_id))
+    return jsonResponse(all_answers)
+
+
+@answers.route("/getState")
+def get_state():
+    timdb = getTimDb()
+    doc_id, par_id, user_id, state = unpack_args('doc_id', 'par_id', 'user_id', 'state', types=[int, str, int, str])
+    if not timdb.documents.exists(doc_id):
+        abort(404, 'No such document')
+    user = timdb.users.getUser(user_id)
+    if user_id != getCurrentUserId():
+        verifyOwnership(doc_id)
+    if user is None:
+        abort(400, 'Non-existent user')
+    if not timdb.documents.exists(doc_id):
+        abort(404, 'No such document')
+    if not hasViewAccess(doc_id):
+        abort(403, 'Permission denied')
+
+    # version = request.headers['Version']
+    doc = Document(doc_id)
+    block = doc.get_paragraph(par_id)
+
+    texts, js_paths, css_paths, modules = pluginControl.pluginify([block],
+                                                                  user['name'],
+                                                                  timdb.answers,
+                                                                  user_id,
+                                                                  custom_state=state,
+                                                                  settings=doc.get_settings())
+    return jsonResponse(texts[0])
+
+
+@answers.route("/getTaskUsers/<task_id>")
+def get_task_users(task_id):
+    doc_id, task_id_name = Plugin.parse_task_id(task_id)
+    verifyOwnership(doc_id)
+    usergroup = request.args.get('group')
+    users = getTimDb().answers.get_users_by_taskid(task_id)
+    if usergroup is not None:
+        timdb = getTimDb()
+        users = [user for user in users if timdb.users.isUserIdInGroup(user['id'], usergroup)]
+    if hide_names_in_teacher(doc_id):
+        for user in users:
+            if should_hide_name(doc_id, user['id']):
+                user['name'] = '-'
+                user['real_name'] = get_hidden_name(user['id'])
+    return jsonResponse(users)
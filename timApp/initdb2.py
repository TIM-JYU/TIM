--- conflicted
+++ resolved
@@ -109,11 +109,8 @@
                    4: add_translation_table,
                    5: add_logged_in_user,
                    6: add_notifications,
-<<<<<<< HEAD
-                   7: add_yubikey}
-=======
-                   7: add_timber}
->>>>>>> 1cdf80fd
+                   7: add_yubikey,
+                   8: add_timber}
     while ver in update_dict:
         # TODO: Take automatic backup of the db (tim_files) before updating
         log_info('Starting update {}'.format(update_dict[ver].__name__))

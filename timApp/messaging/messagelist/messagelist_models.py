--- conflicted
+++ resolved
@@ -5,11 +5,7 @@
 
 from timApp.messaging.messagelist.listoptions import ArchiveType, Channel, ReplyToListChanges
 from timApp.timdb.sqa import db
-<<<<<<< HEAD
-from timApp.util.flask.requesthelper import NotExist
-=======
 from timApp.util.utils import get_current_time
->>>>>>> 8d19f849
 
 
 class MemberJoinMethod(Enum):
@@ -117,7 +113,7 @@
             m = MessageListModel.query.filter_by(name=name).one()
             return m
         except (MultipleResultsFound, NoResultFound):
-            raise NotExist
+            raise  # FIXME: NotExist creates a circular import. NotExist
 
     @staticmethod
     def get_list_by_name_first(name_candidate: str) -> 'MessageListModel':
@@ -267,15 +263,8 @@
         return self.membership_verified is not None
 
     def remove(self) -> None:
-<<<<<<< HEAD
-        # FIXME: When syncing on removal from a group, this creates a
-        self.membership_ended = datetime.now()
-        # db.session.flush()
-=======
         """Shorthand for removing a member out of the group, by setting the membership_ended attribute."""
         self.membership_ended = get_current_time()  # datetime.now()
-        return
->>>>>>> 8d19f849
 
     def get_email(self) -> str:
         """The process of obtaining member's address varies depending on if the member

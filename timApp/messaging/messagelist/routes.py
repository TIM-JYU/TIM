from dataclasses import dataclass
from typing import List, Optional

from flask import Response
from sqlalchemy.orm.exc import NoResultFound  # type: ignore

from timApp.auth.sessioninfo import get_current_user_object
from timApp.document.create_item import create_document
from timApp.document.docinfo import DocInfo
from timApp.messaging.messagelist.emaillist import EmailListManager, EmailList
from timApp.messaging.messagelist.listoptions import ListOptions
from timApp.messaging.messagelist.messagelist_models import MessageListModel, MessageListTimMember
from timApp.timdb.sqa import db
from timApp.util.flask.requesthelper import RouteException
from timApp.util.flask.responsehelper import json_response, ok_response
from timApp.util.flask.typedblueprint import TypedBlueprint
from timApp.util.utils import remove_path_special_chars

messagelist = TypedBlueprint('messagelist', __name__, url_prefix='/messagelist')



@messagelist.route('/createlist', methods=['POST'])
def create_list(options: ListOptions) -> Response:
    """Handles creating a new message list.

    :param options All options regarding establishing a new message list.
    :return: A Response with the list's management doc included. This way the creator can re-directed to the list's
    management page directly.
    """

    manage_doc = new_list(options)
    EmailListManager.create_new_list(options)

    return json_response(manage_doc)


@dataclass
class NameCheckInfo:
    """Return information about name check results."""
    nameOK: Optional[bool] = None
    explanation: str = ""


@messagelist.route("/checkname/<string:name_candidate>", methods=['GET'])
def check_name(name_candidate: str) -> Response:
    """Check if name candidate meets requirements.

    :param name_candidate: Possible name for message/email list. Should either be a name for a list or a fully qualifed
    domain name for (email) list. In the latter case we also check email list specific name requirements.
    :return: Return a response of form class NameCheckInfo. The value nameOk is the "in the nutshell"
    explanation how the check went. If connection to Mailman failed, then return None. If name is both available and
    conforms to naming rules, return True. Otherwise return False. In all cases, also return an explanatory string as
    the explanation value.
    """

    name, sep, domain = name_candidate.partition("@")

    # TODO: add message list name requirement check. Now just use dummy value to get going.
    messagelist_requirements: bool = True
    messagelist_explanation: str = ""

    email_requirements: Optional[bool] = False
    email_explanation: str = ""

    if sep:
        # If character '@' is found, we check email list specific name requirements.
        email_requirements, email_explanation = EmailListManager.check_name_requirements(name, domain)

    # Initialize a response.
    response = NameCheckInfo()

    # Go through possibilities of name check outcomes.
    if email_requirements is None:
        # Connection to Mailman or it's host server failed.
        response.explanation = email_explanation
    elif email_requirements and messagelist_requirements:
        response.nameOK = True
        response.explanation = "Name is available and it meets requirements."
    elif not messagelist_requirements:
        response.nameOK = False
        response.explanation = messagelist_explanation
    elif not email_requirements:
        response.nameOK = False
        response.explanation = email_explanation
        pass

    return json_response(response)


@messagelist.route("/domains", methods=['GET'])
def domains() -> Response:
    """ Send possible domains for a client, if such exists.

    :return: If domains exists, return them as an array. If there are no domains, return an empty array.
    """
    possible_domains: List[str] = EmailListManager.get_domain_names()

    return json_response(possible_domains)


@messagelist.route("/deletelist", methods=['DELETE'])
def delete_list(listname: str) -> Response:
    """Delete message/email list. List name is provided in the request body.

    :param listname: The list to be deleted. If the name does not contain '@', just delete  a message list. If it
     contains '@', we delete a message list and the corresponding email list.
    :return: A string describing how the operation went.
    """
    # TODO: User authentication. We can't let just anyone delete a list just because they can type the name.
    list_name, sep, domain = listname.partition("@")
    r = ""
    if domain:
        # A domain is given, so we are also looking to delete an email list.
        # Notice parameter. We give the fqdn list name to delete_list(), not plain list_name.
        r = EmailList.delete_list(listname)
    # TODO: Put message list deletion here.
    return json_response(r)


def new_list(list_options: ListOptions) -> DocInfo:
    """Adds a new message list into the database and creates the list's management doc.

    :param list_options: The list information for creating a new message list.
    :return: The management document.
    """
    # VIESTIM: Check creation permission? Or should it be in the calling view function?
    msg_list = MessageListModel(name=list_options.listname, archive=list_options.archive)
    db.session.add(msg_list)

    doc_info = create_management_doc(msg_list, list_options)

    db.session.commit()
    return doc_info


def create_management_doc(msg_list_model: MessageListModel, list_options: ListOptions) -> DocInfo:
    # TODO: Document should reside in owner's personal path.

    # VIESTIM: The management document is created on the message list creator's personal folder. This might be a good
    #  default, but if the owner is someone else than the creator then we have to handle that.
    creator = get_current_user_object()

    personal_path = creator.get_personal_folder().path

    # VIESTIM: We'll err on the side of caution and make sure the path is safe for the management doc.
    path_safe_list_name = remove_path_special_chars(list_options.listname)
    path_to_doc = f'/{personal_path}/{path_safe_list_name}'

    doc = create_document(path_to_doc, list_options.listname)

    # VIESTIM: We add the admin component to the document. This might have to be changed if the component is turned
    #  into a plugin.

    admin_component = """#- {allowangular="true"}
<tim-message-list-admin></tim-message-list-admin>
    """
    doc.document.add_text(admin_component)

    # Set the management doc for the message list.
    msg_list_model.manage_doc_id = doc.id

    return doc


@messagelist.route("/getlist/<document_id>", methods=['GET'])
def get_list(document_id: int) -> Response:
    """Get the information for a message list.

    :param document_id: ID for message list's admin document.
    :return: ListOptions with the list's information.
    """
    msg_list = MessageListModel.get_list_by_manage_doc_id(document_id)
    list_options = ListOptions(
        listname=msg_list.name,
        listInfo=msg_list.info,
        listDescription=msg_list.description,
        notifyOwnerOnListChange=msg_list.notify_owner_on_change,
        # VIESTIM: We need a better way of either querying or inferring list's (possible) domain. For the time being,
        #  here is a placeholder.
        domain="tim.jyu.fi",
        archive=msg_list.archive,
<<<<<<< HEAD
=======
        # TODO: Query members.
>>>>>>> 53cd19cf
        # TODO: Replace placeholder once we can properly query the owners email.
        ownerEmail="totalund@student.jyu.fi"
    )
    return json_response(list_options)


@messagelist.route("/addmember", methods=['POST'])
def add_member(memberCandidates: List[str], msgList: str) -> Response:
    from timApp.user.user import User  # Local import to avoid cyclical imports.

    try:
        msg_list = MessageListModel.get_list_by_name(msgList)
    except NoResultFound:
        raise RouteException(f"There is no list named {msgList}")

    for member_candidate in memberCandidates:
        u = User.get_by_name(member_candidate)
        if u is not None:
            # The name given was an existing TIM user.
            new_tim_member = MessageListTimMember()
            new_tim_member.message_list_id = msg_list
            new_tim_member.group_id = u.get_personal_group()
            # VIESTIM: For convenience sake just add these. Figure out list rights at a later date.
            new_tim_member.delivery_right = True
            new_tim_member.send_right = True
            db.session.add(new_tim_member)

        # TODO: If member_candidate is a user group, what do? Add as is or open it to individual users?

        # TODO: If member candidate is not a user, or a user group, then we assume an external member. Add external
        #  members.

    db.session.commit()

    return ok_response()<|MERGE_RESOLUTION|>--- conflicted
+++ resolved
@@ -180,10 +180,6 @@
         #  here is a placeholder.
         domain="tim.jyu.fi",
         archive=msg_list.archive,
-<<<<<<< HEAD
-=======
-        # TODO: Query members.
->>>>>>> 53cd19cf
         # TODO: Replace placeholder once we can properly query the owners email.
         ownerEmail="totalund@student.jyu.fi"
     )

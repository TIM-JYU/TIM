from authlib.integrations.flask_oauth2 import current_token
from flask import Response, request

from timApp.auth.oauth2.models import Scope
from timApp.auth.oauth2.oauth2 import require_oauth

import timApp.idesupport.utils as utils

from timApp.tim_app import csrf
from timApp.user.user import User
from timApp.util.flask.requesthelper import RouteException
from timApp.util.flask.responsehelper import json_response
from timApp.util.flask.typedblueprint import TypedBlueprint
from timApp.util.logger import log_info

ide = TypedBlueprint("ide", __name__, url_prefix="/ide")


@ide.get("ideCourses")
@require_oauth(Scope.user_tasks.value)
def get_user_ide_courses() -> Response:
    """
    Get all courses that the user has bookmarked and have ideCourse tag
    :return: JSON response with all courses and their task folders
    """
    log_info(f"tide ideCourses: {current_token.user.name}")
    return json_response(utils.get_user_ide_courses(current_token.user))


@ide.get("tasksByDoc")
@require_oauth(Scope.user_tasks.value)
def get_ide_tasks_by_doc_path(doc_path: str | None, doc_id: int | None) -> Response:
    """
    Get all tasks by task set document path or doc_id
    :return: JSON response with the task
    """

    if not doc_path and not doc_id:
        raise RouteException("No doc_path or doc_id provided")

    user: User = current_token.user

    log_info(f"tide tasksByDoc: {current_token.user.name}; {doc_id}; {doc_path}")
    return json_response(utils.get_ide_tasks(user, doc_path=doc_path, doc_id=doc_id))


@ide.get("tasksByCourse")
@require_oauth(Scope.user_tasks.value)
def get_ide_tasks_by_course(doc_id: int | None, doc_path: str | None) -> Response:
    """
    Gets all ide tasks for a given course
    :return: JSON response with tasks in task folders
    """

    # TODO: Not yet implemented in TIDE cli

    log_info(f"tide tasksByCourse: {current_token.user.name}; {doc_id}; {doc_path}")

    if not doc_path and not doc_id:
        raise RouteException("No course path or doc id provided")

    user = current_token.user

    doc_paths = utils.get_ide_task_set_documents_by_doc(
        user, doc_path=doc_path, doc_id=doc_id
    )

    user = current_token.user

    tasks_by_folder = []
    for task_set_doc in doc_paths:
        tasks = [utils.get_ide_tasks(user, doc_path=task_set_doc.path)]
        tasks_by_folder.append(tasks)

    return json_response(tasks_by_folder)


@ide.get("taskByIdeTaskId")
@require_oauth(Scope.user_tasks.value)
def get_ide_task_by_ide_task_id(
    ide_task_id: str, doc_id: int | None, doc_path: str | None
) -> Response:
    """
    Get all tasks by document path or document id and ide_task_id
    :return: JSON response with the task
    """

    log_info(
        f"tide taskByIdeTaskId: {current_token.user.name}; {doc_id}; {doc_path}; {ide_task_id}"
    )

    if not doc_id and not doc_path:
        raise RouteException("No doc_id or doc_path provided")

    user: User = current_token.user

    return json_response(
        utils.get_ide_task_by_id(
            user,
            ide_task_id=ide_task_id,
            doc_id=doc_id,
            doc_path=doc_path,
        )
    )


@ide.put("submitTask")
@csrf.exempt
@require_oauth(Scope.user_tasks.value)
def submit_ide_task() -> Response:
    """
    Submit a task

    :return: JSON response with the task
    """
    user = current_token.user

    if not request.json:
        raise RouteException("No JSON data provided")

    log_info(
        f"tide submit: {current_token.user.name}; "
        + f"{request.json.get('code_files',[{'task_id_ext': '???'}])[0].get('task_id_ext', 'None')}"
    )

    submit = utils.TIDESubmitFileSchema.load(request.json)
    answer2 = None
    comtest_result = ""

    answer = utils.ide_submit_task(submit, user)
<<<<<<< HEAD

    return json_response(answer)


@ide.get("taskPoints")
@require_oauth(Scope.user_tasks.value)
def get_task_points(ide_task_id: str, doc_path: str) -> Response:
    """
    Get points data for a task
    :return: JSON response with the points data
    """
    temp = {"current_points": 0.3}
    return json_response(temp)
=======
    ttype = answer.extra.get("type", "")
    if not answer.result.get("web", {}).get("error", "") and "comtest" in ttype:
        answer2 = utils.ide_submit_task(submit, user, "comtest")

    # TODO: poista seuraavat sitten kun tidecli osaa käsitellä pisteitä
    points = answer.extra.get("points")
    if answer2:
        points = answer2.extra.get("points")
        comtest_result = answer2.result.get("web", {}).get("console", "")

    console = answer.result.get("web", {}).get("console", "")
    if points:
        console = "Points: " + str(points) + "\n" + console
    else:
        console = "\n" + console  # TODO: can be removed when tidecli formats better
    answer.result.get("web", {})["console"] = console + "\n" + comtest_result

    # Hack for Jypeli rerun when few attributes missing
    # TODO: study if there is more cases when those are missing and
    # why they are missing
    if not answer.result.get("savedNew", None):
        answer.result["savedNew"] = None
    if not answer.result.get("valid", None):
        answer.result["valid"] = True

    answer.extra = {}  # älä päästä liikaa tietoa eteenpäin
    # TODO: Onko pakko palauttaa koko answer, eikö result riitä?
    return json_response(answer)
>>>>>>> 9af2542c
<|MERGE_RESOLUTION|>--- conflicted
+++ resolved
@@ -128,21 +128,6 @@
     comtest_result = ""
 
     answer = utils.ide_submit_task(submit, user)
-<<<<<<< HEAD
-
-    return json_response(answer)
-
-
-@ide.get("taskPoints")
-@require_oauth(Scope.user_tasks.value)
-def get_task_points(ide_task_id: str, doc_path: str) -> Response:
-    """
-    Get points data for a task
-    :return: JSON response with the points data
-    """
-    temp = {"current_points": 0.3}
-    return json_response(temp)
-=======
     ttype = answer.extra.get("type", "")
     if not answer.result.get("web", {}).get("error", "") and "comtest" in ttype:
         answer2 = utils.ide_submit_task(submit, user, "comtest")
@@ -171,4 +156,14 @@
     answer.extra = {}  # älä päästä liikaa tietoa eteenpäin
     # TODO: Onko pakko palauttaa koko answer, eikö result riitä?
     return json_response(answer)
->>>>>>> 9af2542c
+
+
+@ide.get("taskPoints")
+@require_oauth(Scope.user_tasks.value)
+def get_task_points(ide_task_id: str, doc_path: str) -> Response:
+    """
+    Get points data for a task
+    :return: JSON response with the points data
+    """
+    temp = {"current_points": 0.3}
+    return json_response(temp)
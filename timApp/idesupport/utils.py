import base64
import json
import os
from dataclasses import dataclass, field
from typing import List

from bs4 import BeautifulSoup
from marshmallow import EXCLUDE

from timApp.answer.routes import post_answer_impl, verify_ip_address, AnswerRouteResult
from timApp.auth.accesshelper import (
    verify_view_access,
)
from timApp.bookmark.bookmarks import MY_COURSES_GROUP, HIDDEN_COURSES_GROUP
from timApp.document.docentry import DocEntry
from timApp.document.docinfo import DocInfo
from timApp.document.docparagraph import DocParagraph
from timApp.document.usercontext import UserContext
from timApp.document.viewcontext import default_view_ctx
from timApp.idesupport.files import SupplementaryFile, get_task_language
from timApp.idesupport.ide_languages import Language
from timApp.plugin.containerLink import render_plugin_multi
from timApp.plugin.plugin import Plugin, PluginRenderOptions, PluginWrap, find_task_ids
from timApp.plugin.pluginControl import get_answers, AnswerMap
from timApp.plugin.pluginOutputFormat import PluginOutputFormat
from timApp.plugin.taskid import TaskId
from timApp.printing.printsettings import PrintFormat
from timApp.user.user import User
from timApp.util.flask.requesthelper import NotExist, RouteException
from tim_common.marshmallow_dataclass import class_schema

IDE_TASK_TAG = "ideTask"  # Identification tag for the TIDE-task


@dataclass
class IdeFile:
    """
    File that contains the code and path for one TIDE-task
    """

    taskIDExt: str | None = None
    """ Task id extension """

    by: str | None = None
    """ Code of the file when plugin has only one file """

    byCode: str | None = None
    """ Code of the file when plugin has multiple files """

    program: str | None = None
    """ Code, when the task is meant to be fully editable """

    filename: str | None = None
    """ Name of the file """

    userinput: str | None = ""
    """ User input for the file """

    userargs: str | None = ""
    """ User arguments for the file """

    # usercode: str | None = ""
    # """ User code for the file """

    content: str | None = field(init=False)
    """File contents provided for IDE"""

<<<<<<< HEAD
=======
    # TODO: Maybe should be field(default_factory=Language)
>>>>>>> 90d7c2ff
    language: Language = Language()

    def __post_init__(self) -> None:
        self.content = ""

    def set_combined_code(self, usercode: str) -> None:
        """Combine the code blocks and set the combined code to the
        content var.
        :param usercode: None or user last answer
        """
        # Program can be considered as a boilerplate
        boilerplate = self.program
        user_code = None
        filename = self.filename

        # Both "by" or "byCode" attributes are considered as user editable code
        if self.by is not None:
            user_code = self.by

        if self.byCode is not None:
            user_code = self.byCode

        if usercode is not None:
            user_code = usercode

        # TODO: think if there is need for code?  Why empty file is not ok?
        # if boilerplate is None and user_code is None:
        #    raise RouteException("No code found in the plugin")

        if boilerplate is None:
            self.content = user_code or ""
            return

        # If no dedicated user editable code, the whole boilerplate is editable
        if user_code is None:
            self.content = boilerplate
            return

        if filename is None:
            raise RouteException("File name not provided")

        # Find the "comment line" characters based on the file extension and create messages.
        comment_line_characters = self.language.find_comment_line_characters()

        user_code_begins_message = (
            comment_line_characters + " --- Write your code below this line. ---"
        )
        user_code_ends_message = (
            comment_line_characters + " --- Write your code above this line. ---"
        )

        # If the program is not meant to be fully editable, add the messages to the code.
        if boilerplate != "REPLACEBYCODE":
            annotated_block = (
                user_code_begins_message + "\nREPLACEBYCODE\n" + user_code_ends_message
            )
            boilerplate = boilerplate.replace("REPLACEBYCODE", annotated_block)
        boilerplate = boilerplate.replace("REPLACEBYCODE", user_code)
        self.content = boilerplate

    def generate_file_extension(self, task_type: str) -> None:
        """Ensure that the filename with extension will be set for the
        ide_file.

        :param task_type: Type of task, containing the file extension
        :return: None
        """

        if self.filename is None:
            self.filename = "main"

        _, predefined_file_extension = os.path.splitext(self.filename)
        if predefined_file_extension != "":
            return

        if task_type is None:
            raise RouteException("File extension cannot be generated")

        # PLEASE NOTE: task_info.type could be fancy like c++/input/comtest
        if self.language is None:
            raise RouteException("Misconfigured task language")
        self.filename += "." + str(self.language.fileext)

    # Convert to json and set code based on 'by' or 'byCode'
    def to_json(self) -> dict[str, str | None]:
        return {
            "task_id_ext": self.taskIDExt,
            "content": self.content,
            "file_name": self.filename,
            "user_input": self.userinput,
            "user_args": self.userargs or "",
        }


IdeFileSchema = class_schema(IdeFile)()
SupplementaryFileSchema = class_schema(SupplementaryFile)()


@dataclass
class TIDETaskInfo:
    """
    Information about the TIDE-task
    """

    header: str | None = None
    """
    Header of the plugin
    """

    stem: str | None = None
    """Stem of the plugin"""

    answer_count: int | None = None
    """
    Number of answers for the task
    """

    # Might be needed to require this
    type: str | None = None
    """ Type of the file """


TIDETaskInfoSchema = class_schema(TIDETaskInfo)()


@dataclass
class SubmitCodeFile:
    content: str
    file_name: str | None = None
    source: str = "editor"
    task_id_ext: str | None = None  # "<doc_id>.<task_id>"
    user_input: str | None = ""
    user_args: str | None = ""


@dataclass
class TIDESubmitFile:
    """
    Submittable code files
    """

    code_files: list[SubmitCodeFile]
    code_language: str
    user_input: str = ""
    user_args: str = ""


TIDESubmitFileSchema = class_schema(TIDESubmitFile)()


@dataclass
class TIDEPluginData:
    """
    Data for the TIDE-task
    """

    task_files: List[IdeFile] | None = None
    """
    Files for the TIDE-task
    """

    supplementary_files: List[SupplementaryFile] | None = None
    """
    Supplementary files for the task
    """

    path: str | None = None
    """
    Path to the task
    """

    header: str | None = None
    """
    Header of the plugin
    """

    stem: str | None = None
    """
    Stem of the plugin
    """

    type: str | None = None
    """
    Type of the file
    """

    task_id: str | None = None
    """
    Task id
    """

    doc_id: int | None = None
    """
    Document id
    """

    par_id: str | None = None
    """
    Paragraph id
    """

    ide_task_id: str | None = None
    """
    TIDE-task id
    """


@dataclass
class TIDETaskSetDoc:
    """
    Document where the TIDE-task is located
    """

    name: str
    """
    Name of the task set document
    """

    path: str
    """
    Path to the task set document
    """

    doc_id: int
    """
    Id of the task set document
    """


@dataclass
class TIDETaskSetDocument:
    """
    Document that has TIDE task sets
    """

    path: str


@dataclass
class TIDECourse:
    """
    Course information for the TIDE-task
    """

    name: str
    """
    Name of the course
    """

    id: int
    """
    Document id
    """

    path: str
    """
    Path to the course
    """

    tasks: list[TIDETaskSetDoc]
    """
    Paths to the tasks
    """


def get_user_ide_courses(user: User) -> list[TIDECourse]:
    """
    Gets all courses that have parameter for Ide course in course settings and are bookmarked by the user
    :param user: Logged-in user
    :return: List of TIDECourse from the courses user has bookmarked
    """

    user_courses = user.bookmarks.get_bookmarks_in_group(MY_COURSES_GROUP) or []
    hidden_user_courses = user.bookmarks.get_bookmarks_in_group(HIDDEN_COURSES_GROUP)

    if hidden_user_courses is not None:
        user_courses.extend(hidden_user_courses)

    if not user_courses:
        raise NotExist("No courses found")

    ide_courses = []

    for course_dict in user_courses:
        for course_name, course_path in course_dict.items():
            # Get the document by path, remove /view/ from the beginning of path
            view_str = "/view/"
            if not course_path.startswith(view_str):
                continue

            course_path = course_path[len(view_str) :]
            doc = DocEntry.find_by_path(course_path)

            if doc is None:
                continue

            task_paths = doc.document.get_settings().ide_course()

            if not task_paths:
                continue

            paths = []

            for path in task_paths:
                # Get the document by path for doc id
                task_doc = DocEntry.find_by_path(path.path)

                if task_doc is None:
                    continue

                paths.append(
                    TIDETaskSetDoc(
                        path=path.path,
                        doc_id=task_doc.document.doc_id,
                        name=task_doc.title,
                    )
                )

            if not paths:
                continue

            course = TIDECourse(
                name=course_name,
                id=doc.document.doc_id,
                path=course_path,
                tasks=paths,
            )

            ide_courses.append(course)

    if not ide_courses:
        raise NotExist("No courses found")

    return ide_courses


def get_ide_task_set_documents_by_doc(
    user: User, doc_id: int | None = None, doc_path: str | None = None
) -> list[TIDETaskSetDocument]:
    """
    Find all TIDE-task set documents from the document
    :param user: Current user
    :param doc_path: Document path
    :param doc_id: Document id

    :return: List TIDETaskFolders with all TIDE-task documents from the document
    """

    if doc_id is None and doc_path is None:
        raise RouteException("No document id or path given")

    if doc_id is None:
        path = doc_path
        if path is None:
            raise RouteException("No document path given")
        doc = DocEntry.find_by_path(path=path)
    else:
        doc = DocEntry.find_by_id(doc_id=doc_id)

    if doc is None:
        raise RouteException("Document not found")

    # Check if the user has view access to the document
    verify_view_access(doc, user=user)

    task_paths = doc.document.get_settings().ide_course()

    if task_paths is None:
        raise NotExist("Document not found")

    paths = []
    for p in task_paths:
        paths.append(TIDETaskSetDocument(path=p.path))

    return paths


def get_ide_tasks_implementation(
    user: User,
    doc_id: int | None = None,
    doc_path: str | None = None,
    ide_task_id: str | None = None,
) -> list[TIDEPluginData]:
    """
    Find ide tasks from pars and get user answers
    :param user: Logged-in user
    :param doc_id:  Document id
    :param doc_path: Path to the task set document
    :param ide_task_id: ideTask to find or get all if None
    :return: list of ideTasks
    """
    if doc_path is not None:
        doc = DocEntry.find_by_path(path=doc_path)

    elif doc_id is not None:
        doc = DocEntry.find_by_id(doc_id=doc_id)
    else:
        raise RouteException("No document id or path given")

    if doc is None:
        raise NotExist("Document not found")

    # Check if the user has edit access to the document
    verify_view_access(doc, user=user)

    user_ctx = UserContext.from_one_user(u=user)

    pars = doc.document.get_paragraphs()

    tasks = []

    for p in pars:
        tag: str | None = "???"
        try:
            if p.attrs is not None:
                tag = p.attrs.get(IDE_TASK_TAG)
                if tag is not None:
                    if tag == "":
                        tag = p.attrs.get("taskId")
                    if tag is None:
                        raise RouteException("Missing taskID!")
                    if ide_task_id and ide_task_id != tag:
                        continue
                    task = get_ide_user_plugin_data(
                        doc=doc, par=p, user_ctx=user_ctx, ide_task_id=tag
                    )
                    if task:
                        tasks.append(task)
        except Exception as e:
            task = TIDEPluginData(
                task_files=[],
                supplementary_files=[
                    SupplementaryFile(
                        filename="error.txt",
                        content="Error: " + str(e),
                    )
                ],
                header="Error: " + str(e),
                stem="Error: " + str(e),
                type="error",
                path=doc.path,
                task_id=(p.attrs or {}).get("taskId"),
                doc_id=doc.id,
                par_id=p.id,
                ide_task_id="error_" + (tag or "???"),
            )
            tasks.append(task)

    return tasks


def get_ide_tasks(
    user: User, doc_id: int | None = None, doc_path: str | None = None
) -> list[TIDEPluginData]:
    """
    Get all TIDE-tasks from the task set document
    :param user: Logged-in user
    :param doc_id:  Document id
    :param doc_path: Path to the task set document
    :return: List of TIDEPluginData from the task set document or RouteException
    :raise In case of an error raises RouteException
    """

    tasks = get_ide_tasks_implementation(user, doc_id, doc_path)

    if len(tasks) == 0:
        raise NotExist(
            "No valid IDE tasks found. A valid task must be a csPlugin and have been marked as an IDE task"
        )

    return tasks


def get_ide_task_by_id(
    user: User,
    ide_task_id: str,
    doc_id: int | None = None,
    doc_path: str | None = None,
) -> TIDEPluginData:
    """
    Get TIDE-task from the document by document id and paragraph id
    :param ide_task_id:  TIDE-task id
    :param user: Logged-in user
    :param doc_id:  Document id
    :param doc_path:  Document path
    :return: TIDEPluginData or TIDEError
    :raises In case of an error raises RouteException
    """

    tasks = get_ide_tasks_implementation(user, doc_id, doc_path, ide_task_id)

    if len(tasks) == 0:
        raise RouteException(
            "No valid IDE tasks found. A valid task must be a csPlugin and have been marked as an IDE task"
        )

    if len(tasks) == 1:
        return tasks[0]

    # TODO: case where files are saved based on language base folders eg path is taken from the language package

    raise RouteException("Multiple tasks found, support not implemented yet")


def get_ide_user_plugin_data(
    doc: DocInfo,
    par: DocParagraph,
    ide_task_id: str,
    user_ctx: UserContext,
) -> TIDEPluginData | None:
    """
    Get the TIDE-task information from the plugin
    :param ide_task_id:  TIDE-task id
    :param doc: TIM document
    :param par: Paragraph from the document
    :param user_ctx: User context
    :return: TIDEPluginData or None if the plugin is not a TIDE-task
    """

    view_ctx = default_view_ctx

    plugin = Plugin.from_paragraph(par, view_ctx, user_ctx)

    if plugin.type not in ["csPlugin", "taunoPlugin"]:
        return None

    # Plugin render options
    plugin_opts = PluginRenderOptions(
        do_lazy=False,
        user_print=False,
        preview=view_ctx.preview,
        target_format=PrintFormat.JSON,
        output_format=PluginOutputFormat.HTML,
        user_ctx=user_ctx,
        review=False,
        wraptype=PluginWrap.Nothing,
        viewmode=view_ctx.viewmode,
    )

    # Get user answer for the task
    task_ids, _, _ = find_task_ids(
        [par], view_ctx, user_ctx, check_access=user_ctx.is_different
    )
    answer_map: AnswerMap = {}
    answer = None
    get_answers(user_ctx.user, task_ids, answer_map)
    if answer_map:  # If there was an answer
        first_key = next(iter(answer_map))
        answer = answer_map[first_key][0]

    plugin.set_render_options(None, plugin_opts)
    plugin.answer = answer
    res = render_plugin_multi(doc.document.get_settings(), "csPlugin", [plugin])
    plugin_htmls = json.loads(res)
    plugin_html = BeautifulSoup(plugin_htmls[0], features="lxml")
    element = plugin_html.select_one("cs-runner")
    plugin_json = json.loads(base64.b64decode(element.attrs["json"]).decode("utf-8"))

    task_info: TIDETaskInfo = TIDETaskInfoSchema.load(plugin.values, unknown=EXCLUDE)
    task_language = get_task_language(task_info.type)
    if task_language is None:
        raise RouteException("Misconfigured task language")
    language = Language.make_language(task_language, plugin_json, ide_task_id)

    task_id: TaskId | None = plugin.task_id

    # If plugin does not have task_id, return empty list
    if task_id is None:
        return None

    # If the plugin has files attribute
    if plugin_json["markup"].get("files"):
        # TODO: Implement multiple files
        # ide_files = IdeFileSchema.load(
        #     plugin_json["markup"]["files"], many=True, unknown=EXCLUDE
        # )
        # json_ide_files = [file.to_json() for file in ide_files]
        #
        # if ide_files.taskIDExt is None:
        #     if plugin_json.get("taskIDExt"):
        #         ide_files.taskIDExt = plugin_json["taskIDExt"]
        #     else:
        #         raise RouteException("No taskIDExt found in the plugin")
        return None

    # If the plugin has only one file
    else:
        # If the plugin has only one file, load the file based on 'by' or 'byCode'
        ide_file = IdeFileSchema.load(plugin_json, unknown=EXCLUDE)
        ide_file.language = language

        # if the plugin has no code, look from markup
        if ide_file.by is None and ide_file.byCode is None and ide_file.program is None:
            ide_file = IdeFileSchema.load(plugin_json["markup"], unknown=EXCLUDE)
            ide_file.language = language
            if ide_file.taskIDExt is None:
                if plugin_json.get("taskIDExt"):
                    ide_file.taskIDExt = plugin_json["taskIDExt"]
                else:
                    return None

        # TODO: Think if error is needed?
        # If the plugin still has no code, return error
        # if ide_file.by is None and ide_file.byCode is None and ide_file.program is None:
        #     raise RouteException("No code found in the plugin")

        # if the ide_file has no filename, try to look it from the markup
        if ide_file.filename is None:
            ide_file.filename = language.get_filename()

        # If the task type is defined, try to generate file extension.
        if task_info.type is not None:
            ide_file.generate_file_extension(task_info.type)

        ide_file.set_combined_code(plugin_json.get("usercode"))
        json_ide_files = [ide_file.to_json()]

    ide_extra_files = plugin_json["markup"].get("ide_extra_files") or []

    supplementary_files = language.generate_supplementary_files(ide_extra_files)

    # If both content and source are provided, content is used (see tidecli)
    # If neither is provided, no supplementary file will be created
    for extra_file in ide_extra_files:
        if "content" in extra_file:
            supplementary_files.append(SupplementaryFileSchema.load(extra_file))
        elif "source" in extra_file:
            supplementary_files.append(SupplementaryFileSchema.load(extra_file))

    return TIDEPluginData(
        task_files=json_ide_files,
        supplementary_files=supplementary_files,
        header=task_info.header,
        stem=task_info.stem,
        type=task_info.type,
        path=doc.path,
        task_id=task_id.task_name,
        doc_id=doc.id,
        par_id=par.id,
        ide_task_id=ide_task_id,
    )


def ide_submit_task(submit: TIDESubmitFile, user: User) -> AnswerRouteResult:
    """
    Submit the TIDE-task
    :param submit: TIDESubmitFile
    :param user: Current user
    :return: True if the task was submitted successfully
    """

    submitted_files = []
    # If the return has only one file
    if len(submit.code_files) == 1:
        file_index = 0
    else:
        # If the return has multiple files, files parameter is used
        file_index = -1
        # Apparently the last file should be here
        for file in submit.code_files:
            submitted_files.append(file)

    answer_data = {
        "isInput": False,
        "nosave": False,
        "type": submit.code_language,
        "uploadedFiles": [],
        "submittedFiles": submitted_files,
        "userargs": submit.code_files[file_index].user_args,
        "usercode": submit.code_files[file_index].content,
        "userinput": submit.code_files[file_index].user_input,
    }

    brow_data = {
        "giveCustomPoints": False,
        "saveAnswer": True,
        "saveTeacher": False,
        "teacher": False,
        "userId": user.id,
    }
    task_id_ext = submit.code_files[file_index].task_id_ext

    if task_id_ext is None:
        raise RouteException("No task id extension found in the plugin")

    return post_answer_impl(
        task_id_ext=task_id_ext,
        answerdata=answer_data,
        answer_browser_data=brow_data,
        answer_options={},
        curr_user=user,
        urlmacros=(),
        other_session_users=[],
        origin=None,
        error=verify_ip_address(user),  # Check if the answer from user IP is allowed
    )<|MERGE_RESOLUTION|>--- conflicted
+++ resolved
@@ -65,11 +65,8 @@
     content: str | None = field(init=False)
     """File contents provided for IDE"""
 
-<<<<<<< HEAD
-=======
     # TODO: Maybe should be field(default_factory=Language)
->>>>>>> 90d7c2ff
-    language: Language = Language()
+    language: Language = field(default_factory=Language)
 
     def __post_init__(self) -> None:
         self.content = ""

import base64
import json
<<<<<<< HEAD
import textwrap
from dataclasses import dataclass
=======
from dataclasses import dataclass, field
>>>>>>> 81d6fb4b
from typing import List

from bs4 import BeautifulSoup
from marshmallow import EXCLUDE

from timApp.answer.routes import post_answer_impl, verify_ip_address, AnswerRouteResult
from timApp.auth.accesshelper import (
    verify_view_access,
)
from timApp.bookmark.bookmarks import MY_COURSES_GROUP, HIDDEN_COURSES_GROUP
from timApp.document.docentry import DocEntry
from timApp.document.docinfo import DocInfo
from timApp.document.docparagraph import DocParagraph
from timApp.document.usercontext import UserContext
from timApp.document.viewcontext import default_view_ctx
from timApp.plugin.containerLink import render_plugin_multi
from timApp.plugin.plugin import Plugin, PluginRenderOptions, PluginWrap
from timApp.plugin.pluginOutputFormat import PluginOutputFormat
from timApp.plugin.taskid import TaskId
from timApp.printing.printsettings import PrintFormat
from timApp.user.user import User
from timApp.util.flask.requesthelper import NotExist, RouteException
from tim_common.marshmallow_dataclass import class_schema

IDE_TASK_TAG = "ideTask"  # Identification tag for the TIDE-task


@dataclass
class IdeFile:
    """
    File that contains the code and path for one TIDE-task
    """

    taskIDExt: str | None = None
    """ Task id extension """

    by: str | None = None
    """ Code of the file when plugin has only one file """

    byCode: str | None = None
    """ Code of the file when plugin has multiple files """

    program: str | None = None
    """ Code, when the task is meant to be fully editable """

    filename: str | None = None
    """ Name of the file """

    userinput: str | None = ""
    """ User input for the file """

    userargs: str | None = ""
    """ User arguments for the file """

    content: str | None = field(init=False)
    """File contents provided for IDE"""

    def __post_init__(self) -> None:
        self.content = ""

    def set_combined_code(self) -> None:
        """Combine the code blocks and set the combined code to the
        content var.
        """
        # Program can be considered as a boilerplate
        boilerplate = self.program
        user_code = None
        filename = self.filename

        # Both "by" or "byCode" attributes are considered as user editable code
        if self.by is not None:
            user_code = self.by

        if self.byCode is not None:
            user_code = self.byCode

        if boilerplate is None and user_code is None:
            raise RouteException("No code found in the plugin")

        if boilerplate is None:
            self.content = user_code
            return

        # If no dedicated user editable code, the whole boilerplate is editable
        if user_code is None:
            self.content = boilerplate
            return

        if filename is None:
            raise RouteException("File name not provided")

        # Find the "comment line" characters based on the file extension and create messages.
        comment_line_characters = find_comment_line_characters(filename.split(".")[-1])

        user_code_begins_message = (
            comment_line_characters + " --- Write your code below this line. ---"
        )
        user_code_ends_message = (
            comment_line_characters + " --- Write your code above this line. ---"
        )

        # If the program is not meant to be fully editable, add the messages to the code.
        if boilerplate != "REPLACEBYCODE":
            annotated_block = (
                user_code_begins_message + "\nREPLACEBYCODE\n" + user_code_ends_message
            )
            boilerplate = boilerplate.replace("REPLACEBYCODE", annotated_block)
        boilerplate = boilerplate.replace("REPLACEBYCODE", user_code)
        self.content = boilerplate

    def generate_file_extension(self, task_type: str) -> None:
        """Ensure that the filename with extension will be set for the
        ide_file.

        :param task_type: Type of task, containing the file extension
        :return: None
        """

        programming_languages = {
            "c": "c",
            "cc": "c",
            "cpp": "cpp",
            "c++": "cpp",
            "c#": "cs",
            "cs": "cs",
            "java": "java",
            "py": "py",
            "js": "js",
        }

        if self.filename is None:
            self.filename = "main"

        predefined_file_extension = self.filename.split(".")[-1]
        if programming_languages.get(predefined_file_extension, None) is not None:
            return

        if task_type is None:
            raise RouteException("File extension cannot be generated")

        # PLEASE NOTE: task_info.type could be fancy like c++/input/comtest
        file_extension = task_type.split("/")[0]
        picked_language = programming_languages.get(file_extension, "cs")
        self.filename += "." + picked_language

    # Convert to json and set code based on 'by' or 'byCode'
    def to_json(self) -> dict[str, str | None]:
        return {
            "task_id_ext": self.taskIDExt,
            "content": self.content,
            "file_name": self.filename,
            "user_input": self.userinput,
            "user_args": self.userargs or "",
        }


IdeFileSchema = class_schema(IdeFile)()


@dataclass
class SupplementaryFile:
    filename: str
    content: str = ""

    def to_json(self) -> dict[str, str | None]:
        return {
            "content": self.content,
            "file_name": self.filename,
        }


SupplementaryFileSchema = class_schema(SupplementaryFile)()


@dataclass
class TIDETaskInfo:
    """
    Information about the TIDE-task
    """

    header: str | None = None
    """
    Header of the plugin
    """

    stem: str | None = None
    """Stem of the plugin"""

    answer_count: int | None = None
    """
    Number of answers for the task
    """

    # Might be needed to require this
    type: str | None = None
    """ Type of the file """


TIDETaskInfoSchema = class_schema(TIDETaskInfo)()


@dataclass
class SubmitCodeFile:
    content: str
    file_name: str | None = None
    source: str = "editor"
    task_id_ext: str | None = None  # "<doc_id>.<task_id>"
    user_input: str | None = ""
    user_args: str | None = ""


@dataclass
class TIDESubmitFile:
    """
    Submittable code files
    """

    code_files: list[SubmitCodeFile]
    code_language: str
    user_input: str = ""
    user_args: str = ""


TIDESubmitFileSchema = class_schema(TIDESubmitFile)()


@dataclass
class TIDEPluginData:
    """
    Data for the TIDE-task
    """

    task_files: List[IdeFile] | None = None
    """
    Files for the TIDE-task
    """

    supplementary_files: List[SupplementaryFile] | None = None
    """
    Supplementary files for the task
    """

    path: str | None = None
    """
    Path to the task
    """

    header: str | None = None
    """
    Header of the plugin
    """

    stem: str | None = None
    """
    Stem of the plugin
    """

    type: str | None = None
    """
    Type of the file
    """

    task_id: str | None = None
    """
    Task id
    """

    doc_id: int | None = None
    """
    Document id
    """

    par_id: str | None = None
    """
    Paragraph id
    """

    ide_task_id: str | None = None
    """
    TIDE-task id
    """


@dataclass
class TIDETaskSetDoc:
    """
    Document where the TIDE-task is located
    """

    name: str
    """
    Name of the task set document
    """

    path: str
    """
    Path to the task set document
    """

    doc_id: int
    """
    Id of the task set document
    """


@dataclass
class TIDETaskSetDocument:
    """
    Document that has TIDE task sets
    """

    path: str


@dataclass
class TIDECourse:
    """
    Course information for the TIDE-task
    """

    name: str
    """
    Name of the course
    """

    id: int
    """
    Document id
    """

    path: str
    """
    Path to the course
    """

    tasks: list[TIDETaskSetDoc]
    """
    Paths to the tasks
    """


def find_comment_line_characters(file_extension: str) -> str:
    """
    Find the comment line syntax based on the type.

    :param file_extension: Type of the file
    :return: Comment line syntax
    """
    comment_syntax_lookup = {
        "cpp": "//",
        "c": "//",
        "cs": "//",
        "java": "//",
        "py": "#",
        "js": "//",
    }

    return comment_syntax_lookup.get(file_extension, "//")


def get_user_ide_courses(user: User) -> list[TIDECourse]:
    """
    Gets all courses that have parameter for Ide course in course settings and are bookmarked by the user
    :param user: Logged-in user
    :return: List of TIDECourse from the courses user has bookmarked
    """

    user_courses = user.bookmarks.get_bookmarks_in_group(MY_COURSES_GROUP) or []
    hidden_user_courses = user.bookmarks.get_bookmarks_in_group(HIDDEN_COURSES_GROUP)

    if hidden_user_courses is not None:
        user_courses.extend(hidden_user_courses)

    if not user_courses:
        raise NotExist("No courses found")

    ide_courses = []

    for course_dict in user_courses:
        for course_name, course_path in course_dict.items():
            # Get the document by path, remove /view/ from the beginning of path
            view_str = "/view/"
            if not course_path.startswith(view_str):
                continue

            course_path = course_path[len(view_str) :]
            doc = DocEntry.find_by_path(course_path)

            if doc is None:
                continue

            task_paths = doc.document.get_settings().ide_course()

            if not task_paths:
                continue

            paths = []

            for path in task_paths:
                # Get the document by path for doc id
                task_doc = DocEntry.find_by_path(path.path)

                if task_doc is None:
                    continue

                paths.append(
                    TIDETaskSetDoc(
                        path=path.path,
                        doc_id=task_doc.document.doc_id,
                        name=task_doc.title,
                    )
                )

            if not paths:
                continue

            course = TIDECourse(
                name=course_name,
                id=doc.document.doc_id,
                path=course_path,
                tasks=paths,
            )

            ide_courses.append(course)

    if not ide_courses:
        raise NotExist("No courses found")

    return ide_courses


def get_ide_task_set_documents_by_doc(
    user: User, doc_id: int | None = None, doc_path: str | None = None
) -> list[TIDETaskSetDocument]:
    """
    Find all TIDE-task set documents from the document
    :param user: Current user
    :param doc_path: Document path
    :param doc_id: Document id

    :return: List TIDETaskFolders with all TIDE-task documents from the document
    """

    if doc_id is None and doc_path is None:
        raise RouteException("No document id or path given")

    if doc_id is None:
        path = doc_path
        if path is None:
            raise RouteException("No document path given")
        doc = DocEntry.find_by_path(path=path)
    else:
        doc = DocEntry.find_by_id(doc_id=doc_id)

    if doc is None:
        raise RouteException("Document not found")

    # Check if the user has view access to the document
    verify_view_access(doc, user=user)

    task_paths = doc.document.get_settings().ide_course()

    if task_paths is None:
        raise NotExist("Document not found")

    paths = []
    for p in task_paths:
        paths.append(TIDETaskSetDocument(path=p.path))

    return paths


def get_ide_tasks(
    user: User, doc_id: int | None = None, doc_path: str | None = None
) -> list[TIDEPluginData]:
    """
    Get all TIDE-tasks from the task set document
    :param user: Logged-in user
    :param doc_id:  Document id
    :param doc_path: Path to the task set document
    :return: List of TIDEPluginData from the task set document or RouteException
    :raise In case of an error raises RouteException
    """

    if doc_path is not None:
        doc = DocEntry.find_by_path(path=doc_path)

    elif doc_id is not None:
        doc = DocEntry.find_by_id(doc_id=doc_id)
    else:
        raise RouteException("No document id or path given")

    if doc is None:
        raise NotExist("Document not found")

    # Check if the user has edit access to the document
    verify_view_access(doc, user=user)

    user_ctx = UserContext.from_one_user(u=user)

    pars = doc.document.get_paragraphs()

    tasks = []

    for p in pars:
        if p.attrs is not None:
            tag = p.attrs.get(IDE_TASK_TAG)
            if tag is not None:
                task = get_ide_user_plugin_data(
                    doc=doc, par=p, user_ctx=user_ctx, ide_task_id=tag
                )
                if task:
                    tasks.append(task)

    if len(tasks) == 0:
        raise NotExist(
            "No valid IDE tasks found. A valid task must be a csPlugin and have been marked as an IDE task"
        )

    return tasks


def get_ide_task_by_id(
    user: User,
    ide_task_id: str,
    doc_id: int | None = None,
    doc_path: str | None = None,
) -> TIDEPluginData:
    """
    Get TIDE-task from the document by document id and paragraph id
    :param ide_task_id:  TIDE-task id
    :param user: Logged-in user
    :param doc_id:  Document id
    :param doc_path:  Document path
    :return: TIDEPluginData or TIDEError
    :raises In case of an error raises RouteException
    """

    if doc_id is not None:
        doc = DocEntry.find_by_id(doc_id=doc_id)
    elif doc_path is not None:
        doc = DocEntry.find_by_path(path=doc_path)
    else:
        raise RouteException("No document id or path given")
    # If the document does not exist, raise NotExist
    if doc is None:
        raise NotExist("No document found")

    # Check if the user has edit access to the document
    verify_view_access(doc, user=user)

    user_ctx = UserContext.from_one_user(u=user)

    pars = doc.document.get_paragraphs()

    if pars is None:
        raise NotExist("No paragraphs found")

    tasks = []

    for p in pars:
        if p.attrs is not None:
            if p.attrs.get(IDE_TASK_TAG) == ide_task_id:
                task = get_ide_user_plugin_data(
                    doc=doc, par=p, user_ctx=user_ctx, ide_task_id=ide_task_id
                )
                if task:
                    tasks.append(task)

    if len(tasks) == 0:
        raise RouteException(
            "No valid IDE tasks found. A valid task must be a csPlugin and have been marked as an IDE task"
        )

    if len(tasks) == 1:
        return tasks[0]

    # TODO: case where files are saved based on language base folders eg path is taken from the language package

    raise RouteException("Multiple tasks found, support not implemented yet")


def generate_supplementary_files(
    task_type: str | None, task_name: str
) -> list[SupplementaryFile]:
    # TODO: fetch language type strings from class itself
    if task_type in ["cs", "c#", "csharp"]:
        return [
            SupplementaryFileSchema.load(
                {
                    "filename": f"{task_name}.csproj",
                    "content": textwrap.dedent(
                        """
                <Project Sdk="Microsoft.NET.Sdk">
                  <PropertyGroup>
                    <OutputType>Exe</OutputType>
                    <TargetFramework>net6.0</TargetFramework>
                  </PropertyGroup>
                </Project>
                """
                    ),
                }
            )
        ]

    return []


def get_ide_user_plugin_data(
    doc: DocInfo,
    par: DocParagraph,
    ide_task_id: str,
    user_ctx: UserContext,
) -> TIDEPluginData | None:
    """
    Get the TIDE-task information from the plugin
    :param ide_task_id:  TIDE-task id
    :param doc: TIM document
    :param par: Paragraph from the document
    :param user_ctx: User context
    :return: TIDEPluginData or None if the plugin is not a TIDE-task
    """

    view_ctx = default_view_ctx

    plugin = Plugin.from_paragraph(par, view_ctx, user_ctx)

    if plugin.type != "csPlugin":
        return None

    # Plugin render options
    plugin_opts = PluginRenderOptions(
        do_lazy=False,
        user_print=False,
        preview=view_ctx.preview,
        target_format=PrintFormat.JSON,
        output_format=PluginOutputFormat.HTML,
        user_ctx=user_ctx,
        review=False,
        wraptype=PluginWrap.Nothing,
        viewmode=view_ctx.viewmode,
    )

    plugin.set_render_options(None, plugin_opts)
    res = render_plugin_multi(doc.document.get_settings(), "csPlugin", [plugin])
    plugin_htmls = json.loads(res)
    plugin_html = BeautifulSoup(plugin_htmls[0], features="lxml")
    element = plugin_html.select_one("cs-runner")
    plugin_json = json.loads(base64.b64decode(element.attrs["json"]).decode("utf-8"))

    task_info: TIDETaskInfo = TIDETaskInfoSchema.load(plugin.values, unknown=EXCLUDE)

    task_id: TaskId | None = plugin.task_id

    # If plugin does not have task_id, return empty list
    if task_id is None:
        return None

    # If the plugin has files attribute
    if plugin_json["markup"].get("files"):
        # TODO: Implement multiple files
        # ide_files = IdeFileSchema.load(
        #     plugin_json["markup"]["files"], many=True, unknown=EXCLUDE
        # )
        # json_ide_files = [file.to_json() for file in ide_files]
        #
        # if ide_files.taskIDExt is None:
        #     if plugin_json.get("taskIDExt"):
        #         ide_files.taskIDExt = plugin_json["taskIDExt"]
        #     else:
        #         raise RouteException("No taskIDExt found in the plugin")
        return None

    # If the plugin has only one file
    else:
        # If the plugin has only one file, load the file based on 'by' or 'byCode'
        ide_file = IdeFileSchema.load(plugin_json, unknown=EXCLUDE)

        # if the plugin has no code, look from markup
        if ide_file.by is None and ide_file.byCode is None and ide_file.program is None:
            ide_file = IdeFileSchema.load(plugin_json["markup"], unknown=EXCLUDE)
            if ide_file.taskIDExt is None:
                if plugin_json.get("taskIDExt"):
                    ide_file.taskIDExt = plugin_json["taskIDExt"]
                else:
                    return None

        # If the plugin still has no code, return error
        if ide_file.by is None and ide_file.byCode is None and ide_file.program is None:
            raise RouteException("No code found in the plugin")

        # if the ide_file has no filename, try to look it from the markup
        if ide_file.filename is None:
            ide_file.filename = plugin_json["markup"].get("filename")

        # If the task type is defined, try to generate file extension.
        if task_info.type is not None:
            ide_file.generate_file_extension(task_info.type)

        ide_file.set_combined_code()
        json_ide_files = [ide_file.to_json()]

    supplementary_files = generate_supplementary_files(
        task_type=task_info.type, task_name=ide_task_id
    )

    return TIDEPluginData(
        task_files=json_ide_files,
        supplementary_files=supplementary_files,
        header=task_info.header,
        stem=task_info.stem,
        type=task_info.type,
        path=doc.path,
        task_id=task_id.task_name,
        doc_id=doc.id,
        par_id=par.id,
        ide_task_id=ide_task_id,
    )


def ide_submit_task(submit: TIDESubmitFile, user: User) -> AnswerRouteResult:
    """
    Submit the TIDE-task
    :param submit: TIDESubmitFile
    :param user: Current user
    :return: True if the task was submitted successfully
    """

    submitted_files = []
    # If the return has only one file
    if len(submit.code_files) == 1:
        file_index = 0
    else:
        # If the return has multiple files, files parameter is used
        file_index = -1
        # Apparently the last file should be here
        for file in submit.code_files:
            submitted_files.append(file)

    answer_data = {
        "isInput": False,
        "nosave": False,
        "type": submit.code_language,
        "uploadedFiles": [],
        "submittedFiles": submitted_files,
        "userargs": submit.code_files[file_index].user_args,
        "usercode": submit.code_files[file_index].content,
        "userinput": submit.code_files[file_index].user_input,
    }

    brow_data = {
        "giveCustomPoints": False,
        "saveAnswer": True,
        "saveTeacher": False,
        "teacher": False,
        "userId": user.id,
    }
    task_id_ext = submit.code_files[file_index].task_id_ext

    if task_id_ext is None:
        raise RouteException("No task id extension found in the plugin")

    return post_answer_impl(
        task_id_ext=task_id_ext,
        answerdata=answer_data,
        answer_browser_data=brow_data,
        answer_options={},
        curr_user=user,
        urlmacros=(),
        other_session_users=[],
        origin=None,
        error=verify_ip_address(user),  # Check if the answer from user IP is allowed
    )<|MERGE_RESOLUTION|>--- conflicted
+++ resolved
@@ -1,11 +1,7 @@
 import base64
 import json
-<<<<<<< HEAD
 import textwrap
-from dataclasses import dataclass
-=======
 from dataclasses import dataclass, field
->>>>>>> 81d6fb4b
 from typing import List
 
 from bs4 import BeautifulSoup

--- conflicted
+++ resolved
@@ -704,13 +704,10 @@
         ide_file.set_combined_code()
         json_ide_files = [ide_file.to_json()]
 
-<<<<<<< HEAD
     supplementary_files = generate_supplementary_files(
         task_type=task_info.type,
         task_name=task_id.task_name,
     )
-=======
-    supplementary_files = []
 
     ide_extra_files = plugin_json["markup"].get("ide_extra_files") or []
 
@@ -721,7 +718,6 @@
             supplementary_files.append(SupplementaryFileSchema.load(extra_file))
         elif "source" in extra_file:
             supplementary_files.append(SupplementaryFileSchema.load(extra_file))
->>>>>>> 0ddff789
 
     ide_extra_files = plugin_json["markup"].get("ide_extra_files") or []
 

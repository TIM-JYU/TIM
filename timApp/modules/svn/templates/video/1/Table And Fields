--- conflicted
+++ resolved
@@ -22,7 +22,7 @@
 {% endfor -%}
 \
 #- {defaultplugin="textfield" readonly="view" .fieldCell}
-%% 'XX_Riita=Riita' | gfields('cols: 5') -%%
+%% 'XX_Riita=Riita;XX_vaihto=Vaihto' | gfields('cols: 5') -%%
 \
 #- {area_end="XX_fields"}
 #- {area_end="XX_demo"}
@@ -152,6 +152,7 @@
 {% for i in range(1,arvosteltavia+1) %}
  - XX_Arvioija_%%i%%
 {% endfor %}
+peerReviewField: XX_vaihto
 preprogram: |!!
     const parsed = JSON.parse(this.g);
     gtools.users = {};
@@ -160,38 +161,6 @@
     }
 !!
 program: |!!
-<<<<<<< HEAD
     tools.changePeerReviewer(gtools.users)
-=======
-    const user = tools.changePeerReviewer(gtools.users)
-    let task = user.task
-    let id = user.id
-    let changed = false;
-    let from = [];
-    let to = [];
-
-    user.initialReviewers.forEach((reviewer, index) => {
-        if (!user.updatedReviewers.includes(reviewer)) {
-            changed = true;
-            from.push(reviewer);
-        }
-    });
-
-    user.updatedReviewers.forEach((reviewer, index) => {
-    if (!user.initialReviewers.includes(reviewer)  && reviewer) {
-        changed = true;
-        to.push(reviewer);
-    }
-    });
-
-    const data = {
-        id,
-        task,
-        changed,
-        from,
-        to
-    }
-    //tools.setString("vaihto", JSON.stringify(data))
->>>>>>> ecc71319
 !!
 ```
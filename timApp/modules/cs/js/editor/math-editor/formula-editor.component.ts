/* eslint no-underscore-dangle: ["error", { "allow": ["_visible"] }] */
/**
 * Formula Editor for inputting LaTeX math
 * @author Juha Reinikainen
 * @licence MIT
 * @date 28.2.2023
 */

import {
    Component,
    ElementRef,
    EventEmitter,
    Input,
    Output,
    ViewChild,
} from "@angular/core";
import {FormControl} from "@angular/forms";
import {showConfirm} from "tim/ui/showConfirmDialog";
import type {
    IMathQuill,
    MathFieldMethods,
    MathQuillConfig,
} from "vendor/mathquill/mathquill";
import {IEditor} from "../editor";

/**
 * Field which has the focus
 */
enum ActiveEditorType {
    Visual = "visual",
    Latex = "latex",
}

/**
 * OldContent is split into three at cursor location if insert operation is supported
 * if not then just put content to before and after and editing can be empty
 */
type OldContent = {
    before: string;
    editing: string;
    after: string;
};

@Component({
    selector: "cs-formula-editor",
    template: `
        <div [hidden]="!visible" class="formula-editor">
            <div tabindex="0" class="formula-editor-dialog" #formulaEditorDialog>
                <div class="buttons-container">
                    <button class="timButton" *ngFor="let item of formulas;" (click)="addFormula(item)" 
                     >{{item}}</button>
                </div>
                <div class="formula-container">
                    <span class="visual-input" #visualInput></span>

                    <textarea name="math-editor-output" #latexInput cols="30" rows="5"
                              (click)="handleLatexFocus()"
                              (keyup)="handleLatexInput()"
                              [formControl]="latexInputControl"
                              placeholder="Write LaTeX" i18n-placeholder>
                    </textarea>
                </div>

                <div class="formula-button-container">
                    <div class="formula-buttons">
<<<<<<< HEAD
                        <button class="timButton" (click)="handleFormulaOk()" title="Ctrl+s">Ok</button>
                        <button class="timButton" (click)="handleFormulaCancel()" i18n title="Esc">Cancel</button>                                        
=======
                        <button class="timButton" (click)="handleFormulaOk()">Ok</button>
                        <button class="timButton" (click)="handleFormulaCancel()" i18n>Cancel</button>
>>>>>>> 8f03a416
                    </div>

                    <label class="font-weight-normal">
                        <input type="checkbox" [formControl]="isMultilineFormulaControl"><ng-container i18n>
                        Multiline</ng-container>
                    </label>
                </div>
            </div>
        </div>

    `,
    styleUrls: ["./formula-editor.component.scss"],
})
export class FormulaEditorComponent {
    latexInputControl = new FormControl("");
    @ViewChild("latexInput") latexInput!: ElementRef<HTMLTextAreaElement>;

    @ViewChild("visualInput") visualInput!: ElementRef<HTMLElement>;

    @ViewChild("formulaEditorDialog")
    formulaEditorDialog!: ElementRef<HTMLDivElement>;
    MQ!: IMathQuill;

    mathField!: MathFieldMethods;

    activeEditor: ActiveEditorType = ActiveEditorType.Visual;

    oldContent: OldContent = {before: "", editing: "", after: ""};

    @Output() okEvent = new EventEmitter<void>();
    @Output() cancelEvent = new EventEmitter<void>();

    isMultilineFormulaControl = new FormControl(true);

    @Input() editor!: IEditor;

    @Input()
    get visible(): boolean {
        return this._visible;
    }
    set visible(isVis: boolean) {
        this._visible = isVis;
        // became visible so save what was in editor
        if (isVis) {
            this.parseOldContent(this.editor.content);
            const isMulti = this.getInitialMultilineSetting();
            this.isMultilineFormulaControl.setValue(isMulti);
            this.parseEditedFormula();
        }
    }
    private _visible: boolean = false;

    formulas: string[] = ["\\sqrt{ }", "\\int_{ }^{ }", "\\frac{ }{ }"];

    constructor() {}

    /**
     * Find the line where cursor is in editor
     */
    getCurrentLine() {
        const cursorPos = this.getCursorLocation();
        const text = this.editor.content;
        let startI = cursorPos;
        let endI = cursorPos;
        if (text[startI] === "\n") {
            startI--;
        }
        while (startI >= 0 && text[startI] !== "\n") {
            startI--;
        }
        while (endI < text.length && text[endI] !== "\n") {
            endI++;
        }
        return text.slice(startI + 1, endI);
    }

    /**
     * Determine whether the user wants to create a multiline or an inline formula
     */
    getInitialMultilineSetting() {
        const currentLine = this.getCurrentLine();
        const isTextInLine = currentLine.trim().length > 0;
        // should be multiline if no real text in line
        return !isTextInLine;
    }

    /**
     * After oldContent is set cursor is between
     * oldContent parts
     */
    getCursorLocation() {
        return this.oldContent.before.length;
    }

    /**
     * Splits string into two parts if possible at cursor location
     * @param str
     */
    parseOldContent(str: string) {
        if (!this.editor.insert) {
            this.oldContent = {
                before: this.editor.content,
                editing: "",
                after: "",
            };
            return;
        }
        const cursorMarker = "│";

        // add cursor character to know where cursor is
        this.editor.insert(cursorMarker);
        // find its index
        const cursorI = this.editor.content.indexOf(cursorMarker);
        // also remove added cursor character from editor
        this.editor.content =
            this.editor.content.slice(0, cursorI) +
            this.editor.content.slice(cursorI + 1);

        this.oldContent = {
            before: this.editor.content.slice(0, cursorI),
            editing: "",
            after: this.editor.content.slice(cursorI),
        };
    }

    /**
     * General method to find $ and $$ syntax parenthesis from a string
     */
    findParenthesisFromString(text: string) {
        let currentIndex = 0;
        let stack = [-1, -1];
        const allParenthesis = [];

        // count all parenthesis from the beginning
        while (true) {
            // find next $ symbol
            currentIndex = text.indexOf("$", currentIndex);
            // stop if no $ symbol is found
            if (currentIndex < 0) {
                break;
            }
            // skip \$ symbols
            if (text.charAt(currentIndex - 1) === "\\") {
                currentIndex++;
                continue;
            }
            // multiline
            if (text.charAt(currentIndex + 1) === "$") {
                // opening does not exist
                if (stack[1] < 0) {
                    // if possible set opening to current
                    if (text.charAt(currentIndex + 2) !== " ") {
                        stack[1] = currentIndex;
                    }
                    // opening exists
                } else {
                    // if possible set closing to current
                    if (text.charAt(currentIndex - 1) !== " ") {
                        allParenthesis.push([2, stack[1], currentIndex]);
                        // reset stack
                        stack = [-1, -1];
                    } else {
                        // if possible set opening to current
                        if (text.charAt(currentIndex + 2) !== " ") {
                            stack[1] = currentIndex;
                        }
                    }
                }
                currentIndex += 2;
                // inline
            } else {
                // opening does not exist
                if (stack[0] < 0) {
                    // if possible set opening to current
                    if (text.charAt(currentIndex + 1) !== " ") {
                        stack[0] = currentIndex;
                    }
                    // opening exists
                } else {
                    // if possible set closing to current
                    if (text.charAt(currentIndex - 1) !== " ") {
                        allParenthesis.push([1, stack[0], currentIndex]);
                        // reset stack
                        stack = [-1, -1];
                    } else {
                        // if possible set opening to current
                        if (text.charAt(currentIndex + 1) !== " ") {
                            stack[0] = currentIndex;
                        }
                    }
                }
                currentIndex++;
            }
        }

        return allParenthesis;
    }

    /**
     * Parses current formula from editor content
     */
    parseEditedFormula() {
        // variables to keep track of editor content
        let leftIndex = -1;
        let rightIndex = -1;
        let isMultiLine = false;
        const before = this.oldContent.before;
        const text = this.editor.content;
        const allParenthesis = this.findParenthesisFromString(text);

        // check if cursor is inside any parenthesis
        for (const entry of allParenthesis) {
            // parenthesis is completely after cursor
            if (entry[1] > before.length) {
                break;
            }
            // parenthesis is completely before cursor
            if (entry[2] < before.length) {
                continue;
            }
            if (entry[0] === 1) {
                leftIndex = entry[1];
                rightIndex = entry[2];
                isMultiLine = false;
                break;
            }
            if (entry[0] === 2) {
                leftIndex = entry[1];
                rightIndex = entry[2] + 1;
                isMultiLine = true;
                break;
            }
        }

        // if inside formula, modify editor content and add current formula to formula editor
        // otherwise do nothing and keep adding a new formula
        if (leftIndex >= 0 && rightIndex >= 0) {
            // start editing a multiline formula
            if (isMultiLine) {
                // update old content
                this.oldContent.before = text.slice(0, leftIndex);
                this.oldContent.editing = text.slice(leftIndex, rightIndex + 1);
                this.oldContent.after = text.slice(rightIndex + 1);
                // update formula editor values
                this.isMultilineFormulaControl.setValue(true);
                this.latexInputControl.setValue(
                    this.oldContent.editing.slice(
                        3,
                        this.oldContent.editing.length - 3
                    )
                );
            }
            // start editing an inline formula
            else {
                // update old content
                this.oldContent.before = text.slice(0, leftIndex);
                this.oldContent.editing = text.slice(leftIndex, rightIndex + 1);
                this.oldContent.after = text.slice(rightIndex + 1);
                // update formula editor values
                this.isMultilineFormulaControl.setValue(false);
                this.latexInputControl.setValue(
                    this.oldContent.editing.slice(
                        1,
                        this.oldContent.editing.length - 1
                    )
                );
            }
            // update editor views to user
            this.handleLatexFocus();
            this.handleLatexInput();
        }
    }

    /**
     * write changes in visual field to latex field if visual field
     * is the one being typed
     * @param field reference to mathField
     */
    editHandler(field: MathFieldMethods) {
        if (this.activeEditor === ActiveEditorType.Visual) {
            const latex = field.latex();
            this.latexInputControl.setValue(latex);
            this.updateFormulaToEditor();
        }
    }

    enterHandler(field: MathFieldMethods) {
        // this.handleFormulaOk();
    }

    async loadMathQuill() {
        const elem = this.visualInput.nativeElement;
        elem.addEventListener("click", (_e: MouseEvent) => {
            this.activeEditor = ActiveEditorType.Visual;
        });
        const config: MathQuillConfig = {
            spaceBehavesLikeTab: true,
            handlers: {
                edit: (field: MathFieldMethods) => this.editHandler(field),
                enter: (field: MathFieldMethods) => this.enterHandler(field),
            },
        };
        const mq = (await import("vendor/mathquill/mathquill")).default;
        this.MQ = mq.getInterface(2);

        this.mathField = this.MQ.MathField(elem, config);
    }

    ngAfterViewInit() {
        void this.loadMathQuill();

        this.isMultilineFormulaControl.valueChanges.subscribe((value) => {
            this.updateFormulaToEditor();
        });

        this.formulaEditorDialog.nativeElement.addEventListener(
            "keydown",
            (e) => {
                if (e.ctrlKey) {
                    if (e.key === "s") {
                        this.handleFormulaOk();
                        e.stopPropagation();
                        e.preventDefault();
                    }
                } else if (e.key === "Escape") {
                    e.stopPropagation();
                    e.preventDefault();
                    void this.handleFormulaCancel();
                }
            }
        );
    }

    handleLatexFocus() {
        this.activeEditor = ActiveEditorType.Latex;
    }

    /**
     * write changes in latex field to visual field if latex field
     * is the one being typed in.
     */
    handleLatexInput() {
        if (
            this.activeEditor === ActiveEditorType.Latex &&
            this.latexInputControl.value !== null
        ) {
            this.mathField.latex(this.latexInputControl.value);
            this.updateFormulaToEditor();
        }
    }

    clearFields() {
        this.mathField.latex("");
        this.latexInputControl.setValue("");
    }

    formatLatex(latex: string, isMultiline: boolean): string {
        const wrapSymbol = isMultiline ? "$$" : "$";
        if (latex.length === 0) {
            return "";
        }
        return isMultiline
            ? `${wrapSymbol}\n${latex}\n${wrapSymbol}`
            : `${wrapSymbol}${latex}${wrapSymbol}`;
    }

    /**
     * Updates editor text with current formula text
     */
    updateFormulaToEditor() {
        if (
            this.latexInputControl.value !== null &&
            this.isMultilineFormulaControl.value !== null
        ) {
            const isMultiline = this.isMultilineFormulaControl.value;
            const latex = isMultiline
                ? this.latexInputControl.value
                : this.mathField.latex();
            if (typeof latex === "string") {
                const formulaLatex = this.formatLatex(latex, isMultiline);

                this.editor.content =
                    this.oldContent.before +
                    formulaLatex +
                    this.oldContent.after;
            }
        }
    }

    handleFormulaOk() {
        this.updateFormulaToEditor();
        const finalContent = this.editor.content;
        this.okEvent.emit();
        this.clearFields();
        // clearing fields triggers update to editor content
        // rewrite it
        this.editor.content = finalContent;
    }

    async handleFormulaCancel() {
        // content hasn't changed from what it was before opening formula editor
        // so cancel
        if (
            this.oldContent.before +
                this.oldContent.editing +
                this.oldContent.after ===
                this.editor.content ||
            (await showConfirm(
                $localize`Are you sure?`,
                $localize`This will clear the editor.`
            ))
        ) {
            this.editor.content =
                this.oldContent.before +
                this.oldContent.editing +
                this.oldContent.after;
            const finalContent = this.editor.content;
            this.cancelEvent.emit();
            this.clearFields();
            // clearing fields triggers update to editor content
            // rewrite it
            this.editor.content = finalContent;
        }
    }

    addFormula(formula: string) {
        if (this.activeEditor === ActiveEditorType.Latex) {
            const startPos = this.latexInput.nativeElement.selectionStart;
            const endPos = this.latexInput.nativeElement.selectionEnd;
            const oldValue = this.latexInput.nativeElement.value;
            const newValue =
                oldValue.substring(0, startPos) +
                formula +
                oldValue.substring(endPos, oldValue.length);
            this.latexInputControl.setValue(newValue);
            this.latexInput.nativeElement.selectionStart =
                startPos + newValue.length;
            this.latexInput.nativeElement.selectionEnd =
                endPos + newValue.length;
            this.handleLatexInput();
        } else {
            this.mathField.write(formula);
        }
    }
}<|MERGE_RESOLUTION|>--- conflicted
+++ resolved
@@ -63,13 +63,8 @@
 
                 <div class="formula-button-container">
                     <div class="formula-buttons">
-<<<<<<< HEAD
                         <button class="timButton" (click)="handleFormulaOk()" title="Ctrl+s">Ok</button>
-                        <button class="timButton" (click)="handleFormulaCancel()" i18n title="Esc">Cancel</button>                                        
-=======
-                        <button class="timButton" (click)="handleFormulaOk()">Ok</button>
-                        <button class="timButton" (click)="handleFormulaCancel()" i18n>Cancel</button>
->>>>>>> 8f03a416
+                        <button class="timButton" (click)="handleFormulaCancel()" i18n title="Esc">Cancel</button>        
                     </div>
 
                     <label class="font-weight-normal">

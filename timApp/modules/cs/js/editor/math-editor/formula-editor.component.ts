/**
 * Formula Editor for inputting LaTeX math
 *
 * @author Daniel Juola
 * @author Jaakko Palm
 * @author Janne Lahti
<<<<<<< HEAD
 * @author Juha Reinikainen
=======
>>>>>>> d68d50f9
 * @license MIT
 * @date 28.2.2023
 */

import {
    Component,
    ElementRef,
    EventEmitter,
    Input,
    Output,
    QueryList,
    ViewChild,
    ViewChildren,
    ContentChild,
} from "@angular/core";
import {showConfirm} from "tim/ui/showConfirmDialog";
import {CURSOR, IEditor} from "../editor";
import type {ITemplateButton} from "../../csPlugin";
import {FileSelectManagerComponent} from "../../util/file-select";
import type {Edit, LineAdd} from "./formula-field.component";
import {ActiveEditorType} from "./formula-field.component";
import {FormulaFieldComponent} from "./formula-field.component";
import {FormulaEvent} from "./symbol-button-menu.component";
import type {StringPair, FormulaTuple} from "./formula-parsing-utils";
import {
    parseOldContent,
    getCurrentLine,
    findMatrixFromString,
    parseEditedFormula,
    getMultilineFormulaLines,
    formatLatex,
} from "./formula-parsing-utils";

/**
 * Describes the type of formula. Type is same for the whole formula.
 */
export enum FormulaType {
    Multi = "multi",
    Inline = "inline",
    Align = "align",
    NotDefined = "undefined",
}

/**
 * Information about text that was in editor when formula editor was opened.
 * Split into text before formula, text of formula chosen for editing and text after
 * formula.
 */
export type OldContent = {
    before: string;
    editing: string;
    after: string;
};

/**
 * Describes content of a field in formula.
 */
export type FieldType = {
    latex: string;
};

@Component({
    selector: "cs-formula-editor",
    template: `
        <div #symbolButtonMenuDiv>
            <symbol-button-menu
                    (setFormula)="addFormula($event)"
                    (toggle)="toggleEditor()"
                    [templateButtons]="templateButtons"
                    [formulaEditorOpen]="visible"
            >
                <ng-content></ng-content>
            </symbol-button-menu>            
        </div>
        <div *ngIf="visible" class="formula-editor">
            <div tabindex="0" class="formula-editor-dialog" #formulaEditorDialog (keydown)="handleDialogEvents($event)">

                <div class="fields">
                    <div *ngFor="let field of fields; let i=index;" class="field">
                        <cs-formula-field 
                            [initialValue]="field.latex" 
                            (edited)="handleEdited($event)"
                            (enter)="addField($event)"
                            (backspace)="removeField()" 
                            (focus)="handleFocus($event)"
                            (upArrow)="handleArrowUp()"
                            (downArrow)="handleArrowDown()"
                            (add)="addField($event)"
                            (delete)="removeField()"
                            [isActive]="i === activeFieldsIndex"
                            [id]="i">
                        </cs-formula-field>
                    </div>
                </div>


                <div class="formula-button-container">
                    <div class="formula-buttons">
                        <button class="timButton" (click)="handleFormulaOk()" title="Ctrl+s">Ok</button>
                        <button class="timButton" (click)="handleFormulaCancel()" i18n title="Esc">Cancel</button>
                    </div>

                    <label class="font-weight-normal">
                        <select
                                class="form-control"
                                [(ngModel)]="formulaType"
                                (ngModelChange)="onFormulaTypeChange()"
                        >
                            <option [ngValue]="'inline'" i18n [disabled]="inlineDisabled">Inline</option>
                            <option [ngValue]="'multi'" i18n>Multiline</option>
                            <option [ngValue]="'align'" i18n>Align</option>
                        </select>
                    </label>
                </div>
            </div>
        </div>

    `,
    styleUrls: ["./formula-editor.component.scss"],
})
export class FormulaEditorComponent {
    oldContent: OldContent = {before: "", editing: "", after: ""};

    fields!: FieldType[];

    formulaType = FormulaType.Multi;

    activeFieldsIndex: number = 0;

    cursorLocation: number = -1;

    useExistingParenthesis: boolean = false;

    existingParenthesis: StringPair = ["", ""];

    private buttonSymbol: FormulaEvent = {
        text: "",
    };
    private isVisible = false;

    inlineDisabled = false;

    @ViewChild("formulaEditorDialog")
    formulaEditorDialog!: ElementRef<HTMLDivElement>;

    @ViewChild("symbolButtonMenuDiv")
    symbolButtonMenuDiv!: ElementRef<HTMLDivElement>;

    @ViewChildren(FormulaFieldComponent)
    fieldComponents!: QueryList<FormulaFieldComponent>;

    @ContentChild(FileSelectManagerComponent)
    fileSelector?: FileSelectManagerComponent;

    @Output() okClose = new EventEmitter<number>();
    @Output() cancelClose = new EventEmitter<number>();
    @Output() focusBack = new EventEmitter<void>();
    @Output() toggle = new EventEmitter<void>();

    @Input() templateButtons: ITemplateButton[] = [];

    @Input() editor!: IEditor;

    /**
     * Gets whether formula editor is visible or not.
     */
    @Input()
    get visible(): boolean {
        return this.isVisible;
    }

    /**
     * Sets visibility status of formula editor and parses
     * formula from editor if cursor was inside a formula
     * in editor and sets initial state for formula editor.
     * @param isVis True if formula editor should be visible else false.
     */
    set visible(isVis: boolean) {
        this.isVisible = isVis;
        // became visible so save what was in editor
        if (isVis) {
            this.oldContent = parseOldContent(this.editor);
            this.cursorLocation = this.oldContent.before.length;
            const currentFormula = parseEditedFormula(
                this.editor.content,
                this.cursorLocation
            );
            // currentFormula[1] and [2] are formula begin and end indexes in a text.
            // Index < 0 means no suitable begin or end was found.
            const isNotEditing =
                currentFormula[0] === FormulaType.NotDefined ||
                currentFormula[1] < 0 ||
                currentFormula[2] < 0;
            // initialize adding new formula
            if (isNotEditing) {
                this.fields = [{latex: ""}];
                this.activeFieldsIndex = 0;
                this.formulaType = this.getInitialFormulaType();
            } else {
                // formula editing
                this.addEditedFormulaToEditor(currentFormula);
                // scroll up to button menu so if formula editing
                // was initialized from preview click user
                // doesn't have to manually scroll up
                this.symbolButtonMenuDiv.nativeElement.scrollIntoView();
            }
        }
    }

    /**
     * Gets symbol that was pressed.
     */
    @Input()
    get currentSymbol(): FormulaEvent {
        return this.buttonSymbol;
    }

    /**
     * Sets symbol that was pressed and adds it to whether editor is active.
     * This approach is used instead of VIewChild to make passing
     * button press events from outside of this component
     * in AngularJs code.
     * @param value formula to add
     */
    set currentSymbol(value: FormulaEvent) {
        this.buttonSymbol = value;
        if (this.fieldComponents) {
            this.addFormula(value);
        }
    }

    /**
     * Append new empty field before or after the current field and sets it as active.
     * @param lineAdd which field add came from and whether to add before or after that line
     */
    addField(lineAdd: LineAdd) {
        if (!lineAdd || lineAdd.addBelow) {
            this.fields = [
                ...this.fields.slice(0, this.activeFieldsIndex + 1),
                {latex: ""},
                ...this.fields.slice(this.activeFieldsIndex + 1),
            ];
            this.activeFieldsIndex++;
        } else {
            this.fields = [
                ...this.fields.slice(0, this.activeFieldsIndex),
                {latex: ""},
                ...this.fields.slice(this.activeFieldsIndex),
            ];
        }
        if (this.formulaType != FormulaType.Align) {
            this.formulaType =
                this.fields.length > 1 ? FormulaType.Multi : FormulaType.Inline;
        }
        this.useExistingParenthesis = false;
        this.inlineDisabled = true;
    }

    /**
     * Removes currently active field sets the previous one as active.
     */
    removeField() {
        // don't remove the first field
        if (this.fields.length <= 1) {
            return;
        }
        this.fields = [
            ...this.fields.slice(0, this.activeFieldsIndex),
            ...this.fields.slice(this.activeFieldsIndex + 1),
        ];
        if (this.activeFieldsIndex > 0) {
            this.activeFieldsIndex--;
        }

        if (this.formulaType != FormulaType.Align) {
            this.formulaType =
                this.fields.length > 1 ? FormulaType.Multi : FormulaType.Inline;
        }
        this.inlineDisabled = this.fields.length > 1;
        this.useExistingParenthesis = false;
        this.updateFormulaToEditor();
    }

    /**
     * Sets LaTeX content of a field,
     * updates changes to preview and
     * sets edited field as active.
     * @param res edit content
     */
    handleEdited(res: Edit) {
        if (res.id < 0 || res.id >= this.fields.length) {
            return;
        }
        this.fields[res.id].latex = res.latex;
        this.updateFormulaToEditor();
        this.activeFieldsIndex = res.id;
    }

    /**
     * Sets active field.
     * @param res edit content
     */
    handleFocus(res: Edit) {
        this.activeFieldsIndex = res.id;
    }

    /**
     * Sets active field as one after currently active one if one exists.
     */
    handleArrowDown() {
        if (this.activeFieldsIndex + 1 < this.fields.length) {
            this.activeFieldsIndex++;
        }
    }

    /**
     * Sets active field as one before currently active one if one exists.
     */
    handleArrowUp() {
        if (this.activeFieldsIndex > 0) {
            this.activeFieldsIndex--;
        }
    }

    /**
     * Determine formula type based on current cursor location.
     */
    getInitialFormulaType() {
        const currentLine = getCurrentLine(
            this.editor.content,
            this.cursorLocation
        );
        const isEmptyLine = currentLine.trim().length === 0;
        // should be multiline if adding formula to empty line,
        // and inline if adding formula to line with text.
        return isEmptyLine ? FormulaType.Multi : FormulaType.Inline;
    }

    /**
     * Formulafield component that is being currently edited.
     */
    getActiveField() {
        if (!this.fieldComponents) {
            return undefined;
        }
        return this.fieldComponents.find(
            (item) => item.id === this.activeFieldsIndex
        );
    }

    /**
     * When starting to edit, sets the active field to the line with cursor.
     * @param fields Array containing the LaTeX of the formulas.
     */
    setMultilineActiveField(fields: FieldType[]) {
        // Constants depend on number characters between formulas.
        // Number of characters depend on type of the formula.
        const firstConstant = this.formulaType === FormulaType.Align ? 0 : 2;
        const lineConstant = this.formulaType === FormulaType.Align ? 4 : 3;
        const cursorI = this.cursorLocation;
        const before = this.oldContent.before;
        const beforeAndEditing =
            before.length +
            this.oldContent.editing.length -
            this.existingParenthesis[1].length;
        // if cursor is at end, let active field set automatically to last
        if (cursorI >= beforeAndEditing) {
            return;
        }
        // calculate field index, default value to set is first
        let fieldIndex = 0;
        if (fields.length > 1) {
            let currentText =
                before.length +
                this.existingParenthesis[0].length +
                fields[0].latex.length +
                firstConstant;
            while (cursorI > currentText && fieldIndex < fields.length) {
                fieldIndex++;
                currentText += fields[fieldIndex].latex.length + lineConstant;
            }
        }
        // Set active field after timeout. Building formula editor takes a moment.
        // If value is set before finishing, active field will always be the last.
        setTimeout(() => {
            this.activeFieldsIndex = fieldIndex;
        }, 70);
    }

    /**
     * Add the current formula to editor.
     * @param currentFormula Formula to be edited.
     */
    addEditedFormulaToEditor(currentFormula: FormulaTuple) {
        const text = this.editor.content;
        const leftIndex = currentFormula[1];
        const rightIndex = currentFormula[2];
        this.useExistingParenthesis = true;
        // update old content
        this.oldContent.before = text.slice(0, leftIndex);
        this.oldContent.editing = text.slice(leftIndex, rightIndex + 1);
        this.oldContent.after = text.slice(rightIndex + 1);

        let formula = "";
        let trimmed = "";
        let lenDiff = 0;
        let allFields: FieldType[] = [];
        // set edited formula based on its type
        switch (currentFormula[0]) {
            case FormulaType.Multi:
                // separate formula and parenthesis
                formula = this.oldContent.editing.slice(2, -2);
                trimmed = formula.trimStart();
                lenDiff = formula.length - trimmed.length;
                this.existingParenthesis[0] = "$$" + formula.slice(0, lenDiff);
                formula = trimmed;

                trimmed = formula.trimEnd();
                lenDiff = formula.length - trimmed.length;
                this.existingParenthesis[1] =
                    "" + formula.slice(formula.length - lenDiff) + "$$";
                formula = trimmed;
                // update formula editor content and values
                const allMatrices = findMatrixFromString(formula);
                allFields = getMultilineFormulaLines(formula, allMatrices);
                this.fields = allFields;
                this.formulaType = FormulaType.Multi;
                this.setMultilineActiveField(allFields);
                break;
            case FormulaType.Align:
                // separate formula and parenthesis
                formula = this.oldContent.editing.slice(14, -12);
                trimmed = formula.trimStart();
                lenDiff = formula.length - trimmed.length;
                this.existingParenthesis[0] =
                    "\\begin{align*}" + formula.slice(0, lenDiff);
                formula = trimmed;

                trimmed = formula.trimEnd();
                lenDiff = formula.length - trimmed.length;
                this.existingParenthesis[1] =
                    "" +
                    formula.slice(formula.length - lenDiff) +
                    "\\end{align*}";
                formula = trimmed;
                // update formula editor content and values
                allFields = getMultilineFormulaLines(formula, []);
                this.fields = allFields;
                this.formulaType = FormulaType.Align;
                this.setMultilineActiveField(allFields);
                break;
            case FormulaType.Inline:
                this.existingParenthesis = ["$", "$"];
                this.fields = [{latex: text.slice(leftIndex + 1, rightIndex)}];
                this.formulaType = FormulaType.Inline;
                break;
            default:
                throw Error("undefined case " + this.formulaType);
        }
        this.inlineDisabled = this.fields.length > 1;
    }

    /**
     * Updates editor text when multiline value changes.
     */
    onFormulaTypeChange() {
        this.useExistingParenthesis = false;
        this.updateFormulaToEditor();
    }

    /**
     * Handler for keys being pressed, used for shortcuts to save or close the editor.
     */
    handleDialogEvents(e: KeyboardEvent) {
        if (e.ctrlKey) {
            if (e.key === "s") {
                this.handleFormulaOk();
                e.stopPropagation();
                e.preventDefault();
            }
        } else if (e.key === "Escape") {
            e.stopPropagation();
            e.preventDefault();
            void this.handleFormulaCancel();
        }
    }

    /**
     * Updates editor text with current formula text.
     */
    updateFormulaToEditor() {
        const formulaLatex = formatLatex(
            this.formulaType,
            this.fields,
            this.existingParenthesis,
            this.useExistingParenthesis
        );
        // If nothing is typed then just show original content
        if (formulaLatex === undefined) {
            this.editor.content =
                this.oldContent.before + this.oldContent.after;
        } else {
            this.editor.content =
                this.oldContent.before + formulaLatex + this.oldContent.after;
        }
    }

    /**
     * Sets content of editor to the content of formula editor
     * and emits ok event with cursor location in content.
     */
    handleFormulaOk() {
        this.updateFormulaToEditor();
        const finalContent = this.editor.content;

        const currentFormulaLength =
            formatLatex(
                this.formulaType,
                this.fields,
                this.existingParenthesis,
                this.useExistingParenthesis
            )?.length ?? 0;
        // adding new formula
        if (this.oldContent.editing.length === 0) {
            const endPos = this.oldContent.before.length + currentFormulaLength;
            this.okClose.emit(endPos);
        } else {
            // modifying formula
            const endPos = this.oldContent.before.length + currentFormulaLength;
            this.okClose.emit(endPos);
        }
        this.clearFields();

        this.editor.content = finalContent;
    }

    /**
     * Resets the formula editor when it is closed.
     */
    clearFields() {
        this.fields = [];
        this.useExistingParenthesis = false;
        this.cursorLocation = -1;
        this.inlineDisabled = false;
    }

    /**
     * Handles cancellation of formula editing. Asks for confirmation as it clears editor data.
     */
    async handleFormulaCancel() {
        const oldContent =
            this.oldContent.before +
            this.oldContent.editing +
            this.oldContent.after;
        // content hasn't changed from what it was before opening formula editor
        // so cancel
        if (
            oldContent === this.editor.content ||
            (await showConfirm(
                $localize`Are you sure?`,
                $localize`This will clear the editor.`
            ))
        ) {
            // cancelling creation of a new formula
            if (this.oldContent.editing === "") {
                const endPos = this.oldContent.before.length;
                this.cancelClose.emit(endPos);
            } else {
                // cancelling editing formula
                const endPos =
                    this.oldContent.before.length +
                    this.oldContent.editing.length;
                this.cancelClose.emit(endPos);
            }

            this.clearFields();

            this.editor.content = oldContent;
        }
    }

    /**
     * Moves cursor to where cursor symbol is
     * and deletes the cursor symbol.
     * @param activeField field being edited
     */
    setMathQuillCursor(activeField: FormulaFieldComponent) {
        const span = activeField.visualInput.nativeElement;
        const cursor = CURSOR;
        const children = span.getElementsByTagName("span");
        for (const child of children) {
            // try to pick the correct element to click
            // textContent comparison is not enough to find
            // the unique, correct element to click
            if (
                child.textContent === cursor &&
                child.hasAttribute("mathquill-command-id") &&
                !child.classList.contains("mq-non-leaf")
            ) {
                // clicks at position where cursor is
                child.dispatchEvent(
                    new MouseEvent("mousedown", {
                        bubbles: true,
                    })
                );
                child.dispatchEvent(
                    new MouseEvent("mouseup", {
                        bubbles: true,
                    })
                );
                // removes cursor symbol
                activeField.mathField.keystroke("Right Backspace");
                activeField.mathField.focus();
                return;
            }
        }

        // put focus to field even if it doesn't have cursor symbol
        activeField.mathField.focus();
    }

    /**
     * Adds formula to both fields in last known cursor position.
     * @param formulaInput LaTeX-formula to be added to fields.
     */
    addFormula(formulaInput: FormulaEvent) {
        const cursorPosition = formulaInput.text.indexOf(CURSOR);
        const formulaWithoutCursor = formulaInput.text.replace(CURSOR, "");

        // write to TIM editor
        if (!this.visible) {
            this.editor.insert?.(formulaInput.text);
            setTimeout(() => {
                this.editor.focus();
            }, 0);
            return;
        }

        const activeField = this.getActiveField();
        if (!activeField) {
            return;
        }

        if (activeField.activeEditor === ActiveEditorType.Latex) {
            const formula = formulaWithoutCursor;

            const startPos =
                activeField.latexInputElement.nativeElement.selectionStart;
            const endPos =
                activeField.latexInputElement.nativeElement.selectionEnd;
            const oldValue = activeField.latexInputElement.nativeElement.value;

            activeField.latexInput =
                oldValue.substring(0, startPos) +
                formula +
                oldValue.substring(endPos, oldValue.length);
            activeField.handleLatexInput();
            // setTimeout is needed for focus to work
            setTimeout(() => {
                if (cursorPosition !== -1) {
                    activeField.latexInputElement.nativeElement.selectionStart =
                        startPos + cursorPosition;
                    activeField.latexInputElement.nativeElement.selectionEnd =
                        endPos + cursorPosition;
                }
                activeField.latexInputElement.nativeElement.focus();
            }, 0);
        } else {
            activeField.mathField.write(formulaInput.text);

            // setTimeout is needed for focus to work
            setTimeout(() => {
                this.setMathQuillCursor(activeField);
            }, 0);
        }
    }

    /**
     * Emit toggle event.
     */
    toggleEditor() {
        this.toggle.emit();
    }
}<|MERGE_RESOLUTION|>--- conflicted
+++ resolved
@@ -4,10 +4,7 @@
  * @author Daniel Juola
  * @author Jaakko Palm
  * @author Janne Lahti
-<<<<<<< HEAD
  * @author Juha Reinikainen
-=======
->>>>>>> d68d50f9
  * @license MIT
  * @date 28.2.2023
  */

/**
 * Formula Editor for inputting LaTeX math
 * @author Juha Reinikainen
 * @licence MIT
 * @date 28.2.2023
 */

import type {AfterViewInit} from "@angular/core";
import {
    Component,
    ElementRef,
    EventEmitter,
    Input,
    Output,
    QueryList,
    ViewChild,
    ViewChildren,
} from "@angular/core";
import {FormControl} from "@angular/forms";
import {showConfirm} from "tim/ui/showConfirmDialog";
import {IEditor} from "../editor";
<<<<<<< HEAD
import formulas from "./latex-commands";

/**
 * Field which has the focus
 */
enum ActiveEditorType {
    Visual = "visual",
    Latex = "latex",
}
=======
import type {Edit} from "./formula-field.component";
import {ActiveEditorType} from "./formula-field.component";
import {FormulaFieldComponent} from "./formula-field.component";
>>>>>>> 3666b9ee

/**
 * OldContent is split into three at cursor location if insert operation is supported
 * if not then just put content to before and after and editing can be empty
 */
type OldContent = {
    before: string;
    editing: string;
    after: string;
};

type FieldType = {
    latex: string;
};

/**
 * wrapper for pressed button text
 * Object wrapping is neccessary to
 * make angular produce a event for each
 * button press.
 */
type ButtonState = {
    text: string;
};

@Component({
    selector: "cs-formula-editor",
    template: `
        <div [hidden]="!visible" class="formula-editor">
            <div tabindex="0" class="formula-editor-dialog" #formulaEditorDialog>
                <button class="timButton" (click)="setButtonsVisible(buttonsVisible)">{{showFormulasText}}</button>
                <div class="buttons-container" [hidden]="!buttonsVisible" >
                    <button class="symbolButton" *ngFor="let item of formulaArray;" (click)="addFormula(item.text)" 
                     ><img src="{{item.svg}}" alt="{{item.text}}"/></button>
                </div>

                <div class="fields">
                    <div *ngFor="let field of fields; let i=index;" class="field">
                        <cs-formula-field 
                            [initialValue]="field.latex" 
                            (edited)="handleEdited($event)"
                            (enter)="addField()"
                            (backspace)="removeField()" 
                            (focus)="handleFocus($event)"
                            [isActive]="i === activeFieldsIndex"
                            [id]="i">
                        </cs-formula-field>
                    </div>                    
                </div>


                <div class="formula-button-container">
                    <div class="formula-buttons">
                        <button class="timButton" (click)="handleFormulaOk()" title="Ctrl+s">Ok</button>
                        <button class="timButton" (click)="handleFormulaCancel()" i18n title="Esc">Cancel</button>        
                    </div>

                    <label class="font-weight-normal">
                        <input type="checkbox" [formControl]="isMultilineFormulaControl">
                        <ng-container i18n>Multiline</ng-container>
                    </label>
                </div>
            </div>
        </div>

    `,
    styleUrls: ["./formula-editor.component.scss"],
})
export class FormulaEditorComponent implements AfterViewInit {
    oldContent: OldContent = {before: "", editing: "", after: ""};

    formulas: string[] = ["\\sqrt{ }", "\\int_{ }^{ }", "\\frac{ }{ }"];

    fields!: FieldType[];

    activeFieldsIndex: number = 0;

    @ViewChild("formulaEditorDialog")
    formulaEditorDialog!: ElementRef<HTMLDivElement>;

    @Output() okEvent = new EventEmitter<void>();
    @Output() cancelEvent = new EventEmitter<void>();

    isMultilineFormulaControl = new FormControl(true);

    @Input() editor!: IEditor;

    @ViewChildren(FormulaFieldComponent)
    fieldComponents!: QueryList<FormulaFieldComponent>;

    @Input()
    get visible(): boolean {
        return this.isVisible;
    }
    set visible(isVis: boolean) {
        this.isVisible = isVis;
        // became visible so save what was in editor
        if (isVis) {
            this.fields = [{latex: ""}];
            this.activeFieldsIndex = 0;

            this.parseOldContent(this.editor.content);
            const isMulti = this.getInitialMultilineSetting();
            this.isMultilineFormulaControl.setValue(isMulti);
            this.parseEditedFormula();
        }
    }
    private isVisible = false;

    @Input()
    get currentSymbol(): ButtonState {
        return this.buttonSymbol;
    }
    set currentSymbol(value: ButtonState) {
        this.buttonSymbol = value;
        if (this.fieldComponents !== undefined) {
            this.addFormula(value);
        }
    }
<<<<<<< HEAD
    private buttonSymbol: string = "";

    // Array containing default LaTeX-commands for formula buttons
    formulaArray = formulas;
    buttonsVisible = false;
    showFormulasText = "Show formulas";

    /**
     * Changes buttons to visible or not visible
     * @param isVisible are buttons currently visible
     */
    setButtonsVisible(isVisible: boolean) {
        this.buttonsVisible = !isVisible;
        if (this.buttonsVisible) {
            this.showFormulasText = "Hide formulas";
        } else {
            this.showFormulasText = "Show formulas";
        }
    }
=======
    private buttonSymbol: ButtonState = {text: ""};
>>>>>>> 3666b9ee

    /**
     * append new empty field after the current field
     * and sets it as active
     */
    addField() {
        this.fields = [
            ...this.fields.slice(0, this.activeFieldsIndex + 1),
            {latex: ""},
            ...this.fields.slice(this.activeFieldsIndex + 1),
        ];
        this.activeFieldsIndex++;
        this.isMultilineFormulaControl.setValue(this.fields.length > 1);
    }

    /**
     * removes currently active field
     * sets the previous one as active
     */
    removeField() {
        // don't remove the first field
        if (this.fields.length <= 1) {
            return;
        }
        this.fields = [
            ...this.fields.slice(0, this.activeFieldsIndex),
            ...this.fields.slice(this.activeFieldsIndex + 1),
        ];
        if (this.activeFieldsIndex > 0) {
            this.activeFieldsIndex--;
        }

        this.isMultilineFormulaControl.setValue(this.fields.length > 1);
    }

    handleEdited(res: Edit) {
        this.fields[res.id].latex = res.latex;
        this.activeFieldsIndex = res.id;
        this.updateFormulaToEditor();

        this.isMultilineFormulaControl.setValue(this.fields.length > 1);
    }

    handleFocus(res: Edit) {
        this.fields[res.id].latex = res.latex;
        this.activeFieldsIndex = res.id;
    }

    /**
     * Find the line where cursor is in editor
     */
    getCurrentLine() {
        const cursorPos = this.getCursorLocation();
        const text = this.editor.content;
        let startI = cursorPos;
        let endI = cursorPos;
        if (text[startI] === "\n") {
            startI--;
        }
        while (startI >= 0 && text[startI] !== "\n") {
            startI--;
        }
        while (endI < text.length && text[endI] !== "\n") {
            endI++;
        }
        return text.slice(startI + 1, endI);
    }

    /**
     * Determine whether the user wants to create a multiline or an inline formula
     */
    getInitialMultilineSetting() {
        const currentLine = this.getCurrentLine();
        const isTextInLine = currentLine.trim().length > 0;
        // should be multiline if no real text in line
        return !isTextInLine;
    }

    /**
     * After oldContent is set cursor is between
     * oldContent parts
     */
    getCursorLocation() {
        return this.oldContent.before.length;
    }

    /**
     * Splits string into two parts if possible at cursor location
     * @param str
     */
    parseOldContent(str: string) {
        if (!this.editor.insert) {
            this.oldContent = {
                before: this.editor.content,
                editing: "",
                after: "",
            };
            return;
        }
        const cursorMarker = "│";

        // add cursor character to know where cursor is
        this.editor.insert(cursorMarker);
        // find its index
        const cursorI = this.editor.content.indexOf(cursorMarker);
        // also remove added cursor character from editor
        this.editor.content =
            this.editor.content.slice(0, cursorI) +
            this.editor.content.slice(cursorI + 1);

        this.oldContent = {
            before: this.editor.content.slice(0, cursorI),
            editing: "",
            after: this.editor.content.slice(cursorI),
        };
    }

    /**
     * General method to find $ and $$ syntax parenthesis from a string
     */
    findParenthesisFromString(text: string) {
        let currentIndex = 0;
        let stack = [-1, -1];
        const allParenthesis = [];

        // count all parenthesis from the beginning
        while (true) {
            // find next $ symbol
            currentIndex = text.indexOf("$", currentIndex);
            // stop if no $ symbol is found
            if (currentIndex < 0) {
                break;
            }
            // skip \$ symbols
            if (text.charAt(currentIndex - 1) === "\\") {
                currentIndex++;
                continue;
            }
            // multiline
            if (text.charAt(currentIndex + 1) === "$") {
                // opening does not exist
                if (stack[1] < 0) {
                    // if possible set opening to current
                    if (text.charAt(currentIndex + 2) !== " ") {
                        stack[1] = currentIndex;
                    }
                    // opening exists
                } else {
                    // if possible set closing to current
                    if (text.charAt(currentIndex - 1) !== " ") {
                        allParenthesis.push([2, stack[1], currentIndex]);
                        // reset stack
                        stack = [-1, -1];
                    } else {
                        // if possible set opening to current
                        if (text.charAt(currentIndex + 2) !== " ") {
                            stack[1] = currentIndex;
                        }
                    }
                }
                currentIndex += 2;
                // inline
            } else {
                // opening does not exist
                if (stack[0] < 0) {
                    // if possible set opening to current
                    if (text.charAt(currentIndex + 1) !== " ") {
                        stack[0] = currentIndex;
                    }
                    // opening exists
                } else {
                    // if possible set closing to current
                    if (text.charAt(currentIndex - 1) !== " ") {
                        allParenthesis.push([1, stack[0], currentIndex]);
                        // reset stack
                        stack = [-1, -1];
                    } else {
                        // if possible set opening to current
                        if (text.charAt(currentIndex + 1) !== " ") {
                            stack[0] = currentIndex;
                        }
                    }
                }
                currentIndex++;
            }
        }

        return allParenthesis;
    }

    /**
     * Formulafield component that is being currently edited
     */
    getActiveField() {
        return this.fieldComponents.find(
            (item, index) => item.id === this.activeFieldsIndex
        );
    }

    /**
     * Parses current formula from editor content
     */
    parseEditedFormula() {
        // variables to keep track of editor content
        let leftIndex = -1;
        let rightIndex = -1;
        let isMultiLine = false;
        const before = this.oldContent.before;
        const text = this.editor.content;
        const allParenthesis = this.findParenthesisFromString(text);
        const activeField = this.getActiveField();
        if (activeField === undefined) {
            return;
        }

        // check if cursor is inside any parenthesis
        for (const entry of allParenthesis) {
            // parenthesis is completely after cursor
            if (entry[1] > before.length) {
                break;
            }
            // parenthesis is completely before cursor
            if (entry[2] < before.length) {
                continue;
            }
            if (entry[0] === 1) {
                leftIndex = entry[1];
                rightIndex = entry[2];
                isMultiLine = false;
                break;
            }
            if (entry[0] === 2) {
                leftIndex = entry[1];
                rightIndex = entry[2] + 1;
                isMultiLine = true;
                break;
            }
        }

        // if inside formula, modify editor content and add current formula to formula editor
        // otherwise do nothing and keep adding a new formula
        if (leftIndex >= 0 && rightIndex >= 0) {
            // start editing a multiline formula
            if (isMultiLine) {
                // update old content
                this.oldContent.before = text.slice(0, leftIndex);
                this.oldContent.editing = text.slice(leftIndex, rightIndex + 1);
                this.oldContent.after = text.slice(rightIndex + 1);
                // update formula editor values
                this.isMultilineFormulaControl.setValue(true);
                activeField.latexInputControl.setValue(
                    this.oldContent.editing.slice(
                        3,
                        this.oldContent.editing.length - 3
                    )
                );
            }
            // start editing an inline formula
            else {
                // update old content
                this.oldContent.before = text.slice(0, leftIndex);
                this.oldContent.editing = text.slice(leftIndex, rightIndex + 1);
                this.oldContent.after = text.slice(rightIndex + 1);
                // update formula editor values
                this.isMultilineFormulaControl.setValue(false);
                activeField.latexInputControl.setValue(
                    this.oldContent.editing.slice(
                        1,
                        this.oldContent.editing.length - 1
                    )
                );
            }
            // update editor views to user
            setTimeout(() => {
                activeField.handleLatexFocus();
                activeField.handleLatexInput();
            }, 2);
        }
    }

    ngAfterViewInit() {
        this.isMultilineFormulaControl.valueChanges.subscribe((value) => {
            this.updateFormulaToEditor();
        });

        this.formulaEditorDialog.nativeElement.addEventListener(
            "keydown",
            (e) => {
                if (e.ctrlKey) {
                    if (e.key === "s") {
                        this.handleFormulaOk();
                        e.stopPropagation();
                        e.preventDefault();
                    }
                } else if (e.key === "Escape") {
                    e.stopPropagation();
                    e.preventDefault();
                    void this.handleFormulaCancel();
                }
            }
        );
    }

    formatLatex(isMultiline: boolean): string | undefined {
        const wrapSymbol = isMultiline ? "$$" : "$";
        if (isMultiline) {
            const latex = this.fields
                .map((field) => field.latex)
                .filter((text) => text.length > 0)
                .join("\\\\\n");
            if (latex.length === 0) {
                return undefined;
            }
            return `${wrapSymbol}\n${latex}\n${wrapSymbol}`;
        }
        const latex = this.fields[0].latex;
        if (latex.length === 0) {
            return undefined;
        }
        return `${wrapSymbol}${latex}${wrapSymbol}`;
    }

    /**
     * Updates editor text with current formula text
     */
    updateFormulaToEditor() {
        if (this.isMultilineFormulaControl.value !== null) {
            const isMultiline = this.isMultilineFormulaControl.value;
            const formulaLatex = this.formatLatex(isMultiline);
            // If nothing is typed then just show original content
            if (formulaLatex === undefined) {
                this.editor.content =
                    this.oldContent.before + this.oldContent.after;
            } else {
                this.editor.content =
                    this.oldContent.before +
                    formulaLatex +
                    this.oldContent.after;
            }
        }
    }

    handleFormulaOk() {
        this.updateFormulaToEditor();
        const finalContent = this.editor.content;

        this.okEvent.emit();
        this.clearFields();

        this.editor.content = finalContent;
    }

    clearFields() {
        this.fields = [];
    }

    async handleFormulaCancel() {
        // content hasn't changed from what it was before opening formula editor
        // so cancel
        if (
            this.oldContent.before +
                this.oldContent.editing +
                this.oldContent.after ===
                this.editor.content ||
            (await showConfirm(
                $localize`Are you sure?`,
                $localize`This will clear the editor.`
            ))
        ) {
            const finalContent =
                this.oldContent.before +
                this.oldContent.editing +
                this.oldContent.after;

            this.cancelEvent.emit();

            this.clearFields();

            this.editor.content = finalContent;
        }
    }

<<<<<<< HEAD
    /**
     * Adds formula to both fields in last known cursor position
     * @param formula LaTeX-formula to be added to fields
     */
    addFormula(formula: string) {
        if (this.activeEditor === ActiveEditorType.Latex) {
            const startPos = this.latexInput.nativeElement.selectionStart;
            const endPos = this.latexInput.nativeElement.selectionEnd;
            const oldValue = this.latexInput.nativeElement.value;
=======
    addFormula(formulaInput: ButtonState | string) {
        const formula =
            typeof formulaInput === "string" ? formulaInput : formulaInput.text;
        const activeField = this.fieldComponents.find(
            (item, index) => item.id === this.activeFieldsIndex
        );
        if (activeField === undefined) {
            return;
        }
        if (activeField.activeEditor === ActiveEditorType.Latex) {
            const startPos =
                activeField.latexInput.nativeElement.selectionStart;
            const endPos = activeField.latexInput.nativeElement.selectionEnd;
            const oldValue = activeField.latexInput.nativeElement.value;
>>>>>>> 3666b9ee
            const newValue =
                oldValue.substring(0, startPos) +
                formula +
                oldValue.substring(endPos, oldValue.length);
            activeField.latexInputControl.setValue(newValue);
            activeField.latexInput.nativeElement.selectionStart =
                startPos + newValue.length;
            activeField.latexInput.nativeElement.selectionEnd =
                endPos + newValue.length;
            activeField.handleLatexInput();
        } else {
<<<<<<< HEAD
            this.mathField.write(formula);
=======
            activeField.mathField.write(formula);
            activeField.mathField.latex();
>>>>>>> 3666b9ee
        }
    }
}<|MERGE_RESOLUTION|>--- conflicted
+++ resolved
@@ -19,21 +19,11 @@
 import {FormControl} from "@angular/forms";
 import {showConfirm} from "tim/ui/showConfirmDialog";
 import {IEditor} from "../editor";
-<<<<<<< HEAD
 import formulas from "./latex-commands";
 
-/**
- * Field which has the focus
- */
-enum ActiveEditorType {
-    Visual = "visual",
-    Latex = "latex",
-}
-=======
 import type {Edit} from "./formula-field.component";
 import {ActiveEditorType} from "./formula-field.component";
 import {FormulaFieldComponent} from "./formula-field.component";
->>>>>>> 3666b9ee
 
 /**
  * OldContent is split into three at cursor location if insert operation is supported
@@ -153,8 +143,7 @@
             this.addFormula(value);
         }
     }
-<<<<<<< HEAD
-    private buttonSymbol: string = "";
+    private buttonSymbol: ButtonState = {text: ""};
 
     // Array containing default LaTeX-commands for formula buttons
     formulaArray = formulas;
@@ -173,9 +162,6 @@
             this.showFormulasText = "Show formulas";
         }
     }
-=======
-    private buttonSymbol: ButtonState = {text: ""};
->>>>>>> 3666b9ee
 
     /**
      * append new empty field after the current field
@@ -370,6 +356,9 @@
      * Formulafield component that is being currently edited
      */
     getActiveField() {
+        if (this.fieldComponents === undefined) {
+            return undefined;
+        }
         return this.fieldComponents.find(
             (item, index) => item.id === this.activeFieldsIndex
         );
@@ -558,17 +547,10 @@
         }
     }
 
-<<<<<<< HEAD
     /**
      * Adds formula to both fields in last known cursor position
      * @param formula LaTeX-formula to be added to fields
      */
-    addFormula(formula: string) {
-        if (this.activeEditor === ActiveEditorType.Latex) {
-            const startPos = this.latexInput.nativeElement.selectionStart;
-            const endPos = this.latexInput.nativeElement.selectionEnd;
-            const oldValue = this.latexInput.nativeElement.value;
-=======
     addFormula(formulaInput: ButtonState | string) {
         const formula =
             typeof formulaInput === "string" ? formulaInput : formulaInput.text;
@@ -583,7 +565,6 @@
                 activeField.latexInput.nativeElement.selectionStart;
             const endPos = activeField.latexInput.nativeElement.selectionEnd;
             const oldValue = activeField.latexInput.nativeElement.value;
->>>>>>> 3666b9ee
             const newValue =
                 oldValue.substring(0, startPos) +
                 formula +
@@ -595,12 +576,7 @@
                 endPos + newValue.length;
             activeField.handleLatexInput();
         } else {
-<<<<<<< HEAD
-            this.mathField.write(formula);
-=======
             activeField.mathField.write(formula);
-            activeField.mathField.latex();
->>>>>>> 3666b9ee
         }
     }
 }
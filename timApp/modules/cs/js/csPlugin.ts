--- conflicted
+++ resolved
@@ -4071,16 +4071,10 @@
                              [placeholder]="argsplaceholder"></span>
             </div>
             <cs-count-board class="csRunCode" *ngIf="count" [options]="count"></cs-count-board>
-<<<<<<< HEAD
             <div #runSnippets class="csRunSnippets" [hidden]="this.formulaEditorOpen" *ngIf="templateButtonsCount && !noeditor">
                 <button [class.math]="item.hasMath" class="btn btn-default" 
                         *ngFor="let item of templateButtons | symbols"
-                        (click)="addText(item)" title="{{item.expl}}" [innerHTML]="item.text | purify"></button>
-=======
-            <div #runSnippets class="csRunSnippets" *ngIf="templateButtonsCount && !noeditor">
-                <button [class.math]="item.hasMath" class="btn btn-default" *ngFor="let item of templateButtons;"
-                        (click)="addText(item)" [attr.title]="item.expl" [attr.aria-label]="item.expl" [innerHTML]="item.text | purify" ></button>
->>>>>>> e2732f0e
+                        (click)="addText(item)" [attr.title]="item.expl" [attr.aria-label]="item.expl" [innerHTML]="item.text | purify"></button>
             </div>
             <cs-editor #externalEditor *ngIf="externalFiles && externalFiles.length" class="csrunEditorDiv"
                        [maxRows]="maxrows"
@@ -4200,30 +4194,18 @@
                     <tim-close-button (click)="fetchError=undefined"></tim-close-button>
                 </p>
             </div>
-<<<<<<< HEAD
-            <div class="consoleDiv" *ngIf="result">
+            <div class="consoleDiv" [hidden]="!result">
                 <a class="copyConsoleLink" *ngIf="markup.copyConsoleLink"
-=======
-            <div class="consoleDiv" [hidden]="!result">
-                <a class="copyConsoleLink"  *ngIf="markup.copyConsoleLink"
->>>>>>> e2732f0e
                    (click)="copyString(result, $event)"
                    title="Copy console text to clipboard"
                    aria-label="Copy console text to clipboard"
                 >{{markup.copyConsoleLink}}</a>
-<<<<<<< HEAD
                 <pre id="resultConsole" class="console" (keydown)="elementSelectAll($event)"
-                     tabindex="0">{{result}}</pre>
-            </div>
-            <div class="htmlresult" *ngIf="htmlresult"><span [innerHTML]="htmlresult | purify"></span></div>
-            <div class="csrunPreview" [class.csrun-clicking]="formulaEditor" (keydown)="elementSelectAll($event)" tabindex="0" 
-                 (dblclick)="handleSelectFormulaFromPreview($event, preview)" #preview>
-=======
-                <pre id="resultConsole" class="console" (keydown)="elementSelectAll($event)" tabindex="0" aria-live="assertive">{{result}}</pre>
+                     tabindex="0" aria-live="assertive">{{result}}</pre>
             </div>
             <div class="htmlresult" *ngIf="htmlresult"><span [innerHTML]="htmlresult | purify" aria-live="polite"></span></div>
-            <div class="csrunPreview" (keydown)="elementSelectAll($event)" tabindex="0" aria-live="polite">
->>>>>>> e2732f0e
+            <div class="csrunPreview" [class.csrun-clicking]="formulaEditor" (keydown)="elementSelectAll($event)" tabindex="0" aria-live="polite"
+                 (dblclick)="handleSelectFormulaFromPreview($event, preview)" #preview>
                 <div *ngIf="iframesettings && !isTauno"
                      tim-draggable-fixed
                      caption="Preview"

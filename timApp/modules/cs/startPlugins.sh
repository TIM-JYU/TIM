#!/bin/bash
# Restart csPlugin 
# run with option i to get interactive mode
# option p for pure start (no wget for files)
dockername="csplugin"
<<<<<<< HEAD
=======
dockerImage="cs3"
extraPorts=""
extraCmds="/bin/bash"

if [ "$3" = "d" ]
then 
    dockerImage="cs3sudo"
    extraPorts="-p 49998:22"
    extraCmds=''
fi

>>>>>>> 8db6b4de
# dockerOptions="--name $dockername --net=timnet -p 56000:5000 -v /lib/x86_64-linux-gnu:/lib/x86_64-linux-gnu:ro -v /var/run/docker.sock:/var/run/docker.sock -v $(which docker):/bin/docker -v /opt/cs:/cs/:ro -v /opt/cs/images/cs:/csimages/ -v /tmp/uhome:/tmp/ -w /cs cs3 /bin/bash"
# dockerOptions="--name $dockername --net=timnet -p 56000:5000                                                 -v /var/run/docker.sock:/var/run/docker.sock -v $(which docker):/bin/docker -v /opt/cs:/cs/:ro -v /opt/cs/images/cs:/csimages/ -v /tmp/uhome:/tmp/ -w /cs cs3 /bin/bash"
#dockerOptions="--name $dockername --net=timnet -p 56000:5000 $extraPorts                                       -v /var/run/docker.sock:/var/run/docker.sock                                -v /opt/cs:/cs/:ro -v /opt/cs/images/cs:/csimages/ -v /tmp/uhome:/tmp/ -w /cs $dockerImage /bin/bash"
dockerOptions="--name $dockername --net=timnet -p 56000:5000 $extraPorts                                       -v /var/run/docker.sock:/var/run/docker.sock                                -v /opt/cs:/cs/:ro -v /opt/cs/images/cs:/csimages/ -v /tmp/uhome:/tmp/ -w /cs $dockerImage  $extraCmds" 
# dockerOptions="--name $dockername --net=timnet -p 56000:5000  -v /lib/x86_64-linux-gnu/libdevmapper.so.1.02.1:/lib/x86_64-linux-gnu/libdevmapper.so.1.02.1   -v /var/run/docker.sock:/var/run/docker.sock -v $(which docker):/bin/docker -v /opt/cs:/cs/:ro -v /opt/cs/images/cs:/csimages/ -v /tmp/uhome:/tmp/ -w /cs cs3 /bin/bash"

docker stop $dockername > /dev/null 2>&1
docker rm $dockername > /dev/null 2>&1

if [ "$2" != "p" ]
then

if hash setfacl; then
    echo "ACL ok"
else
    sudo apt-get install -y acl
fi
sudo setfacl  -R -d -m m::rwx -m group::rwx -m other::rwx /tmp

if hash unzip; then
    echo "unzip ok"
else
    sudo apt-get install -y unzip
fi


if [ ! -d MIRToolbox ]; then
    echo "GET MIR"
    mkdir MIRToolbox
    cd MIRToolbox
    rm -rf *

    #Here we download MIRToolbox:
    git clone http://github.com/martinarielhartmann/mirtooloct .
    #To reduce the size of the folder a bit:
    cd mirtooloct
    rm -rf *.pdf
fi


sudo chmod 777 /tmp
sudo mkdir -p /tmp/uhome
sudo chmod 777 /tmp/uhome 
# sudo mkdir /tmp/uhome/cs
# sudo chmod 777 /tmp/uhome/cs
sudo mkdir -p /tmp/uhome/run
sudo chmod 777 /tmp/uhome/run
sudo mkdir -p /tmp/uhome/tmp
sudo chmod 777 /tmp/uhome/tmp
sudo mkdir -p /tmp/uhome/user
sudo chmod 777 /tmp/uhome/user
sudo mkdir -p /opt/cs/images/cs
sudo chmod 777 /opt/cs/images/cs

sudo mkdir -p /tmp/uhome/cache
sudo chmod 777 /tmp/uhome/cache
rm /tmp/uhome/cache/* > /dev/null 2>&1

sudo setfacl  -R -d -m m::rwx -m group::rwx -m other::rwx /tmp/uhome
# sudo setfacl  -R -d -m m::rwx -m group::rwx -m other::rwx /tmp/uhome/cs
sudo setfacl  -R -d -m m::rwx -m group::rwx -m other::rwx /tmp/uhome/tmp
sudo setfacl  -R -d -m m::rwx -m group::rwx -m other::rwx /tmp/uhome/user

# Oikeudet käyttää dockeria niin saadaan docker in docker
sudo chmod 766 /var/run/docker.sock


# Copy Jypeli dll's  
sudo mkdir -p /opt/cs/jypeli
cd /opt/cs/jypeli
curl http://kurssit.it.jyu.fi/npo/MonoJypeli/TIM/Jypeli.headless.tar.gz | sudo tar -xz --overwrite --warning=none

sudo mkdir -p /opt/cs/java
cd /opt/cs/java
sudo chmod 777 .
rm -f comtest*.jar*
wget https://svn.cc.jyu.fi/srv/svn/comtest/proto/vesa/trunk/comtest.jar -O comtest.jar -nv
wget https://svn.cc.jyu.fi/srv/svn/comtest/proto/vesa/trunk/comtestcpp.jar -O comtestcpp.jar -nv

wget https://svn.cc.jyu.fi/srv/svn/ohj1/graphics/trunk/Graphics.jar -O Graphics.jar -nv
wget https://svn.cc.jyu.fi/srv/svn/ohj2/Ali/trunk/Ali.jar -O Ali.jar -nv
wget https://svn.cc.jyu.fi/srv/svn/ohj2/FXExamples/trunk/FXGui/fxgui.jar -O fxgui.jar -nv
wget https://svn.cc.jyu.fi/srv/svn/ohj2/gui/gui.jar -O gui.jar -nv


sudo mkdir -p cs
sudo chmod 777 cs
cd cs
wget https://svn.cc.jyu.fi/srv/svn/comtest/proto/tojukarp/trunk/dist/ComTest.jar -O ComTest.jar -nv

sudo mkdir -p /opt/cs/simcir/check
sudo chmod 777 /opt/cs/simcir/check
cd /opt/cs/simcir/check
wget https://yousource.it.jyu.fi/opetus-ji/logik-py/blobs/raw/master/simcirtest.py -O simcirtest.py -nv

fi

cd /opt/cs
sudo chmod 777 r

echo $dockerOptions 

if [ "$1" = "i" ]
then
    # interactive
    docker run  --rm=true  -t -i $dockerOptions 
else
    docker run -d $dockerOptions -c './startAll.sh ; /bin/bash' 
fi<|MERGE_RESOLUTION|>--- conflicted
+++ resolved
@@ -3,8 +3,6 @@
 # run with option i to get interactive mode
 # option p for pure start (no wget for files)
 dockername="csplugin"
-<<<<<<< HEAD
-=======
 dockerImage="cs3"
 extraPorts=""
 extraCmds="/bin/bash"
@@ -16,7 +14,6 @@
     extraCmds=''
 fi
 
->>>>>>> 8db6b4de
 # dockerOptions="--name $dockername --net=timnet -p 56000:5000 -v /lib/x86_64-linux-gnu:/lib/x86_64-linux-gnu:ro -v /var/run/docker.sock:/var/run/docker.sock -v $(which docker):/bin/docker -v /opt/cs:/cs/:ro -v /opt/cs/images/cs:/csimages/ -v /tmp/uhome:/tmp/ -w /cs cs3 /bin/bash"
 # dockerOptions="--name $dockername --net=timnet -p 56000:5000                                                 -v /var/run/docker.sock:/var/run/docker.sock -v $(which docker):/bin/docker -v /opt/cs:/cs/:ro -v /opt/cs/images/cs:/csimages/ -v /tmp/uhome:/tmp/ -w /cs cs3 /bin/bash"
 #dockerOptions="--name $dockername --net=timnet -p 56000:5000 $extraPorts                                       -v /var/run/docker.sock:/var/run/docker.sock                                -v /opt/cs:/cs/:ro -v /opt/cs/images/cs:/csimages/ -v /tmp/uhome:/tmp/ -w /cs $dockerImage /bin/bash"

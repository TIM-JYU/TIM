--- conflicted
+++ resolved
@@ -63,15 +63,9 @@
                     <td>{{ '{{ doc.modified }}' }}</td>
                     <td>{{ '{{ doc.owner.name }}' }}</td>
                     <td>
-<<<<<<< HEAD
-                        <a ng-show="doc.canEdit" href="/view/{{ '{{ doc.fullname }}' }}?edit=true">Edit</a>
-                        <a ng-show="doc.isOwner" href="/manage/{{ '{{ doc.id }}' }}">Manage</a>
-                        <a ng-show="doc.isOwner" href="/teacher/{{ '{{ doc.fullname | escape }}' }}">Teacher</a>
-=======
-                        <a title="Edit" ng-show="doc.canEdit" href="/view/{{ '{{ doc.id }}' }}" class="glyphicon glyphicon-pencil"></a>
+                        <a title="Edit" ng-show="doc.canEdit" href="/view/{{ '{{ doc.fullname }}' }}?edit=true" class="glyphicon glyphicon-pencil"></a>
                         <a title="Manage" ng-show="doc.isOwner" href="/manage/{{ '{{ doc.id }}' }}" class="glyphicon glyphicon-cog"></a>
                         <a title="Teacher" ng-show="doc.isOwner" href="/teacher/{{ '{{ doc.fullname | escape }}' }}" class="glyphicon glyphicon-education"></a>
->>>>>>> 9cf7d9c5
                     </td>
                 </tr>
             </table>

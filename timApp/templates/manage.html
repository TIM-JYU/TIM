{% extends "base.html" %}
{% block title %}Manage document{% endblock %}
{% block head %}
{{ super() }}
<script src="{{url_for('static', filename='scripts/manageView/manageCtrl.js')}}"></script>

<style type="text/css">
table {
	margin: 1em;
}

thead {
	font-weight: bold;
}

table td {
	padding: 0.2em;
}

.flashes li {
	list-style-type: none;
	border: 1px solid black;
	border-radius: 3px;
	padding: 0.5em;
}

.uploadForm {
	border: 1px solid black;
	padding: 1em;
}

.material {
	padding: 1em;
}

.margin {
	margin-top: 1em;
	margin-bottom: 1em;
}
</style>
<script>
var isFolder = {{isFolder}};
var doc = {{doc|tojson|safe}};
var editors = {{editors|tojson|safe}};
var viewers = {{viewers|tojson|safe}};
var groups = {{user_groups|tojson|safe}};

var crumbs = getBreadcrumbs(doc.name);
{% include 'breadcrumbs.js' %}

</script>
{% endblock %}
{% block content %}
<div ng-app="permApp" ng-controller="PermCtrl">
    {% with messages = get_flashed_messages() %} {% if messages %}
    <ul class="flashes">
        {% for message in messages %}
        <li>{{ message }}</li> {% endfor %}
    </ul>
    {% endif %} {% endwith %}
    
    <div ng-show="crumbs" class="breadcrumb-div">
        <ol id="docpath" class="breadcrumb">
            <li ng-repeat="c in crumbs" ng-class="$last?'active':''">
                <a href="/view/{{ '{{ c.fullname }}' }}">{{ '{{ c.name }}' }}</a>
            </li>
        </ol>
    </div>

    
        <div class="margin">
<<<<<<< HEAD
            {{objNameC}} owner: <select ng-model="doc.owner"
=======
            Document owner: <select ng-model="doc.owner"
>>>>>>> 771b6f83
                                  ng-options="group.name for group in userGroups track by group.id"
                ng-change="changeOwner()">

        </select>
            <span ng-show="ownerUpdating">Updating...</span>
        </div>
        <div class="margin">
            Editors:
            <p ng-show="editors.length == 0">This {{objName}} doesn't have editors.</p>
            <ul>
                <li ng-repeat="editor in editors">{{ '{{editor.name}}' }} (<a ng-click="removeConfirm(editor, 'edit')">remove</a>)
                </li>
            </ul>
            <button ng-show="!showAddEditor" ng-click="showAddEditor = true; focusEditor = true">Add editor</button>
            <div ng-show="showAddEditor">
                <form ng-submit="addPermission(editorName, 'edit')">
                    <label>Name: <input type="text" ng-model="editorName" focus-me="focusEditor"></label>
                    <input type="submit" value="Add" ng-disabled="!editorName">
                    <input type="button" value="Cancel" ng-click="showAddEditor = false">
                    <input type="button" value="Add Korppi users" ng-click="addPermission('Korppi users', 'edit')">
                    <input type="button" value="Add logged-in users" ng-click="addPermission('Logged-in users', 'edit')">
                    <input type="button" value="Add anonymous users" ng-click="addPermission('Anonymous users', 'edit')">
                </form>
            </div>
        </div>
        <div class="margin">
            Viewers:
            <p ng-show="viewers.length == 0">This {{objName}} doesn't have viewers.</p>
            <ul>
                <li ng-repeat="viewer in viewers">{{ '{{viewer.name}}' }} (<a ng-click="removeConfirm(viewer, 'view')">remove</a>)
                </li>
            </ul>
            <button ng-show="!showAddViewer" ng-click="showAddViewer = true; focusViewer = true">Add viewer</button>
            <div ng-show="showAddViewer">
                <form ng-submit="addPermission(viewerName, 'view')">
                    <label>Name: <input type="text" ng-model="viewerName" focus-me="focusViewer"></label>
                    <input type="submit" value="Add" ng-disabled="!viewerName">
                    <input type="button" value="Cancel" ng-click="showAddViewer = false">
                    <input type="button" value="Add Korppi users" ng-click="addPermission('Korppi users', 'view')">
                    <input type="button" value="Add logged-in users" ng-click="addPermission('Logged-in users', 'view')">
                    <input type="button" value="Add anonymous users" ng-click="addPermission('Anonymous users', 'view')">
                </form>
            </div>
        </div>
        <form ng-submit="renameDocument(newName)">
            <label>{{objNameC}} name: <input type="text" ng-model="newName">
            </label>
            <input type="submit" value="Update" ng-disabled="newName === oldName">
        </form>
        <form ng-submit="moveDocument(newFolderName)">
            <label>Location: <input type="text" ng-model="newFolderName">
            </label>
            <input type="submit" value="Update" ng-disabled="newFolderName === oldFolderName">
        </form>
        <form class="uploadForm margin" ng-show="!isFolder">
            Upload a new version for this {{objName}}
            <div>
                <input type="file" ng-model="fileName" ng-file-select="updateDocument(doc, $files)">
                <span ng-bind="progress"></span>
                <button id="reset" type="reset" value="Reset">Clear</button>
            </div>
        </form>
        <form class="uploadForm" ng-show="!isFolder">
            Edit the full document
            <div>
                <textarea class="docEditor" ng-model="fulltext"></textarea>
                <button ng-disabled="(doc.fulltext === fulltext) || saving" ng-click="saveDocument(doc)">Save</button>
                <span ng-show="saving">Saving...</span>
            </div>
        </form>
        <div ng-show="!isFolder">
            <a href="/download/{{ '{{ doc.id }}' }}">Download document markdown</a>
        </div>
        <div class="margin" ng-show="!isFolder">
            <button ng-click="deleteDocument(doc.id)">Delete document</button>
        </div>
        <div class="margin" ng-show="isFolder">
            <button ng-click="deleteFolder(doc.id)">Delete folder</button>
        </div>
        <div ng-show="!isFolder">
            <p>Document version history</p>
            <table>
                <thead>
                    <tr>
                        <td>Time</td>
                        <td>User</td>
                        <td>Difference</td>
                    </tr>
                </thead>
                <tr ng-repeat="version in doc.versions">
                    <td><a href="/download/{{ '{{ doc.id + "/" + version.hash }}' }}">{{ '{{ version.timestamp }}' }}</a></td>
                    <td>{{ '{{ version.user }}' }}</td>
                    <td><a href="/diff/{{ '{{ doc.id + "/" + version.hash }}' }}">{{ '{{ version.message }}' }}</a></td>
                </tr>
            </table>
        </div>
        <a href="{{url_for('indexPage')}}">Return to the index page</a>
    </div>
{% endblock %}<|MERGE_RESOLUTION|>--- conflicted
+++ resolved
@@ -69,11 +69,7 @@
 
     
         <div class="margin">
-<<<<<<< HEAD
-            {{objNameC}} owner: <select ng-model="doc.owner"
-=======
             Document owner: <select ng-model="doc.owner"
->>>>>>> 771b6f83
                                   ng-options="group.name for group in userGroups track by group.id"
                 ng-change="changeOwner()">
 

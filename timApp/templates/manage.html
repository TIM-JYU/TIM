{% extends obj_name + ".html" %}
{% set is_folder = obj_name == 'folder' %}
{% block title %}{{ doc.name }} - Manage{% endblock %}
{% block head %}
    {{ super() }}
    <script src="{{ url_for('static', filename='scripts/manageView/manageCtrl.js') }}"></script>
    <script>
        var isFolder = {{is_folder|tojson}};
        var doc = {{doc|tojson}};
        var grouprights = {{grouprights|tojson}};
        var accessTypes = {{access_types|tojson}};
        var groups = {{user_groups|tojson}};
    </script>
{% endblock %}
{% block content %}
<<<<<<< HEAD
    <div ng-controller="PermCtrl" class="manage">
    <div class="panel panel-default">
    <div class="panel-heading">{{ obj_name|capitalize }} permissions</div>
<div class="panel-body">
    {% if rights['owner'] %}
            <div class="form-group">
                <label>{{ obj_name|capitalize }} owner: <select class="form-control" ng-model="doc.owner"
                                    ng-options="group.name for group in userGroups | orderBy:'name' track by group.id"
                                    ng-change="changeOwner()"></select></label>
                <span ng-show="ownerUpdating">Updating...</span>
=======
    <div ng-controller="PermCtrl">
        {% if rights['owner'] %}
            <div class="margin">
                <form ng-submit="changeOwner()">
                    <label>{{ obj_name|capitalize }} owner: <input type="text" ng-model="newOwner"></label>
                    <button ng-disabled="doc.owner.name === newOwner" class="timButton">
                        Update
                    </button>
                    <span ng-show="ownerUpdating">Updating...</span>
                </form>
>>>>>>> 06276225
            </div>
        {% else %}
            {{ obj_name|capitalize }} owner: {{ doc.owner.name }}
        {% endif %}

        <div class="margin rights-list" ng-repeat="type in accessTypes">
            <a ng-click="showAddRightFn(type)" title="Click to add {{ '{{ type.name }}' }} right to some usergroup">{{ '{{ type.name }}' }} right</a>:
            <span ng-show="filtered.length == 0">none</span>

            <ul>
                <li ng-repeat="group in filtered = (grouprights | filter: {access_type: type.id}:true)">{{ '{{group.name}}' }}
                    <a class="btn btn-default btn-xs" ng-click="removeConfirm(group, type.name)">remove</a>
                </li>
            </ul>
        </div>

            <button class="timButton" ng-show="!showAddRight" ng-click="showAddRight = true; focusEditor = true">Add right</button>
            <div ng-show="showAddRight" class="rights-list">
                <form ng-submit="addPermission(groupName, accessType)">
                    <div class="row">
                        <div class="form-group col-md-6 input-group-sm">
                            <label for="groupName">Name: </label>
                            <input id="groupName" class="form-control" type="text" ng-model="groupName"
                                   focus-me="focusEditor"
                                   placeholder='enter userid or group name'>
                        </div>
                        <div class="form-group col-md-6 input-group-sm">
                            <label for="accessType">Right:</label>
                            <select id="accessType" class="form-control" ng-model="accessType"
                                    ng-options="access.name for access in accessTypes track by access.id"></select>
                        </div>
                    </div>
                    <button class="timButton" type="submit" ng-disabled="!groupName">Add</button>
                    <button class="timButton" type="button" ng-click="showAddRight = false">Cancel</button>

                    <button class="timButton" type="button" ng-click="addPermission('Korppi users', accessType)">Add Korppi users</button>
                    <button class="timButton" type="button" ng-click="addPermission('Logged-in users', accessType)">Add logged-in users
                    </button>
                    <button class="timButton" type="button" ng-click="addPermission('Anonymous users', accessType)">Add anonymous users
                    </button>

                </form>
            </div></div>
        </div>
    {% block managecontent %}{% endblock %}
    </div>
{% endblock %}<|MERGE_RESOLUTION|>--- conflicted
+++ resolved
@@ -13,30 +13,25 @@
     </script>
 {% endblock %}
 {% block content %}
-<<<<<<< HEAD
     <div ng-controller="PermCtrl" class="manage">
     <div class="panel panel-default">
     <div class="panel-heading">{{ obj_name|capitalize }} permissions</div>
 <div class="panel-body">
     {% if rights['owner'] %}
-            <div class="form-group">
-                <label>{{ obj_name|capitalize }} owner: <select class="form-control" ng-model="doc.owner"
-                                    ng-options="group.name for group in userGroups | orderBy:'name' track by group.id"
-                                    ng-change="changeOwner()"></select></label>
-                <span ng-show="ownerUpdating">Updating...</span>
-=======
-    <div ng-controller="PermCtrl">
-        {% if rights['owner'] %}
-            <div class="margin">
-                <form ng-submit="changeOwner()">
-                    <label>{{ obj_name|capitalize }} owner: <input type="text" ng-model="newOwner"></label>
-                    <button ng-disabled="doc.owner.name === newOwner" class="timButton">
-                        Update
-                    </button>
+            <form ng-submit="changeOwner()">
+                <div class="form-group">
+                    <label for="newOwnerInput">{{ obj_name|capitalize }} owner:</label>
+                    <div class="input-group">
+                        <input id="newOwnerInput" class="form-control" type="text" ng-model="newOwner">
+                        <span class="input-group-btn">
+                            <button ng-disabled="doc.owner.name === newOwner" class="timButton">
+                                Update
+                            </button>
+                        </span>
+                    </div>
                     <span ng-show="ownerUpdating">Updating...</span>
-                </form>
->>>>>>> 06276225
-            </div>
+                </div>
+            </form>
         {% else %}
             {{ obj_name|capitalize }} owner: {{ doc.owner.name }}
         {% endif %}

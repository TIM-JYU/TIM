{% extends "item.jinja2" %}
{% set teacher_mode = route in ("teacher", "answers") %}
<<<<<<< HEAD
=======

>>>>>>> ee93dd80

{% block title %}{{ item.title }}{% endblock %}

{% block head %}
    {{ super() }}

    {# without this, lazy loading embedded_sagecell won't work because it doesn't know URL root #}
    <link property="sagecell-root" href="https://sagecell.sagemath.org/"/>

    {{ doc_head|safe }}
{% endblock %}

{% set col_1_lg = 2 %}
{% set col_2_lg = 7 %}
{% set col_3_lg = 3 %}

{% set col_1_md = 0 %}
{% set col_2_md = 12 %}
{% set col_3_md = 0 %}

{% set col_1_sm = 0 %}
{% set col_2_sm = 12 %}
{% set col_3_sm = 0 %}

{% block mainctrl %}tim-view{% endblock %}

{% block rightside %}
    {% if access.accessible_to %}
        <tim-time-left end-time="{{ access.accessible_to }}"></tim-time-left>
    {% endif %}

    {%  if teacher_mode %}
        <div save="%%PAGEID%%studentList" class="userFixed" tim-draggable-fixed click="true" caption="{{ '{{ $ctrl.users.length }}' }} users with answers">
            <tim-user-list class="draggable-content" on-user-change="$ctrl.changeUser($USER)" users="$ctrl.users"></tim-user-list>
        </div>
    {%  endif %}
{% endblock %}

{# NOTE: Keep the below HTML static (i.e. don't put more variables there, other than the "doc_content"). #}

{% block content %}
    <form name="ignore_me">
        <input type="hidden" id="page_is_dirty" name="page_is_dirty" value="0" />
    </form>
    {{ doc_content|safe }}
    <tim-template-list ng-if="$ctrl.item.rights.editable" ng-show="$ctrl.isEmptyDocument()" [doc]="$ctrl.item"></tim-template-list>
    <bootstrap-panel ng-if="$ctrl.item.rights.manage" ng-show="$ctrl.isEmptyDocument()"
                     title="Review document permissions"
                     show-close="true"
                     ng-cloak>
        <p>These are the current permissions for this document; please modify if needed.
            You can always modify these permissions from the manage page.</p>
        <tim-rights-editor
                item-id="$ctrl.docId">
        </tim-rights-editor>
    </bootstrap-panel>
{% endblock %}<|MERGE_RESOLUTION|>--- conflicted
+++ resolved
@@ -1,9 +1,5 @@
 {% extends "item.jinja2" %}
 {% set teacher_mode = route in ("teacher", "answers") %}
-<<<<<<< HEAD
-=======
-
->>>>>>> ee93dd80
 
 {% block title %}{{ item.title }}{% endblock %}
 

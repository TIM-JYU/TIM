{% extends "document.html" %}
{% block title %}Lecture info{% endblock %}

{% block ngmodules %}
    {{ super() }}
    {{ (['oc.lazyLoad'] )|map('map_format', "'%s'")|join(', ')|safe }},
{% endblock %}


{% block ngscripts %}
    {{ super() }}
    <script src="{{ url_for('bower.static', filename='oclazyload/dist/ocLazyLoad.min.js') }}"></script>
{% endblock %}

{% block head %}
    {{ super() }}

<<<<<<< HEAD
=======
    <script src="{{ url_for('static', filename='scripts/controllers/lectureInfoController.js') }}"></script>
>>>>>>> bcadc114
    <script>
        var lectureId = {{lectureId|tojson}};
        var lectureCode = {{lectureCode|tojson}};
        var lectureStartTime = {{lectureStartTime|tojson}};
        var lectureEndTime = {{lectureEndTime|tojson}};
        var inLecture = {{in_lecture|tojson}};
    </script>

{% endblock %}
{% block content %}
<pareditor></pareditor>
<div class="popUpWindow" ng-controller="AnswerToQuestionController">
        <dynamic-answer-sheet control="dynamicAnswerSheetControl"></dynamic-answer-sheet>
    <div ng-controller="LectureInfoController">
        <pop-up-dialog show="showLectureForm" caption="'Edit lecture'">
            <ng-include
                    src="'{{ url_for('static', filename='templates/start_lecture.html') }}'"></ng-include>
        </pop-up-dialog>
        <div class="panel panel-default">
            <div class="panel-heading">Lecture info</div>
            <div class="panel-body">
                <strong>Lecture code:</strong>

                <p ng-bind="code"></p>

                <strong>Start time:</strong>

                <p ng-bind="lectureStartTime | timdate"></p>

                <strong>End time:</strong>

                <p ng-bind="lectureEndTime | timdate"></p>

                <div ng-show="isLecturer">
                    <!--TODO: Preview questions. Needs directive from the question preview and then just use it.-->
                    <strong>Questions asked:</strong>
                    <ul>
                        <li ng-repeat="question in questions">
                            {{"{{ question.nr }}."}} <span ng-bind="question.asked_time | timtim"></span>
                            <a ng-click="editPoints(question.asked_id)">{{ "{{ question.json.questionTitle }}" }}</a>
                        </li>
                    </ul>
                </div>
            </div>
        </div>

        <div class="panel panel-default">
            <div class="panel-heading">Lecture wall</div>
            <div class="panel-body">
                <textarea class="form-control" data-ng-model="msg" readonly id="lectureInfoWall"></textarea>
            </div>
        </div>

        <div class="panel panel-default">
            <div class="panel-heading">Find answers <span ng-show="!isLecturer" ng-bind="selectedUser.user_name"></span>
            </div>
            <div class="panel-body">
                <label ng-show="isLecturer">User name
                    <select class="form-control" ng-model="selectedUser"
                            ng-options="user.user_name for user in answerers track by user.user_id">
                    </select>
                </label>
                <button class="timButton" ng-click="drawCharts(selectedUser)">Show answers</button>
                <button class="timButton" ng-show="isLecturer" ng-click="drawCharts()">Show all</button>
                <a class="timButton" href="/getLectureAnswerTotals/{{ '{{lectureId}}' }}?sum_field_name=sum&count_field_name=cnt">Download as plain text</a>
                <div>
                    <div ng-repeat="question in questions" style="margin-bottom: 2em">
                        <div ng-show="showPoints">
                            <p>{{ "{{question.nr}}" }}. <span class="bold" ng-bind-html="question.json.questionTitle">{{ "{{question.json.questionTitle}}" }}</span> /
                               <span ng-bind="question.asked_time | timtim"></span>
                            </p>
                            <p ng-bind-html="question.json.questionText" ng-click="dynamicAnswerShowControls[$index].toggle()"></p>
                        </div>
                        <div class="chartDiv" id='answerChart{{ "{{question.asked_id }}" }}'>
                            <show-chart-directive canvas='answerChart{{ "{{question.asked_id }}" }}'
                                                  control='dynamicAnswerShowControls[$index]'
                                                  class="chart"></show-chart-directive>
                        </div>
                            <p ng-show="showPoints && !dynamicAnswerShowControls[$index].isText" class="chart-menu">
                                <span ng-click="dynamicAnswerShowControls[$index].toggle()">Bar</span>
                                <span ng-click="dynamicAnswerShowControls[$index].zoom(-1,0)">w-</span>
                                <span ng-click="dynamicAnswerShowControls[$index].zoom(1,0)">w+</span>
                                <span ng-click="dynamicAnswerShowControls[$index].zoom(0,-1)">h-</span>
                                <span ng-click="dynamicAnswerShowControls[$index].zoom(0,1)">h+</span>
                            </p>
                        <p ng-show="showPoints">Points: <span ng-bind="points[$index]"> </span></p>
                    </div>
                </div>

                <p id="infoBox"></p>
            </div>
        </div>

        <div ng-show="isLecturer" class="panel panel-default">
            <div class="panel-heading">
                Actions
            </div>
            <div class="panel-body">
                <button class="timButton" ng-click="editLecture(lectureName)">Edit lecture</button>
                <button class="btn btn-danger" ng-click="deleteLecture()">Delete lecture</button>
            </div>
        </div>
    </div>
{% endblock %}
<|MERGE_RESOLUTION|>--- conflicted
+++ resolved
@@ -1,24 +1,8 @@
 {% extends "document.html" %}
 {% block title %}Lecture info{% endblock %}
-
-{% block ngmodules %}
-    {{ super() }}
-    {{ (['oc.lazyLoad'] )|map('map_format', "'%s'")|join(', ')|safe }},
-{% endblock %}
-
-
-{% block ngscripts %}
-    {{ super() }}
-    <script src="{{ url_for('bower.static', filename='oclazyload/dist/ocLazyLoad.min.js') }}"></script>
-{% endblock %}
-
 {% block head %}
     {{ super() }}
 
-<<<<<<< HEAD
-=======
-    <script src="{{ url_for('static', filename='scripts/controllers/lectureInfoController.js') }}"></script>
->>>>>>> bcadc114
     <script>
         var lectureId = {{lectureId|tojson}};
         var lectureCode = {{lectureCode|tojson}};

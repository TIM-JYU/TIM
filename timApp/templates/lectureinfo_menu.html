<!--html for upper menu-->
<div class="menuSection">
    <div id="largeMenu">
        <div class="lectureSection" ng-show="!inLecture">
            <h1>Now:</h1>

            <div ng-show="lectures.length > 0" class="lectureArea">
                <select ng-change="clearChange()" ng-model="chosenLecture" ng-options="lecture.lecture_code for lecture in lectures">
                </select>
                <input id="passwordInput" ng-model="passwordQuess" placeholder="Access code"
                       ng-keypress="passEnterPressed($event)" size="7" ng-disabled="!chosenLecture.is_access_code">
				<div class="iconSection" ng-show="lectures.length > 0">
						<img id="join-icon" src="{{ url_for('static', filename='images/join-icon3.png') }}" class="icon"
							ng-click="joinLecture()" title="Join the lecture">
						<img id="add-icon1" src="{{ url_for('static', filename='images/add-icon3.png') }}" class="icon" ng-show="isLecturer"
							ng-click="toggleLecture()" title="Add new lecture">
				</div>
                
            </div>
			<div ng-show="lectures.length <= 0">
				<p>No running lectures</p>
				<div class="iconSection">
					<img id="add-icon2" src="{{ url_for('static', filename='images/add-icon3.png') }}" class="icon" ng-show="isLecturer"
						ng-click="toggleLecture()" title="Add new lecture">
				</div>
			</div>
        </div>
        <div class="lectureSection" ng-show="inLecture">
			<h1>Currently:</h1>

			<p ng-bind="lectureName"></p>

			<p ng-bind="lectureStartTime"></p>

			<p ng-bind="lectureEndTime"></p>
			<div class="iconSection">
				<img id="leave-icon" src="{{ url_for('static', filename='images/leave-icon3.png') }}" class="icon"
					ng-click="leaveLecture()" title="Leave this lecture" ng-show="inLecture">
				<img id="stop-icon" src="{{ url_for('static', filename='images/stop-icon3.png') }}" class="icon"
					ng-click="endLecture()" title="End this lecture" ng-show="canStop">
				<img id="edit-icon" src="{{ url_for('static', filename='images/edit-icon3.png') }}" class="icon"
					title="Edit this lecture" ng-show="canStop">	
			</div>	
        </div>

        <div class="lectureSection" ng-show="!inLecture">
            <h1>Next:</h1>
			<div class="lectureArea">
				<p ng-show="futureLectures.length <= 0">No upcoming lectures</p>
				<div ng-show="futureLectures.length > 0">
					<select ng-model="futureLecture" ng-options="lecture.lecture_code + ' ' + lecture.lecture_start for lecture in futureLectures">
					</select>
				</div>
				<div class="iconSection" ng-show="futureLectures.length > 0">
					<img id="start-icon" src="{{ url_for('static', filename='images/play-icon3.png') }}" class="icon"
						title="Start lecture now" ng-click="startFutureLecture()">
					<img id="edit-icon2" src="{{ url_for('static', filename='images/edit-icon3.png') }}" class="icon"
						title="Edit this lecture">
				</div>
			</div>
        </div>
        <div class="loginSection">
            {% include 'loginlogout.html' %}
        </div>
		
    </div>
	<div ng-controller="SmallMenuCtrl">
		<div class="smallMenu" ng-show="!inLecture">
			<div class="current">
				<h1 ng-click="openCurrentLectureMenu()">Show current
				<br>lectures</h1>	
			</div>
			<div class="future">
				<h1 ng-click="openFutureLectureMenu()">Show future 
				<br>lectures</h1>
			</div>
			<div id="smallLogin">
				{% if session.user_id %}
					<span>Logged in as <br>{{ session.user_name }}</span>
					<form method="POST" action="/logout">
						<input type="submit" value="Logout">
					</form>
				{% endif %}
			</div>
		</div>
		<div class="smallMenu" ng-show="inLecture">
			<div class="currently">
				<h2>Currently:</h2>	
				<p>Lecture info</p>
				<div class="smallIconSection">
					<img id="leave-icon" src="../../../static/images/leave-icon3.png" class="icon"
						ng-click="leaveLecture()" title="Leave this lecture" ng-show="inLecture">
					<img id="stop-icon" src="../../../static/images/stop-icon3.png" class="icon"
						ng-click="endLecture()" title="End this lecture" ng-show="canStop">
					<img id="edit-icon" src="../../../static/images/edit-icon3.png" class="icon"
						title="Edit this lecture" ng-show="canStop">
				</div>
			</div>
			<div id="smallLogin">
				{% if session.user_id %}
					<span>Logged in as <br>{{ session.user_name }}</span>
					<form method="POST" action="/logout">
						<input type="submit" value="Logout">
					</form>
				{% endif %}
			</div>
		</div>
		<div class="lecturesList">
			<div id="currentList">
				{% raw %}
				<ul>
					<li ng-repeat="lecture in currentLecturesList">
<<<<<<< HEAD
                        <p ng-click="selectCurrentLecture()">{{ lecture.lecture_code }}<input type="submit" value="Join"> <input type="submit" value="Edit"></p>
					</li>
					<li ng-show="currentLecturesList.length == 0">
=======
                        <p>{{ lecture.lecture_code }}<input type="submit" value="Join" ng-click="joinLecture(lecture.lecture_code)"> <input type="submit" value="Edit"></p>
                    </li>
					<li ng-show="currentLecturesList.length == 0 && isLecturer">
>>>>>>> d95fa8a3
                        <p>No lectures</p>
                    </li>
					<li> <p ng-click="toggleLecture()" id="addLecture1"> Add new lecture </p></li>
					<li>
						<img src="{{ url_for('static', filename='images/join-icon3.png') }}" class="icon"
						ng-click="joinLecture()" title="Join the lecture">
					</li>
				</ul>
				{% endraw %}
			</div>
			<div id="futureList">
				{% raw %}
				<ul>
					<li ng-repeat="lecture in futureLecturesList"> 
						<p> {{ lecture.lecture_code }}<input type="submit" value="Start"> <input type="submit" value="Edit"></p>
					</li>
					<li ng-show="futureLecturesList.length == 0">
                        <p>No lectures</p>
                    </li>
					<li> <p ng-click="toggleLecture()" id="addLecture2"> Add new lecture </p></li>
				</ul>
				{% endraw %}
			</div>
		</div>
	</div>
</div><|MERGE_RESOLUTION|>--- conflicted
+++ resolved
@@ -110,15 +110,12 @@
 				{% raw %}
 				<ul>
 					<li ng-repeat="lecture in currentLecturesList">
-<<<<<<< HEAD
                         <p ng-click="selectCurrentLecture()">{{ lecture.lecture_code }}<input type="submit" value="Join"> <input type="submit" value="Edit"></p>
 					</li>
 					<li ng-show="currentLecturesList.length == 0">
-=======
                         <p>{{ lecture.lecture_code }}<input type="submit" value="Join" ng-click="joinLecture(lecture.lecture_code)"> <input type="submit" value="Edit"></p>
                     </li>
 					<li ng-show="currentLecturesList.length == 0 && isLecturer">
->>>>>>> d95fa8a3
                         <p>No lectures</p>
                     </li>
 					<li> <p ng-click="toggleLecture()" id="addLecture1"> Add new lecture </p></li>

{% extends "folder.html" %}
{% block title %}The requested page does not exist.{% endblock %}
{% block head %}
    {{ super() }}

    <script>
        var groups = {{userGroups|tojson}};
        var folder = "{{''}}";
    </script>
    <script src="{{ url_for('static', filename='scripts/timApp.js') }}"></script>
{% endblock %}
{% block content %}
    <div ng-controller="IndexCtrl" class="index">
        <p class="errormsg">{{ message or 'The requested page does not exist.' }}</p>
        {% if session.user_id %}
            {% if rights %}
<<<<<<< HEAD
                <table>
                    <tr><td></td><td>Create a new document:</td></tr>
                    <tr>
                        <td></td>
                        <td>
                            <b>Pathname</b>
                        </td>
                        <td>
                            <b>Owner</b>
                        </td>
                    </tr>
                    <tr>
                        <td></td>
                        <td>
                            {{ newItem }}
                        </td>
                        <td>
                            {{ session.user_name }}
                        </td>
                        <td>
                            <button ng-click="createDocument('{{ newItem }}')" type="button">Create
                            </button>
                        </td>
                    </tr>
                    <tr><td>&nbsp;</td></tr><tr><td>&nbsp;</td></tr>
                    <tr><td></td><td>Create a new folder:</td></tr>
                    <tr>
                        <td></td>
                        <td>
                            <b>Pathname</b>
                        </td>
                        <td>
                            <b>Owner</b>
                        </td>
                    </tr>
                    <tr>
                        <td><img src="{{ url_for('static', filename='images/folder.png') }}"/></td>
                        <td>
                            {{ newItem }}
                        </td>
                        <td>
                            <label>
                                <input type="text" ng-model="folderOwner">
                            </label>
                        </td>
                        <td>
                            <button ng-disabled="!folderOwner"
                                    ng-click="createFolder('{{ newItem }}', folderOwner)" type="button">Create
                            </button>
                        </td>
                    </tr>
                </table>
=======
                <div class="panel panel-default">
                    <div class="panel-heading">
                        Create a new document here
                    </div>
                    <div class="panel-body">
                        <form ng-submit="createDocument('{{ newItem }}')" class="form-horizontal">
                            <div class="form-group">
                                <label class="col-sm-2 control-label">Pathname</label>
                                <div class="col-sm-10">
                                    <p class="form-control-static">{{ newItem }}</p>
                                </div>
                            </div>
                            <div class="form-group">
                                <label class="col-sm-2 control-label">Owner</label>
                                <div class="col-sm-10">
                                    <p class="form-control-static">{{ session.user_name }}</p>
                                </div>
                            </div>
                            <div class="form-group">
                                <div class="col-sm-offset-2 col-sm-10">
                                    <button type="submit" class="timButton">Create</button>
                                </div>
                            </div>
                        </form>
                    </div>
                </div>

                <div class="panel panel-default">
                    <div class="panel-heading">
                        Create a new folder here
                    </div>
                    <div class="panel-body">
                        <form ng-submit="createFolder('{{ newItem }}', folderOwner)" class="form-horizontal">
                            <div class="form-group">
                                <label class="col-sm-2 control-label">Pathname</label>
                                <div class="col-sm-10">
                                    <p class="form-control-static">{{ newItem }}</p>
                                </div>
                            </div>
                            <div class="form-group">
                                <label class="col-sm-2 control-label">Owner</label>
                                <div class="col-sm-10">
                                    <input id="folderOwnerInput" class="form-control" type="text" ng-model="folderOwner">
                                </div>
                            </div>
                            <div class="form-group">
                                <div class="col-sm-offset-2 col-sm-10">
                                    <button ng-disabled="!folderOwner" type="submit" class="timButton">Create</button>
                                </div>
                            </div>
                        </form>
                    </div>
                </div>
>>>>>>> 01ab6d4f
            {% else %}
                You cannot create documents or folders here.
            {% endif %}
        {% else %}
            To create a new document or a folder, log in.
        {% endif %}
        {% if foundItem %}
            <br>
            <br>
            <a href="/view/{{ foundItem }}">To the first existing item ({{ foundItem }}) in your search.</a>
        {% else %}
            <br>
            <br>
            <a href="{{ url_for('index_page') }}">To the index.</a>
        {% endif %}
    </div>
{% endblock %}<|MERGE_RESOLUTION|>--- conflicted
+++ resolved
@@ -14,60 +14,6 @@
         <p class="errormsg">{{ message or 'The requested page does not exist.' }}</p>
         {% if session.user_id %}
             {% if rights %}
-<<<<<<< HEAD
-                <table>
-                    <tr><td></td><td>Create a new document:</td></tr>
-                    <tr>
-                        <td></td>
-                        <td>
-                            <b>Pathname</b>
-                        </td>
-                        <td>
-                            <b>Owner</b>
-                        </td>
-                    </tr>
-                    <tr>
-                        <td></td>
-                        <td>
-                            {{ newItem }}
-                        </td>
-                        <td>
-                            {{ session.user_name }}
-                        </td>
-                        <td>
-                            <button ng-click="createDocument('{{ newItem }}')" type="button">Create
-                            </button>
-                        </td>
-                    </tr>
-                    <tr><td>&nbsp;</td></tr><tr><td>&nbsp;</td></tr>
-                    <tr><td></td><td>Create a new folder:</td></tr>
-                    <tr>
-                        <td></td>
-                        <td>
-                            <b>Pathname</b>
-                        </td>
-                        <td>
-                            <b>Owner</b>
-                        </td>
-                    </tr>
-                    <tr>
-                        <td><img src="{{ url_for('static', filename='images/folder.png') }}"/></td>
-                        <td>
-                            {{ newItem }}
-                        </td>
-                        <td>
-                            <label>
-                                <input type="text" ng-model="folderOwner">
-                            </label>
-                        </td>
-                        <td>
-                            <button ng-disabled="!folderOwner"
-                                    ng-click="createFolder('{{ newItem }}', folderOwner)" type="button">Create
-                            </button>
-                        </td>
-                    </tr>
-                </table>
-=======
                 <div class="panel panel-default">
                     <div class="panel-heading">
                         Create a new document here
@@ -121,7 +67,6 @@
                         </form>
                     </div>
                 </div>
->>>>>>> 01ab6d4f
             {% else %}
                 You cannot create documents or folders here.
             {% endif %}

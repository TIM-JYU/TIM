{% extends "base.html" %}
{% block title %}Settings{% endblock %}
{% block customcss %}
    {# The logic for custom CSS is dynamic on settings page, so we disable it here. #}
{% endblock %}
{% block head %}
    {{ super() }}
    <script>
        var settings = {{ prefs|tojson }};
    </script>
{% endblock %}
{% block content %}
<<<<<<< HEAD
    <tim-settings>
        <div ng-init="$ctrl = $parent.$ctrl" class="panel panel-default">
=======
    <div ng-controller="SettingsCtrl">
        <form ng-submit="submit('{{ request.path + 'save' }}')">
        <div class="panel panel-default">
>>>>>>> 9c7a7580
            <div class="panel-heading">Styles</div>
            <div class="panel-body">
                    {% if css_files %}
                        <span>Available themes:</span>
                    {% else %}
                        <span>There are no available themes.</span>
                    {% endif %}
                    <br>
                    {% for css_file in css_files %}
                        <div class="checkbox"><label><input type="checkbox"
                                      name="settings.css_files.{{ css_file.name }}"
                                      ng-model="$ctrl.settings.css_files.{{ css_file.name }}"
                                      ng-change="$ctrl.submit('{{ request.path + 'save' }}')"
                                      ng-disabled="$ctrl.saving">
                            <a href="{{ url_for('static', filename='css/' + css_file.name + '.scss') }}">
                                {{ css_file.name }}</a> - {{ css_file.desc }}
                        </label></div>
                    {% endfor %}
                    <div class="form-group">
                        <label for="customCssArea">Custom CSS:</label>
                    <textarea rows="15" id="customCssArea" class="form-control" ng-model="$ctrl.settings.custom_css"></textarea>
                    </div>
<<<<<<< HEAD

                    <button class="timButton" type="submit" ng-disabled="$ctrl.saving">Save custom CSS</button>
                    <span ng-show="$ctrl.saving">Saving...</span>
                    <button class="timButton" ng-click="$ctrl.clearLocalStorage()">Clear local settings storage</button>
                    <button class="timButton" ng-click="$ctrl.addPrintSettings();">Add Print Settings</button>
                </form>
            </div>
        </div>
    </tim-settings>
=======
                <button class="btn btn-default" ng-click="addPrintSettings();">Add Print Settings</button>
            </div>
        </div>
        <div class="panel panel-default">
            <div class="panel-heading">Editor</div>
            <div class="panel-body">
                <div class="checkbox">
                    <label>
                        <input type="checkbox" ng-model="settings.use_document_word_list">Use words from the document in ACE editor autocomplete
                    </label>
                </div>
                <label>ACE editor additional word list for autocomplete (1 word per line)
                    <textarea rows="15" class="form-control" ng-model="settings.word_list"></textarea>
                </label>
            </div>
        </div>
        <button class="timButton" type="submit" ng-disabled="saving">Save changes</button>
        <span ng-show="saving">Saving...</span>
        <button class="btn btn-default" ng-click="clearLocalStorage()">Clear local settings storage</button>

    </form>
    </div>
>>>>>>> 9c7a7580
{% endblock %}<|MERGE_RESOLUTION|>--- conflicted
+++ resolved
@@ -10,16 +10,13 @@
     </script>
 {% endblock %}
 {% block content %}
-<<<<<<< HEAD
     <tim-settings>
-        <div ng-init="$ctrl = $parent.$ctrl" class="panel panel-default">
-=======
-    <div ng-controller="SettingsCtrl">
+        <div ng-init="$ctrl = $parent.$ctrl">
         <form ng-submit="submit('{{ request.path + 'save' }}')">
         <div class="panel panel-default">
->>>>>>> 9c7a7580
             <div class="panel-heading">Styles</div>
             <div class="panel-body">
+
                     {% if css_files %}
                         <span>Available themes:</span>
                     {% else %}
@@ -40,18 +37,9 @@
                         <label for="customCssArea">Custom CSS:</label>
                     <textarea rows="15" id="customCssArea" class="form-control" ng-model="$ctrl.settings.custom_css"></textarea>
                     </div>
-<<<<<<< HEAD
 
-                    <button class="timButton" type="submit" ng-disabled="$ctrl.saving">Save custom CSS</button>
-                    <span ng-show="$ctrl.saving">Saving...</span>
-                    <button class="timButton" ng-click="$ctrl.clearLocalStorage()">Clear local settings storage</button>
-                    <button class="timButton" ng-click="$ctrl.addPrintSettings();">Add Print Settings</button>
-                </form>
-            </div>
-        </div>
-    </tim-settings>
-=======
-                <button class="btn btn-default" ng-click="addPrintSettings();">Add Print Settings</button>
+                    <button class="btn btn-default" ng-click="$ctrl.addPrintSettings();">Add Print Settings</button>
+
             </div>
         </div>
         <div class="panel panel-default">
@@ -59,19 +47,19 @@
             <div class="panel-body">
                 <div class="checkbox">
                     <label>
-                        <input type="checkbox" ng-model="settings.use_document_word_list">Use words from the document in ACE editor autocomplete
+                        <input type="checkbox" ng-model="$ctrl.settings.use_document_word_list">Use words from the document in
+                        ACE editor autocomplete
                     </label>
                 </div>
                 <label>ACE editor additional word list for autocomplete (1 word per line)
-                    <textarea rows="15" class="form-control" ng-model="settings.word_list"></textarea>
+                    <textarea rows="15" class="form-control" ng-model="$ctrl.settings.word_list"></textarea>
                 </label>
             </div>
         </div>
-        <button class="timButton" type="submit" ng-disabled="saving">Save changes</button>
-        <span ng-show="saving">Saving...</span>
-        <button class="btn btn-default" ng-click="clearLocalStorage()">Clear local settings storage</button>
-
-    </form>
-    </div>
->>>>>>> 9c7a7580
+            <button class="timButton" type="submit" ng-disabled="$ctrl.saving">Save changes</button>
+            <span ng-show="$ctrl.saving">Saving...</span>
+            <button class="btn btn-default" ng-click="$ctrl.clearLocalStorage()">Clear local settings storage</button>
+        </form>
+        </div>
+    </tim-settings>
 {% endblock %}
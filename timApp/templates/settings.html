{% extends "base.html" %}
{% block title %}Settings{% endblock %}
{% block customcss %}
    {# The logic for custom CSS is dynamic on settings page, so we disable it here. #}
{% endblock %}
{% block head %}
    {{ super() }}
    <script>
        var settings = {{ prefs|tojson }};
    </script>
{% endblock %}
{% block content %}
    <tim-settings>
        <div ng-init="$ctrl = $parent.$ctrl" class="panel panel-default">
            <div class="panel-heading">Styles</div>
            <div class="panel-body">
                <form ng-submit="submit('{{ request.path + 'save' }}')">
                    {% if css_files %}
                        <span>Available themes:</span>
                    {% else %}
                        <span>There are no available themes.</span>
                    {% endif %}
                    <br>
                    {% for css_file in css_files %}
                        <div class="checkbox"><label><input type="checkbox"
                                      name="settings.css_files.{{ css_file.name }}"
                                      ng-model="$ctrl.settings.css_files.{{ css_file.name }}"
                                      ng-change="$ctrl.submit('{{ request.path + 'save' }}')"
                                      ng-disabled="$ctrl.saving">
                            <a href="{{ url_for('static', filename='css/' + css_file.name + '.scss') }}">
                                {{ css_file.name }}</a> - {{ css_file.desc }}
                        </label></div>
                    {% endfor %}
                    <div class="form-group">
                        <label for="customCssArea">Custom CSS:</label>
                    <textarea rows="15" id="customCssArea" class="form-control" ng-model="$ctrl.settings.custom_css"></textarea>
                    </div>

<<<<<<< HEAD
                    <button class="timButton" type="submit" ng-disabled="$ctrl.saving">Save custom CSS</button>
                    <span ng-show="$ctrl.saving">Saving...</span>
                    <button class="timButton" ng-click="$ctrl.clearLocalStorage()">Clear local settings storage</button>
=======
                    <button class="timButton" type="submit" ng-disabled="saving">Save custom CSS</button>
                    <span ng-show="saving">Saving...</span>
                    <button class="timButton" ng-click="clearLocalStorage()">Clear local settings storage</button>
                    <button class="timButton" ng-click="addPrintSettings();">Add Print Settings</button>
>>>>>>> 56cb69b9
                </form>
            </div>
        </div>
    </tim-settings>
{% endblock %}<|MERGE_RESOLUTION|>--- conflicted
+++ resolved
@@ -36,16 +36,10 @@
                     <textarea rows="15" id="customCssArea" class="form-control" ng-model="$ctrl.settings.custom_css"></textarea>
                     </div>
 
-<<<<<<< HEAD
                     <button class="timButton" type="submit" ng-disabled="$ctrl.saving">Save custom CSS</button>
                     <span ng-show="$ctrl.saving">Saving...</span>
                     <button class="timButton" ng-click="$ctrl.clearLocalStorage()">Clear local settings storage</button>
-=======
-                    <button class="timButton" type="submit" ng-disabled="saving">Save custom CSS</button>
-                    <span ng-show="saving">Saving...</span>
-                    <button class="timButton" ng-click="clearLocalStorage()">Clear local settings storage</button>
-                    <button class="timButton" ng-click="addPrintSettings();">Add Print Settings</button>
->>>>>>> 56cb69b9
+                    <button class="timButton" ng-click="$ctrl.addPrintSettings();">Add Print Settings</button>
                 </form>
             </div>
         </div>

{% extends "base.html" %}
{% block title %}{{ docName }}{% endblock %}
{% block head %}
    {{ super() }}
    <script src="{{ url_for('static', filename='scripts/checkModules.js') }}"></script>

    {% for script in js %}
        <script src=" {{ script }}"></script>
    {% endfor %}

    <script>

        var modules = checkModules([
            {% for dep in jsMods %}
                "{{ dep|safe}}",
            {% endfor %}
        ]);

    </script>

    <script src="{{ url_for('bower.static', filename='ace-builds/src-min-noconflict/ace.js') }}"></script>
    <script src="{{ url_for('bower.static', filename='angular-ui-ace/ui-ace.js') }}"></script>
    <script src="//cdn.mathjax.org/mathjax/latest/MathJax.js?config=TeX-AMS-MML_HTMLorMML"></script>
    <script src="{{ url_for('static', filename='scripts/view_html.js') }}"></script>
    <script src="{{ url_for('static', filename='scripts/pareditor.js') }}"></script>
    <script src="{{ url_for('static', filename='scripts/answerbrowser.js') }}"></script>
    <script src="{{ url_for('static', filename='scripts/notesView/contents.js') }}"></script>
    <script src="{{ url_for('static', filename='scripts/wallView/wallController.js') }}"></script>

    <!-- Script to load question from another file -->
    <script>
        $(function () {
            $("#question").load("../../question");
        });
    </script>

    <link rel="stylesheet" href="../../static/css/popUp.css">
    <link rel="stylesheet" href="../../static/css/style.css">



    {% for cssFile in cssFiles %}
        <link rel="stylesheet" href="{{ cssFile }}">
    {% endfor %}

    {% for cssFile in custom_css_files %}
        <link rel="stylesheet" href="{{ url_for('static', filename='css/' + cssFile + '.css') }}">
    {% endfor %}

    <style type="text/css">
        {{ custom_css }}
    </style>
    <script>
        var docId = JSON.parse({{docID|tojson|safe}});
        var docName = {{docName|tojson|safe}};
        var version = {{version|tojson|safe}};
        var canEdit = {{editable|tojson}};
        var startIndex = {{start_index|tojson}};
        var refererPath = {{request.path|tojson|safe}};
        {% if plugin_users %}
            var users = {{plugin_users|tojson}};
        {% else %}
            var users = [{{current_user|tojson}}];
        {% endif %}
    </script>

{% endblock %}
{% block content %}
<<<<<<< HEAD

=======
    {% include 'lectureinfo_menu.html' %}
>>>>>>> 1359047b
    <div ng-app="timApp" class="paragraphs" ng-controller="ViewCtrl">
        <div id="contents" ng-show="indexTable.length > 0">
            <div class="menu">
                <img class="menu-icon" src="{{ url_for('static', filename='images/contents.png') }}" width="50"
                     height="50"/>
            </div>
            <div class="sidebar">
                {% raw %}
                <h1>{{docName}}</h1>
                <ul>
                    <span ng-repeat="entry in indexTable">
                        <li ng-class="entry.state"
                            ng-mouseup="entry.state = invertStateClearSelection($event, entry.state)">
                            <a class="indexentry" ng-class="entry.style" onclick="autoHide()" href="{{entry.target}}">{{entry.text}}</a>
                            <ul ng-show="entry.state == 'exp'">
                                <li ng-repeat="subentry in entry.items">
                                    <a ng-class="subentry.style" onclick="autoHide()" href="{{subentry.target}}">{{subentry.text}}</a>
                                </li>
                            </ul>
                        </li>
                    </span>
                </ul>

                {% endraw %}
            </div>
        </div>

        {% if plugin_users|length > 0 %}
            <div id="users" class="userlist">
                {% for user in plugin_users %}
                    <div>
                        <a class="userentry" href="?user={{ user.id }}" target="_self">{{ user.name|safe }}</a>
                    </div>
                {% endfor %}
            </div>
        {% endif %}

        <div id="pars">
            {% for t in text %}
                <div class="par">
                    <div class="parContent">
                        {{ t['html']|safe }}
                    </div>
                    {% if 'task_id' in t %}
                        <answerbrowser
                                user="{{ current_user|e }}"
                                task-id="{{ t['task_id'] }}">
                        </answerbrowser>
                    {% endif %}
                </div>
            {% endfor %}
        </div>

        <!-- Adding question to view. Hidden until creation of question -->
        <question-dialog show='questionShown'>
            <div ng-controller="QuestionController">
                <ng-include src="'../../question'"></ng-include>
            </div>
        </question-dialog>

        <div ng-controller="WallController">
            <input type="button" ng-click="createLecture()" value="Create" ng-show="canStart">
            <input type="button" ng-click="deleteLecture()" value="Delete" ng-show="canStop">
            <div class="wall-behind" id="wall" ng-show="isLecture">
                <div class="wall-topbar">
                    <div class="wall-topbar-content" ng-click="hide()">
                        Wall
                        <div id="rightWall">
                            <input type="button" ng-click="detach()" id="detachButton" id="buttonRight">
                        </div>
                    </div>
                    <div ng-show="showWall">
                        <textarea id="wallArea" readonly rows="20" cols="100">{{ "{{msg}}" }}</textarea>

                        <div class="wallButtons">
                            <input id="messagebox" ng-model="newMsg" width="200" ng-keypress="enterPressed($event)"
                                   ng-readonly="!polling">
                            <button ng-click="sendMessageEvent(newMsg)">Send</button>
                            <input type="checkbox" ng-change="pollChanged()" ng-model="polling">Poll</button>
                        </div>
                    </div>
                </div>
            </div>
        </div>
    </div>
    {{ questions }}

{% endblock %}<|MERGE_RESOLUTION|>--- conflicted
+++ resolved
@@ -66,12 +66,8 @@
 
 {% endblock %}
 {% block content %}
-<<<<<<< HEAD
-
-=======
-    {% include 'lectureinfo_menu.html' %}
->>>>>>> 1359047b
     <div ng-app="timApp" class="paragraphs" ng-controller="ViewCtrl">
+        {% include 'lectureinfo_menu.html' %}
         <div id="contents" ng-show="indexTable.length > 0">
             <div class="menu">
                 <img class="menu-icon" src="{{ url_for('static', filename='images/contents.png') }}" width="50"
@@ -131,26 +127,22 @@
             </div>
         </question-dialog>
 
-        <div ng-controller="WallController">
-            <input type="button" ng-click="createLecture()" value="Create" ng-show="canStart">
-            <input type="button" ng-click="deleteLecture()" value="Delete" ng-show="canStop">
-            <div class="wall-behind" id="wall" ng-show="isLecture">
-                <div class="wall-topbar">
-                    <div class="wall-topbar-content" ng-click="hide()">
-                        Wall
-                        <div id="rightWall">
-                            <input type="button" ng-click="detach()" id="detachButton" id="buttonRight">
-                        </div>
+        <div ng-controller="WallController" class="wall-behind" id="wall">
+            <div class="wall-topbar">
+                <div class="wall-topbar-content" ng-click="hide()">
+                    Wall
+                    <div id="rightWall">
+                        <input type="button" ng-click="detach()" id="detachButton" id="buttonRight">
                     </div>
-                    <div ng-show="showWall">
-                        <textarea id="wallArea" readonly rows="20" cols="100">{{ "{{msg}}" }}</textarea>
+                </div>
+                <div ng-show="showWall">
+                    <textarea id="wallArea" readonly rows="20" cols="100">{{ "{{msg}}" }}</textarea>
 
-                        <div class="wallButtons">
-                            <input id="messagebox" ng-model="newMsg" width="200" ng-keypress="enterPressed($event)"
-                                   ng-readonly="!polling">
-                            <button ng-click="sendMessageEvent(newMsg)">Send</button>
-                            <input type="checkbox" ng-change="pollChanged()" ng-model="polling">Poll</button>
-                        </div>
+                    <div class="wallButtons">
+                        <input id="messagebox" ng-model="newMsg" width="200" ng-keypress="enterPressed($event)"
+                               ng-readonly="!polling">
+                        <button ng-click="sendMessageEvent(newMsg)">Send</button>
+                        <input type="checkbox" ng-change="pollChanged()" ng-model="polling">Poll</button>
                     </div>
                 </div>
             </div>

--- conflicted
+++ resolved
@@ -2,9 +2,9 @@
 {% block ngmodules %}
     {{ super() }}
     {% if teacher_mode %}
-    {{ (['oc.lazyLoad', 'ui.bootstrap', 'ui.ace', 'ngStorage', "ngTable", "ngTableExport", "ngTableExportKorppi"] + jsMods)|map('map_format', "'%s'")|join(', ')|safe }},
+    {{ (['oc.lazyLoad', 'ui.ace', 'ngStorage', "ngTable", "ngTableExport", "ngTableExportKorppi"] + jsMods)|map('map_format', "'%s'")|join(', ')|safe }},
     {% else %}
-    {{ (['oc.lazyLoad', 'ui.bootstrap', 'ui.ace', 'ngStorage'] + jsMods)|map('map_format', "'%s'")|join(', ')|safe }},
+    {{ (['oc.lazyLoad', 'ui.ace', 'ngStorage'] + jsMods)|map('map_format', "'%s'")|join(', ')|safe }},
     {% endif %}
 {% endblock %}
 {% block ngscripts %}
@@ -15,7 +15,7 @@
         <script src="{{ url_for('bower.static', filename='ng-table-export/ng-table-export.js') }}"></script>
         <script src="{{ url_for('static', filename='scripts/ng-table-exportKorppi.js') }}"></script>
     {% endif %}
-    <script src="{{ url_for('bower.static', filename='angular-bootstrap/ui-bootstrap-tpls.min.js') }}"></script>
+
     {% for script in js %}
         <script src=" {{ script }}"></script>
     {% endfor %}
@@ -35,7 +35,6 @@
     {{ super() }}
 
     <script src="{{ url_for('static', filename='scripts/marktree.js') }}"></script>
-    <script src="{{ url_for('bower.static', filename='bootstrap/dist/js/bootstrap.min.js') }}"></script>
 
     {% include 'view_head.html' %}
 
@@ -43,33 +42,16 @@
         <script src="{{ url_for('static', filename='scripts/userlistController.js') }}"></script>
     {% endif %}
 
-<<<<<<< HEAD
     <!-- Timber project -->
     <script src="{{ url_for('static', filename='scripts/directives/velpSelection.js') }}"></script>
     <script src="{{ url_for('static', filename='scripts/controllers/reviewController.js') }}"></script>
     <script src="{{ url_for('static', filename='scripts/directives/annotation.js') }}"></script>
     <script src="{{ url_for('static', filename='scripts/directives/velpSummary.js') }}"></script>
 
-
-    {% if in_lecture or lecture_mode %}
-        {% include 'lecture_head.html' %}
-    {% endif %}
-
-=======
->>>>>>> 6dbd7105
     {% for cssFile in cssFiles %}
         <link rel="stylesheet" href="{{ cssFile }}">
     {% endfor %}
 
-<<<<<<< HEAD
-    {% for cssFile in custom_css_files %}
-        <link rel="stylesheet" href="{{ url_for('static', filename='css/' + cssFile + '.css') }}">
-    {% endfor %}
-
-    <link rel="stylesheet" href="{{ url_for('bower.static', filename='bootstrap/dist/css/bootstrap.min.css') }}">
-
-=======
->>>>>>> 6dbd7105
     {{ (doc_css | safe ) if doc_css }}
     <style type="text/css">
         {{ prefs.custom_css }}
@@ -198,60 +180,6 @@
             </div>
             <div class="taskSmallSummary"><p>{{ task_info.total_points }} p</p></div>
         {% endif %}
-<<<<<<< HEAD
-
-        {% if lecture_mode or in_lecture %}
-            {% include 'lecture.html' %}
-        {% else %}
-            {% include 'side_menu.html' %}
-        {% endif %}
-
-        {% raw %}
-    <!--
-    <div style="position: absolute;" tim-draggable-fixed="" caption="Testi">
-        <phrase-selection></phrase-selection>
-    </div>
-    -->
-        {% endraw %}
-
-        {% if teacher_mode %}
-            <div ng-controller="UserListController" id="users" class="userlist" tim-draggable-fixed caption="Users">
-                {% if plugin_users %}
-                    Users with answers ({{ plugin_users|length }}):<br>
-                    {% raw %}
-                    <table ng-table="tableParams" show-filter="true" class="table ng-table-rowselected"
-                           export-csv="csv" export-korppi="expkorppi">
-                        <tr ng-repeat="user in $data"
-                            ng-click="changeUser(user)"
-                            ng-class="{'active': user == selectedUser}">
-                            <td data-title="'Full name'" sortable="'real_name'" filter="{ 'real_name': 'text' }">
-                                {{user.real_name}}
-                            </td>
-                            <td data-title="'User name'" sortable="'name'" filter="{ 'name': 'text' }">
-                                {{user.name}}
-                            </td>
-                            <td data-title="'Tasks'" sortable="'task_count'" filter="{ 'task_count': 'text' }">
-                                {{user.task_count}}
-                            </td>
-                            <td data-title="'Total points'" sortable="'total_points'"
-                                filter="{ 'total_points': 'text' }">
-                                {{user.total_points}}
-                            </td>
-                        </tr>
-                    </table>
-                    <a ng-mousedown="csv.generate()" ng-href="{{ csv.link() }}" download="users_{{ doc.id }}.csv">Export
-                        to CSV</a>
-                    &nbsp;&nbsp;
-                    <input type="text" size="5" name="korppiExportId" ng-model="expkorppi.korppiExportId">
-                    <a ng-mousedown="expkorppi.generate()" ng-href="{{ expkorppi.link() }}" download="{{ expkorppi.korppiExportId }}.txt">Korppi</a>
-                    {% endraw %}
-                {% else %}
-                    No answerers.
-                {% endif %}
-            </div>
-        {% endif %}
-=======
->>>>>>> 6dbd7105
         {% if slide_mode %}
             <div class="paragraphs">
                 <iframe id="slideFrame" src="/show_slide/{{ doc.fullname }}" allowfullscreen></iframe>

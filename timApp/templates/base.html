{% macro scss(name) -%}
    {% assets filters="libsass", output="{}.css".format(name), name + ".scss" %}
        <link rel="stylesheet" href="{{ ASSET_URL }}">
    {% endassets %}
{%- endmacro %}
{% set lecture_assets = in_lecture or lecture_mode or request.endpoint == 'lecture.show_lecture_info' %}
<!DOCTYPE html>
<html lang="en" ng-app="timApp">
<head>
    {% block head %}
        <base href="{{ request.path }}">
        <meta charset="utf-8">
        <meta http-equiv="X-UA-Compatible" content="IE=edge">
        <meta name="viewport" content="width=device-width, initial-scale=1">
        <!-- The above 3 meta tags *must* come first in the head; any other head content must come *after* these tags -->
        <meta name="description" content="TIM - The Interactive Material."/>
        <meta name="keywords" content="tim,interactive,material"/>

        <link href="{{ url_for('static', filename='images/favicon.ico') }}" rel="shortcut icon" type="image/x-icon"/>
        <meta name="google-site-verification" content="GHYGje2NiYlQM66xyggsnzQht1OHSgtv_9baHbFIklU" />

        <script src="{{ url_for('static', filename='scripts/timTiming.js') }}"></script>
        <script>timLogInit({{ request.query_string|string|tojson }});</script>

        {% block stylesheet %}
            {{ scss('gen/' + prefs.css_combined) }}
        {% endblock %}
        <link rel="stylesheet" href="{{ url_for('bower.static', filename='jquery-ui/themes/base/jquery-ui.min.css') }}">

        {% block customcss %}
            <style type="text/css">
                {{ prefs.custom_css }}
            </style>
        {% endblock %}

        <script src="{{ url_for('bower.static', filename='jquery/dist/jquery.min.js') }}"></script>
        <script src="{{ url_for('bower.static', filename='jquery-ui/jquery-ui.min.js') }}"></script>
<<<<<<< HEAD
        <script src="{{ url_for('bower.static', filename='angular/angular.js') }}"></script>
=======
        <script src="{{ url_for('bower.static', filename='angular/angular.min.js') }}"></script>
        <script src="{{ url_for('bower.static', filename='angular-bootstrap/ui-bootstrap-tpls.min.js') }}"></script>
        <script src="https://maxcdn.bootstrapcdn.com/bootstrap/3.3.6/js/bootstrap.min.js"></script>
>>>>>>> 6dbd7105

        {% block ngscripts %}
            <script src="{{ url_for('bower.static', filename='angular-sanitize/angular-sanitize.min.js') }}"></script>
        {% endblock %}

        <script>
            var timApp = angular.module('timApp', [{% block ngmodules %}'ngSanitize', 'ui.bootstrap', {% endblock %}]);
            // disable Angular URL manipulation when using ng-include; from http://stackoverflow.com/a/19825756
            timApp.config(['$provide', function ($provide) {
                $provide.decorator('$browser', ['$delegate', function ($delegate) {
                    $delegate.onUrlChange = function () {
                    };
                    $delegate.url = function () {
                        return "";
                    };
                    return $delegate;
                }]);
            }]);

            // Filter to make string URL friendly
            timApp.filter('escape', function () {
                "use strict";
                return function (str) {
                    return encodeURIComponent(str).replace(/%2F/g, '/');
                };
            });
            var current_user = {{ current_user|tojson }};
        </script>
        <!-- HTML5 shiv and Respond.js for IE8 support of HTML5 elements and media queries -->
        <!--[if lt IE 9]>
        <script src="https://oss.maxcdn.com/html5shiv/3.7.2/html5shiv.min.js"></script>
        <script src="https://oss.maxcdn.com/respond/1.4.2/respond.min.js"></script>
        <![endif]-->
        {% include 'common_head.html' %}
        {% if lecture_assets %}
            {% include 'lecture_head.html' %}
        {% endif %}
        <title>{% block title %}{% endblock %} - TIM</title>
    {% endblock %}
</head>
<body>

{# Set default column widths if they are not defined in a child template #}
{% if col_1_lg is not defined %}
    {% set col_1_lg = 2 %}
    {% set col_2_lg = 8 %}
    {% set col_3_lg = 2 %}

    {% set col_1_md = 2 %}
    {% set col_2_md = 8 %}
    {% set col_3_md = 2 %}

    {% set col_1_sm = 2 %}
    {% set col_2_sm = 10 %}
    {% set col_3_sm = 0 %}

    {% set col_1_xs = 0 %}
    {% set col_2_xs = 12 %}
    {% set col_3_xs = 0 %}
{% endif %}

{% block body %}
    <div class="container-fluid" {% block mainctrl %}{% endblock %}>
        <div {% if lecture_assets %}ng-controller="LectureController"{% endif %}>
            <div class="row hidden-print">
                <div class="col-lg-{{ col_1_lg }}
                            col-md-{{ col_1_md }}
                            col-xs-{{ col_1_xs }}
                            col-sm-{{ col_1_sm }}">
                    <div class="left-fixed-side">
                        {% include 'side_menu.html' %}
                    </div>
                </div>
                <div class="col-lg-{{ col_2_lg }}
                            col-md-{{ col_2_md }}
                            col-xs-{{ col_2_xs }}
                            col-sm-{{ col_2_sm }}">
                    <div class="siteheader">
                        <a href="/">
                            <img alt="TIM - The Interactive Material." class="pull-left"
                                 src="{{ url_for('static', filename='images/tim-logo_42height.png') }}"/>
                        </a>
                        <img alt="Jyväskylän yliopisto" class="pull-right" height="42"
                             src="{{ url_for('static', filename='images/jyulogo.png') }}"/>
                        <div class="logintext">
                            {% if session.user_id %}
                                <a href="/">Logged in as: {{ session.real_name }} ({{ session.user_name }})</a>
                            {% else %}
                                <a href="/login">Log in</a>
                            {% endif %}
                        </div>
                    </div>
                </div>
                <div class="col-lg-{{ col_3_lg }}
                            col-md-{{ col_3_md }}
                            col-xs-{{ col_3_xs }}
                            col-sm-{{ col_3_sm }}">
                    <div class="right-fixed-side">
                        {% block rightside %}{% endblock %}
                    </div>
                </div>
            </div>
            <div class="row">
                <div class="col-lg-{{ col_2_lg }} col-lg-offset-{{ col_1_lg }}
                            col-md-{{ col_2_md }} col-md-offset-{{ col_1_md }}
                            col-xs-{{ col_2_xs }} col-xs-offset-{{ col_1_xs }}
                            col-sm-{{ col_2_sm }} col-sm-offset-{{ col_1_sm }}">
                    {% with messages = get_flashed_messages() %}
                        {% if messages %}
                            <ul class="flashes">
                                {% for message in messages %}
                                    <li>{{ message }}</li>
                                {% endfor %}
                            </ul>
                        {% endif %}
                    {% endwith %}
                </div>
            </div>
            <div class="row">
                <div class="col-lg-{{ col_2_lg }} col-lg-offset-{{ col_1_lg }}
                            col-md-{{ col_2_md }} col-md-offset-{{ col_1_md }}
                            col-xs-{{ col_2_xs }} col-xs-offset-{{ col_1_xs }}
                            col-sm-{{ col_2_sm }} col-sm-offset-{{ col_1_sm }}">
                    <div id="header" class="hidden-print">
                        {% block header %}
                        {% endblock %}
                    </div>
                </div>
            </div>
            <div class="row">
                <div class="col-lg-{{ col_2_lg }} col-lg-offset-{{ col_1_lg }}
                            col-md-{{ col_2_md }} col-md-offset-{{ col_1_md }}
                            col-xs-{{ col_2_xs }} col-xs-offset-{{ col_1_xs }}
                            col-sm-{{ col_2_sm }} col-sm-offset-{{ col_1_sm }}">
                    <div class="material">
                        {% if lecture_assets %}
                            {% include 'lectureinfo_menu.html' %}
                        {% endif %}
                        {% block content %}{% endblock %}
                    </div>
                </div>
            </div>
        </div>
    </div>
    <footer class="footer hidden-print">
        <div class="container-fluid">
            <div class="row">
                <div class="col-lg-{{ col_2_lg }} col-lg-offset-{{ col_1_lg }}
                            col-md-{{ col_2_md }} col-md-offset-{{ col_1_md }}
                            col-xs-{{ col_2_xs }} col-xs-offset-{{ col_1_xs }}
                            col-sm-{{ col_2_sm }} col-sm-offset-{{ col_1_sm }}">
                    {% block footer %}
                        <div class="row">
                            <p class="col-xs-6">&copy; Jyväskylän yliopisto</p>
                            <a class="col-xs-6 text-right" href="/view/tim/Rekisteriseloste">Rekisteriseloste</a>
                        </div>
                    {% endblock %}
                </div>
            </div>
        </div>
    </footer>
    <script>timLogTime("Document end", "base");</script>
{% endblock %}
<div class="device-xs visible-xs-block"></div>
<div class="device-sm visible-sm-block"></div>
<div class="device-md visible-md-block"></div>
<div class="device-lg visible-lg-block"></div>
</body>
</html><|MERGE_RESOLUTION|>--- conflicted
+++ resolved
@@ -35,13 +35,9 @@
 
         <script src="{{ url_for('bower.static', filename='jquery/dist/jquery.min.js') }}"></script>
         <script src="{{ url_for('bower.static', filename='jquery-ui/jquery-ui.min.js') }}"></script>
-<<<<<<< HEAD
-        <script src="{{ url_for('bower.static', filename='angular/angular.js') }}"></script>
-=======
         <script src="{{ url_for('bower.static', filename='angular/angular.min.js') }}"></script>
         <script src="{{ url_for('bower.static', filename='angular-bootstrap/ui-bootstrap-tpls.min.js') }}"></script>
         <script src="https://maxcdn.bootstrapcdn.com/bootstrap/3.3.6/js/bootstrap.min.js"></script>
->>>>>>> 6dbd7105
 
         {% block ngscripts %}
             <script src="{{ url_for('bower.static', filename='angular-sanitize/angular-sanitize.min.js') }}"></script>

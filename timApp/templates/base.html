--- conflicted
+++ resolved
@@ -145,11 +145,7 @@
                         <div class="text-center text-nowrap">
                             <login-menu></login-menu>
                         </div>
-<<<<<<< HEAD
-
-=======
-                        {% endif %}
->>>>>>> bf4a8013
+                        {% endif %}
                     </div>
                 </div>
                 <div class="col-lg-{{ col_3_lg }}

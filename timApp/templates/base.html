<<<<<<< HEAD
<!DOCTYPE html>
<html lang="en">
<head>
    {% block head %}
        <base href="{{ request.path }}">
        <meta charset="utf-8">
        <meta http-equiv="X-UA-Compatible" content="IE=edge">
        <meta name="viewport" content="width=device-width, initial-scale=1">
        <!-- The above 3 meta tags *must* come first in the head; any other head content must come *after* these tags -->
        <meta name="description" content="TIM - The Interactive Material."/>
        <meta name="keywords" content="tim,interactive,material"/>
        <link href="{{url_for('static', filename='images/favicon.ico')}}" rel="shortcut icon" type="image/x-icon"/>

        <link rel="stylesheet" href="{{ url_for('static', filename='stylesheet.css') }}">
        <link rel="stylesheet" href="{{ url_for('bower.static', filename='jquery-ui/themes/base/jquery-ui.css') }}">


        <script src="{{ url_for('bower.static', filename='jquery/dist/jquery.js') }}"></script>
        <script src="{{ url_for('bower.static', filename='jquery-ui/jquery-ui.js') }}"></script>
        <script src="{{ url_for('bower.static', filename='waypoints/lib/jquery.waypoints.js') }}"></script>
        <script src="{{ url_for('bower.static', filename='waypoints/lib/shortcuts/inview.js') }}"></script>
        <script src="{{ url_for('bower.static', filename='angular/angular.js') }}"></script>
        <script src="{{ url_for('bower.static', filename='angular-sanitize/angular-sanitize.js') }}"></script>
        <script src="{{ url_for('bower.static', filename='ng-file-upload/angular-file-upload-all.js') }}"></script>

        <!-- HTML5 shiv and Respond.js for IE8 support of HTML5 elements and media queries -->
        <!--[if lt IE 9]>
        <script src="https://oss.maxcdn.com/html5shiv/3.7.2/html5shiv.min.js"></script>
        <script src="https://oss.maxcdn.com/respond/1.4.2/respond.min.js"></script>
        <![endif]-->

        <title>{% block title %}{% endblock %} - TIM</title>
    {% endblock %}
</head>
<body>

<div class="container">
    <div class="header clearfix">
        <a href="/">
            <img alt="TIM - The Interactive Material." class="pull-left"
                 src="{{url_for('static', filename='images/tim-logo_42height.png')}}"/>
        </a>
        <a href="https://www.jyu.fi">
            <img alt="Jyväskylän yliopisto" class="pull-right" height="42"
                 src="{{url_for('static', filename='images/jyulogo.png')}}"/>
        </a>
    </div>

    {% with messages = get_flashed_messages() %}
        {% if messages %}
            <ul class="flashes">
                {% for message in messages %}
                    <li>{{ message }}</li>
                {% endfor %}
            </ul>
        {% endif %}
    {% endwith %}

    <div id="header">
        {% block header %}
            {% if self.title() != "TIM" %}
                <!-- <div class="doctitle">{{ self.title() }}</div> -->
            {% endif %}
            {% include 'loginlogout.html' %}
            {% if is_owner %}
                <a href="/manage/{{docID}}">Manage</a>
            {%endif%}

            {% if self.title() != "TIM" and is_owner %}
                |
                {% if teacher_mode %}
                   <a href="/view/{{docID}}">Student view</a>
                {% else %}
                   <a href="/teacher/{{docID}}">Teacher view</a>
                {% endif %}
            {% elif objName == "folder" %}
                |
                <a href="/view/{{docID}}">View</a>
            {% elif doc %}
                |
                <a href="/view/{{doc.name}}">Student view</a>
                |
                <a href="/teacher/{{doc.name}}">Teacher view</a>
            {% endif %}

        {% endblock %}
    </div>

    {% block beforecontent %}{% endblock %}

    <div class="material">
        <!-- <h1>{{ self.title() }}</h1> -->
        {% block content %}{% endblock %}
    </div>

    {% block aftercontent %}{% endblock %}

    <footer class="footer">
        {% block footer %}
        {% endblock %}
    </footer>
</div>

</body>
</html>
=======
<!DOCTYPE html>
<html lang="en">
<head>
    {% block head %}
        <base href="{{ request.path }}">
        <meta charset="utf-8">
        <meta name="viewport" content="width=device-width, initial-scale=1">
        <meta http-equiv="X-UA-Compatible" content="IE=edge">
        <link rel="stylesheet" href="{{ url_for('static', filename='stylesheet.css') }}">
        <link rel="stylesheet" href="{{ url_for('bower.static', filename='jquery-ui/themes/base/jquery-ui.css') }}">
        <script src="{{ url_for('bower.static', filename='jquery/dist/jquery.js') }}"></script>
        <script src="{{ url_for('bower.static', filename='jquery-ui/jquery-ui.js') }}"></script>
        <script src="{{ url_for('bower.static', filename='waypoints/lib/jquery.waypoints.js') }}"></script>
        <script src="{{ url_for('bower.static', filename='waypoints/lib/shortcuts/inview.js') }}"></script>
        <script src="{{ url_for('bower.static', filename='angular/angular.js') }}"></script>
        <script src="{{ url_for('bower.static', filename='angular-sanitize/angular-sanitize.js') }}"></script>
        <script src="{{ url_for('bower.static', filename='ng-file-upload/angular-file-upload-all.js') }}"></script>
        <!--[if lt IE 9]>
        <script src="http://html5shiv.googlecode.com/svn/trunk/html5.js"></script>
        <![endif]-->

        <title>{% block title %}{% endblock %} - TIM</title>
    {% endblock %}
</head>
<body>
{% with messages = get_flashed_messages() %}
    {% if messages %}
        <ul class="flashes">
            {% for message in messages %}
                <li>{{ message }}</li>
            {% endfor %}
        </ul>
    {% endif %}
{% endwith %}
<div id="header">
    {% block header %}
        {% if self.title() != "TIM" %}
            <div class="doctitle">{{ self.title() }}</div>
        {% endif %}
        {% include 'loginlogout.html' %}
        <a href="/">Main page</a>
        {% if session.user_id %}
            |
            <a href="/settings">Customize TIM</a>
        {% endif %}

        {% if is_owner %}
            |
            <a href="/manage/{{ docID }}">Manage</a>
        {% endif %}

        {% if self.title() != "TIM" and is_owner %}
            |
            {% if teacher_mode %}
                <a href="/view/{{ docID }}">Student view</a>
            {% else %}
                <a href="/teacher/{{ docID }}">Teacher view</a>
            {% endif %}
            |
        {% elif objName == "folder" %}
            |
            <a href="/view/{{ docID }}">View</a>
        {% elif doc %}
            |
            <a href="/view/{{ doc.name }}">Student view</a>
            |
            <a href="/teacher/{{ doc.name }}">Teacher view</a>
        {% endif %}
        {% if self.title() != "TIM" %}
            {% if lecture_mode %}
                <a href="/view/{{ docID }}">Material view</a>
            {% else %}
                <a href="/lecture/{{ docID }}">Lecture view</a>
            {% endif %}
        {% endif %}

    {% endblock %}
</div>
<div class="material">
    <!-- <h1>{{ self.title() }}</h1> -->
    {% block content %}{% endblock %}
</div>
<div id="footer">
    {% block footer %}
    {% endblock %}
</div>
</body>
</html>
>>>>>>> 9bfd33b3
<|MERGE_RESOLUTION|>--- conflicted
+++ resolved
@@ -1,4 +1,3 @@
-<<<<<<< HEAD
 <!DOCTYPE html>
 <html lang="en">
 <head>
@@ -79,11 +78,14 @@
                 <a href="/view/{{docID}}">View</a>
             {% elif doc %}
                 |
-                <a href="/view/{{doc.name}}">Student view</a>
+                {% if lecture_mode %}
+                    <a href="/view/{{ doc.name }}">Student view</a>
+                {% else %}
+                    <a href="/lecture/{{ doc.name }}">Lecture view</a>
+                {% endif %}
                 |
                 <a href="/teacher/{{doc.name}}">Teacher view</a>
             {% endif %}
-
         {% endblock %}
     </div>
 
@@ -103,94 +105,4 @@
 </div>
 
 </body>
-</html>
-=======
-<!DOCTYPE html>
-<html lang="en">
-<head>
-    {% block head %}
-        <base href="{{ request.path }}">
-        <meta charset="utf-8">
-        <meta name="viewport" content="width=device-width, initial-scale=1">
-        <meta http-equiv="X-UA-Compatible" content="IE=edge">
-        <link rel="stylesheet" href="{{ url_for('static', filename='stylesheet.css') }}">
-        <link rel="stylesheet" href="{{ url_for('bower.static', filename='jquery-ui/themes/base/jquery-ui.css') }}">
-        <script src="{{ url_for('bower.static', filename='jquery/dist/jquery.js') }}"></script>
-        <script src="{{ url_for('bower.static', filename='jquery-ui/jquery-ui.js') }}"></script>
-        <script src="{{ url_for('bower.static', filename='waypoints/lib/jquery.waypoints.js') }}"></script>
-        <script src="{{ url_for('bower.static', filename='waypoints/lib/shortcuts/inview.js') }}"></script>
-        <script src="{{ url_for('bower.static', filename='angular/angular.js') }}"></script>
-        <script src="{{ url_for('bower.static', filename='angular-sanitize/angular-sanitize.js') }}"></script>
-        <script src="{{ url_for('bower.static', filename='ng-file-upload/angular-file-upload-all.js') }}"></script>
-        <!--[if lt IE 9]>
-        <script src="http://html5shiv.googlecode.com/svn/trunk/html5.js"></script>
-        <![endif]-->
-
-        <title>{% block title %}{% endblock %} - TIM</title>
-    {% endblock %}
-</head>
-<body>
-{% with messages = get_flashed_messages() %}
-    {% if messages %}
-        <ul class="flashes">
-            {% for message in messages %}
-                <li>{{ message }}</li>
-            {% endfor %}
-        </ul>
-    {% endif %}
-{% endwith %}
-<div id="header">
-    {% block header %}
-        {% if self.title() != "TIM" %}
-            <div class="doctitle">{{ self.title() }}</div>
-        {% endif %}
-        {% include 'loginlogout.html' %}
-        <a href="/">Main page</a>
-        {% if session.user_id %}
-            |
-            <a href="/settings">Customize TIM</a>
-        {% endif %}
-
-        {% if is_owner %}
-            |
-            <a href="/manage/{{ docID }}">Manage</a>
-        {% endif %}
-
-        {% if self.title() != "TIM" and is_owner %}
-            |
-            {% if teacher_mode %}
-                <a href="/view/{{ docID }}">Student view</a>
-            {% else %}
-                <a href="/teacher/{{ docID }}">Teacher view</a>
-            {% endif %}
-            |
-        {% elif objName == "folder" %}
-            |
-            <a href="/view/{{ docID }}">View</a>
-        {% elif doc %}
-            |
-            <a href="/view/{{ doc.name }}">Student view</a>
-            |
-            <a href="/teacher/{{ doc.name }}">Teacher view</a>
-        {% endif %}
-        {% if self.title() != "TIM" %}
-            {% if lecture_mode %}
-                <a href="/view/{{ docID }}">Material view</a>
-            {% else %}
-                <a href="/lecture/{{ docID }}">Lecture view</a>
-            {% endif %}
-        {% endif %}
-
-    {% endblock %}
-</div>
-<div class="material">
-    <!-- <h1>{{ self.title() }}</h1> -->
-    {% block content %}{% endblock %}
-</div>
-<div id="footer">
-    {% block footer %}
-    {% endblock %}
-</div>
-</body>
-</html>
->>>>>>> 9bfd33b3
+</html>
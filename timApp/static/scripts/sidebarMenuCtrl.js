/**
 * FILL WITH SUITABLE TEXT
 * @module sidebarMenuCtrl
 * @author Matias Berg
 * @author Bek Eljurkaev
 * @author Minna Lehtomäki
 * @author Juhani Sihvonen
 * @author Hannu Viinikainen
 * @licence MIT
 * @copyright 2015 Timppa project authors
 */
var angular, $;
var timApp = angular.module('timApp');

timApp.controller("SidebarMenuCtrl", ['$scope', "$http", "$window", 'Users', '$log', '$uibModal',

    function ($scope, $http, $window, Users, $log, $uibModal) {
        "use strict";
        $scope.currentLecturesList = [];
        $scope.futureLecturesList = [];
        $scope.pastLecturesList = [];
        $scope.lectureQuestions = [];
        $scope.materialQuestions = [];
        $scope.users = Users;
        $scope.bookmarks = $window.bookmarks; // from base.html
        $scope.leftSide = $('.left-fixed-side');

        $scope.active = -1;
        if ($window.showIndex) {
            $scope.active = 0;
        } else if (Users.isLoggedIn()) {
            // make bookmarks tab active
            $scope.active = 6;
        }
        $scope.lastTab = $scope.active;

        $scope.updateLeftSide = function () {
            if ($("#menuTabs").is(':visible')) {
                $scope.leftSide.css('min-width', '12em');
            } else {
                $scope.leftSide.css('min-width', '0');
            }
        };

        $scope.updateLeftSide();
        $($window).resize($scope.updateLeftSide);

        $scope.bookmarkTabSelected = function (isSelected) {
            var tabContent = $("#menuTabs").find(".tab-content");
            if (isSelected) {
                // The dropdown menu is clipped if it's near right side of the menu without applying this hack
                // Also the dropdown menu causes vertical scrollbar to appear without specifying height
                tabContent.css('height', 'calc(100vh - 51.2833px)');
                tabContent.css('overflow-x', 'visible');
                tabContent.css('overflow-y', 'visible');
            } else {
                tabContent.css('height', 'auto');
                tabContent.css('overflow-x', 'hidden');
                tabContent.css('overflow-y', 'auto');
            }
        };

        /**
         * FILL WITH SUITABLE TEXT
         * @memberof module:sidebarMenuCtrl
         */
        $scope.showSidebar = function () {
            var tabs = $("#menuTabs");
            if (tabs.is(":visible")) {
                if ($scope.active !== null) {
                    $scope.lastTab = $scope.active;
                    $scope.active = -1; // this will set the value to null and remove the "selected" state from tab
                    if ($('.device-xs').is(':visible') || $('.device-sm').is(':visible')) {
                        tabs.hide();
                        $scope.leftSide.css('min-width', '0');
                    }
                } else {
                    $scope.active = $scope.lastTab;
                }
            } else {
                tabs.show();
                $scope.leftSide.css('min-width', '12em');
                tabs.attr("class", "");
                if ($scope.active === null) {
                    $scope.active = $scope.lastTab || 0;
                }
            }
        };

        /**
         * FILL WITH SUITABLE TEXT
         * @memberof module:sidebarMenuCtrl
         */
        $scope.toggleLectures = function () {
            $http({
                url: '/getAllLecturesFromDocument',
                method: 'GET',
                params: {'doc_id': $scope.docId}
            })
                .success(function (lectures) {
                    $scope.currentLecturesList = lectures.currentLectures;
                    $scope.futureLecturesList = lectures.futureLectures;
                    $scope.pastLecturesList = lectures.pastLectures;
                })
                .error(function () {
                    $log.error("Couldn't fetch the lectures");
                });
        };

        /**
         * FILL WITH SUITABLE TEXT
         * @memberof module:sidebarMenuCtrl
         */
        $scope.toggleQuestions = function () {
            // Does not work anymore after changing questions part of document
            $scope.lectureQuestions = [];
            $http({
                url: '/questions/' + $scope.docId,
                method: 'GET'
            })
                .success(function (questions) {
                    for (var i = 0; i < questions.length; i++) {
                        var question = {
                            "questionId": questions[i].question_id,
                            "questionTitle": (JSON.parse(questions[i].questionjson)).questionTitle
                        };
                        $scope.lectureQuestions.push(question);
                    }
                })
                .error(function () {
                    $log.error("Couldn't fetch the questions");
                });
        };

<<<<<<< HEAD
        $scope.printDocument = function () {
            var testi = {
                "testialkio": "jes toimii",
                "toka": "ihan jess"
            }
=======
        /**
         *
         * @param settings_data : print settings
         */
        $scope.openPrintDialog = function (settings_data) {
>>>>>>> f1f9ae04

            var modalInstance = $uibModal.open({
                animation: false,
                ariaLabelledBy: 'modal-title',
                ariaDescribedBy: 'modal-body',
                templateUrl: '/static/templates/printDialog.html',
                controller: 'PrintCtrl',
                controllerAs: '$ctrl',
                size: 'sm',
                resolve: {
                    document: function () {
<<<<<<< HEAD
                        console.log(document);
                        console.log($window.item)
                        return $window.item;
                    },
                    testaa: function () {
                        console.log(testi);
                        console.log(testi.testialkio);
                        return testi
=======
                        // console.log(document);
                        // console.log($window.item);
                        // console.log($window.item.path);
                        return $window.item;
                    },
                    get_settings: function () {
                        //console.log(settings_data);
                        return settings_data;
>>>>>>> f1f9ae04
                    }
                }
            });

            modalInstance.result.then(function () {
                $log.info('modal works');
            }, function () {
                $log.info('Modal dismissed at: ' + new Date());
            });
        }

        /**
         *  Gets print settings
         */
        $scope.printDocument = function () {
            $http.get('/print/get_settings/' + $window.item.path)
                .then(function (data) {
                    console.log(data.data);
                    $scope.openPrintDialog(data.data);
                });
        };
    }
])
;<|MERGE_RESOLUTION|>--- conflicted
+++ resolved
@@ -132,19 +132,11 @@
                 });
         };
 
-<<<<<<< HEAD
-        $scope.printDocument = function () {
-            var testi = {
-                "testialkio": "jes toimii",
-                "toka": "ihan jess"
-            }
-=======
         /**
          *
          * @param settings_data : print settings
          */
         $scope.openPrintDialog = function (settings_data) {
->>>>>>> f1f9ae04
 
             var modalInstance = $uibModal.open({
                 animation: false,
@@ -156,16 +148,6 @@
                 size: 'sm',
                 resolve: {
                     document: function () {
-<<<<<<< HEAD
-                        console.log(document);
-                        console.log($window.item)
-                        return $window.item;
-                    },
-                    testaa: function () {
-                        console.log(testi);
-                        console.log(testi.testialkio);
-                        return testi
-=======
                         // console.log(document);
                         // console.log($window.item);
                         // console.log($window.item.path);
@@ -174,7 +156,6 @@
                     get_settings: function () {
                         //console.log(settings_data);
                         return settings_data;
->>>>>>> f1f9ae04
                     }
                 }
             });

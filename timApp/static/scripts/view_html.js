var katex, $, angular, modules, version, refererPath, docId, docName, rights, startIndex, users, teacherMode;

var timApp = angular.module('timApp', [
    'ngSanitize',
    'angularFileUpload',
    'fundoo.services',
    'ui.ace'].concat(modules)).config(['$httpProvider', function ($httpProvider) {
    var interceptor = [
        '$q',
        '$rootScope',
        function ($q, $rootScope) {
            var re = /\/[^/]+\/([^/]+)\/answer\/$/;
            var service = {
                'request': function (config) {
                    if (re.test(config.url)) {
                        var match = re.exec(config.url);
                        var taskId = match[1];
                        var ab = angular.element("answerbrowser[task-id='" + taskId + "']");
                        var browserScope = ab.isolateScope();
                        if (ab.scope().teacherMode) {
                            angular.extend(config.data, {abData: browserScope.getTeacherData()});
                        }
                        //console.log(config);
                    }
                    return config;
                },
                'response': function (response) {

                    if (re.test(response.config.url)) {
                        var match = re.exec(response.config.url);
                        var taskId = match[1];
                        $rootScope.$broadcast('answerSaved', {taskId: taskId});
                    }
                    return response;
                }
            };
            return service;
        }
    ];

    $httpProvider.interceptors.push(interceptor);
}]);

timApp.controller("ViewCtrl", [
    '$scope',
    '$http',
    '$q',
    '$upload',
    '$injector',
    '$compile',
    '$window',
    '$document',
    'createDialog',
    '$rootScope',
    function (sc, http, q, $upload, $injector, $compile, $window, $document, createDialog, $rootScope) {
        "use strict";
        http.defaults.headers.common.Version = version.hash;
        http.defaults.headers.common.RefererPath = refererPath;
        sc.docId = docId;
        sc.docName = docName;
        sc.rights = rights;
        sc.startIndex = startIndex;
        sc.users = users;
        sc.teacherMode = teacherMode;
        sc.sidebarState = 'autohidden';
        sc.selectedUser = sc.users[0];
        sc.noteClassAttributes = ["difficult", "unclear", "editable", "private"];
        sc.editing = false;
        sc.questionShown = false;
        var NOTE_EDITOR_CLASS = "editorArea";
        var DEFAULT_BUTTON_CLASS = "timButton defaultButton";
        var NOTE_ADD_BUTTON_CLASS = "timButton addNote";
        var NOTE_ADD_BUTTON = "." + NOTE_ADD_BUTTON_CLASS.replace(" ", ".");
        var EDITOR_CLASS = "editorArea";
        var EDITOR_CLASS_DOT = "." + EDITOR_CLASS;
        var PAR_ADD_BUTTON_CLASS = "timButton addPar";
        var PAR_ADD_BUTTON = "." + PAR_ADD_BUTTON_CLASS.replace(" ", ".");
        var PAR_EDIT_BUTTON_CLASS = "timButton editPar";
        var PAR_EDIT_BUTTON = "." + PAR_EDIT_BUTTON_CLASS.replace(" ", ".");
        var QUESTION_ADD_BUTTON_CLASS = "timButton addQuestion";
        var QUESTION_ADD_BUTTON = "." + QUESTION_ADD_BUTTON_CLASS.replace(" ", ".");
        var PAR_CLOSE_BUTTON_CLASS = "timButton menuClose";
        var PAR_CLOSE_BUTTON = "." + PAR_CLOSE_BUTTON_CLASS.replace(" ", ".");

        sc.processAllMath = function ($elem) {
            $elem.find('.math').each(function () {
                sc.processMath(this);
            });
        };

        sc.processMath = function (elem) {
            var $this = $(elem);
            var math = $this.text();
            var hasDisplayMode = false;
            if (math[1] === '[') {
                hasDisplayMode = true;
            }
            else if (math[1] !== '(') {
                return;
            }
            katex.render(math.slice(2, -2), elem, {displayMode: hasDisplayMode});
        };

        sc.toggleSidebar = function () {
            var visible = angular.element('.sidebar').is(":visible");
            if (visible) {
                sc.sidebarState = 'hidden';
            } else {
                sc.sidebarState = 'open';
            }
        };

        sc.autoHideSidebar = function () {
            if (sc.sidebarState === 'open') {
                sc.sidebarState = 'autohidden';
            }
        };

        sc.changeUser = function (user) {
            sc.$broadcast('userChanged', {user: user});
        };

        sc.getParIndex = function ($par) {
            return $par.index() + sc.startIndex;
        };

        sc.getElementByParIndex = function (index) {
            return $("#pars").children().eq(index - sc.startIndex);
        };

        sc.toggleParEditor = function ($par, options) {
            var url;
            if ($par.hasClass("new")) {
                url = '/newParagraph/';
            } else {
                url = '/postParagraph/';
            }
            var par_id = sc.getParIndex($par);
            var attrs = {
                "save-url": url,
                "extra-data": JSON.stringify({
                    docId: sc.docId,
                    par: par_id
                }),
                "options": JSON.stringify({
                    showDelete: options.showDelete,
                    showImageUpload: true,
                    destroyAfterSave: true
                }),
                "after-save": 'addSavedParToDom(saveData, extraData)',
                "after-cancel": 'handleCancel(extraData)',
                "after-delete": 'handleDelete(saveData, extraData)',
                "preview-url": '/preview/' + sc.docId,
                "delete-url": '/deleteParagraph/' + sc.docId + "/" + par_id
            };
            if (options.showDelete) {
                attrs["initial-text-url"] = '/getBlock/' + sc.docId + "/" + par_id;
            }
            sc.toggleEditor($par, options, attrs);
        };

        sc.toggleEditor = function ($par, options, attrs) {
            if ($par.children(EDITOR_CLASS_DOT).length) {
                $par.children().remove(EDITOR_CLASS_DOT);
                sc.editing = false;
            } else {
                $(EDITOR_CLASS_DOT).remove();

                var createEditor = function (attrs) {
                    var $div = $("<pareditor>", {class: EDITOR_CLASS}).attr(attrs);
                    $compile($div[0])(sc);
                    $par.append($div);
                    sc.editing = true;
                };

                if (options.showDelete) {
                    $(".par.new").remove();
                }
                createEditor(attrs);
            }
        };


        sc.showQuestion = function ($par, $question) {
            var json = "No data";
            var qId = -1;
            if ($question[0].hasAttribute('json')) {
                json = $question[0].getAttribute('json');
                qId = $question[0].getAttribute('id');
            }

            var lectureId = "";
            sc.$on('test', function (event, response) {
                lectureId = response;
            });

            $rootScope.$broadcast('get_lectureId', 'lecture_id');

            createDialog('../../../static/templates/showQuestionTeacher.html', {
                id: 'simpleDialog',
                title: 'Question dialog',
                backdrop: true,
                success: {
                    label: 'Ask', fn: function () {
                        http({
                            url: '/askQuestion',
                            method: 'GET',
                            params: {lecture_id: lectureId, question_id: qId, doc_id: sc.docId}
                        })
                            .success(function () {
                                console.log("Added question to be asked");
                            })
                            .error(function (error) {
                                console.log(error);
                            });
                    }
                },
                controller: 'ComplexModalController'
            }, {
                json: json
            });
        }

        sc.toggleNoteEditor = function ($par, options) {
            if (!sc.rights.can_comment) {
                return;
            }
            var url,
                data;
            if (options.isNew) {
                url = '/postNote';
                data = {
                    access: 'everyone',
                    tags: {
                        difficult: false,
                        unclear: false
                    }
                };
            } else {
                url = '/editNote';
                data = options.noteData;
                if (!data.editable) {
                    $window.alert('You cannot edit this note.');
                    return;
                }
            }

            var par_id = sc.getParIndex($par),
                attrs = {
                    "save-url": url,
                    "extra-data": JSON.stringify(angular.extend({
                        docId: sc.docId,
                        par: par_id
                    }, data)),
                    "options": JSON.stringify({
                        showDelete: !options.isNew,
                        showImageUpload: false,
                        tags: [
                            {name: 'difficult', desc: 'The text is difficult to understand'},
                            {name: 'unclear', desc: 'The text is unclear'}
                        ],
                        choices: {
                            desc: [{
                                desc: 'Show note to:',
                                name: 'access',
                                opts: [
                                    {desc: 'Everyone', value: 'everyone'},
                                    {desc: 'Just me', value: 'justme'}
                                ]
                            }]
                        },
                        destroyAfterSave: true
                    }),
                    "after-save": 'handleNoteSave(saveData, extraData)',
                    "after-cancel": 'handleNoteCancel(extraData)',
                    "after-delete": 'handleNoteDelete(saveData, extraData)',
                    "preview-url": '/preview/' + sc.docId,
                    "delete-url": '/deleteNote',
                    "editor-text": data.content
                };
            sc.toggleEditor($par, options, attrs);
        };

        sc.forEachParagraph = function (func) {
            $('.paragraphs .par').each(func);
        };

        // Event handlers

        var ua = $window.navigator.userAgent,
            eventName = (ua.match(/iPad/i)) ? "touchstart" : "click";

        sc.addEvent = function (className, func) {
            $document.on(eventName, className, func);
        };

        sc.showEditWindow = function (e, $par, coords) {
            sc.toggleParEditor($par, {showDelete: true});
        };

        sc.addEvent(PAR_EDIT_BUTTON, function (e) {
            var $par = $(e.target).parent().parent().parent();
            $(".par.new").remove();
            sc.toggleActionButtons(e, $par, false, false, null);
            sc.showEditWindow(e, $par, null)
        });

        sc.addEvent("#defaultEdit", function (e) {
            var $par = $(e.target).parent().parent().parent();
            sc.toggleActionButtons(e, $par, false, false, null);
            sc.defaultAction = sc.showEditWindow;
        });

        sc.showAddParagraphAbove = function (e, $par, coords) {
            var $newpar = $("<div>", {class: "par new"})
                .append($("<div>", {class: "parContent"}).html('New paragraph'));
            $par.before($newpar);
            sc.toggleParEditor($newpar, {showDelete: false});
        };

        sc.showAddParagraphBelow = function (e, $par, coords) {
            var $newpar = $("<div>", {class: "par new"})
                .append($("<div>", {class: "parContent"}).html('New paragraph'));
            $par.after($newpar);
            sc.toggleParEditor($newpar, {showDelete: false});
        };

        sc.addEvent(PAR_ADD_BUTTON, function (e) {
            var $par = $(e.target).parent().parent().parent();
            $(".par.new").remove();
            sc.toggleActionButtons(e, $par, false, false, null);
            var $newpar = $("<div>", {class: "par new"})
                .append($("<div>", {class: "parContent"}).html('New paragraph'));

            if ($(e.target).hasClass("above")) {
                $par.before($newpar);
            } else if ($(e.target).hasClass("below")) {
                $par.after($newpar);
            }

            sc.toggleParEditor($newpar, {showDelete: false});
        });

        // Event handler for "Add question below"
        // Opens pop-up window to create question.
        sc.addEvent(QUESTION_ADD_BUTTON, function (e) {
            var $par = $(e.target).parent().parent().parent();
            sc.toggleQuestion();
            sc.toggleActionButtons(e, $par, false, false, null);
            sc.par = $par;
            sc.$apply();
        });

        // Shows question window
        sc.toggleQuestion = function () {
            sc.questionShown = !sc.questionShown;
        };

        $.fn.slideFadeToggle = function (easing, callback) {
            console.log("here I am");
            return this.animate({opacity: 'toggle', height: 'toggle'}, 'fast', easing, callback);
        };

        sc.addEvent("#defaultPrepend", function (e) {
            var $par = $(e.target).parent().parent().parent();
            sc.toggleActionButtons(e, $par, false, false, null);
            sc.defaultAction = sc.showAddParagraphAbove;
        });

        sc.addEvent("#defaultAppend", function (e) {
            var $par = $(e.target).parent().parent().parent();
            sc.toggleActionButtons(e, $par, false, false, null);
            sc.defaultAction = sc.showAddParagraphBelow;
        });

        sc.doNothing = function (e, $par, coords) {
            sc.toggleActionButtons(e, $par, false, false, null);
        };

        sc.addEvent(PAR_CLOSE_BUTTON, function (e) {
            var $par = $(e.target).parent().parent().parent();
            $(".par.new").remove();
            sc.toggleActionButtons(e, $par, false, false, null);
        });

        sc.addEvent("#defaultClose", function (e) {
            var $par = $(e.target).parent().parent().parent();
            sc.toggleActionButtons(e, $par, false, false, null);
            sc.defaultAction = sc.doNothing;
        });

        sc.handleCancel = function (extraData) {
            var $par = sc.getElementByParIndex(extraData.par);
            if ($par.hasClass("new")) {
                $par.remove();
            }
            sc.editing = false;
        };

        sc.handleDelete = function (data, extraData) {
            var $par = sc.getElementByParIndex(extraData.par);
            http.defaults.headers.common.Version = data.version;
            $par.remove();
            sc.editing = false;
        };

        sc.addSavedParToDom = function (data, extraData) {
            var $par = sc.getElementByParIndex(extraData.par),
                len = data.texts.length;
            http.defaults.headers.common.Version = data.version;
            for (var i = len - 1; i >= 0; i--) {
                var $newpar = $("<div>", {class: "par"})
                    .append($("<div>", {class: "parContent"}).html($compile(data.texts[i].html)(sc)));
                var readClass = "unread";
                if (i === 0 && !$par.hasClass("new")) {
                    $par.find(".notes").appendTo($newpar);
                    if ($par.find(".read, .modified").length > 0) {
                        readClass = "modified";
                    }
                }
                $par.after($newpar.append($("<div>",
                    {class: "readline " + readClass, title: "Click to mark this paragraph as read"})));
                sc.processMath($newpar[0]);
            }
            $par.remove();
            sc.editing = false;
        };

        sc.addEvent(".readline", function (e) {
            var par_id = sc.getParIndex($(this).parents('.par'));
            var oldClass = $(this).attr("class");
            $(this).attr("class", "readline read");
            http.put('/read/' + sc.docId + '/' + par_id + '?_=' + Date.now())
                .success(function (data, status, headers, config) {
                    // No need to do anything here
                }).error(function (data, status, headers, config) {
                    $window.alert('Could not save the read marking.');
                    $(this).attr("class", oldClass);
                });
        });

        sc.showNoteWindow = function (e, $par, coords) {
            sc.toggleNoteEditor($par, {isNew: true});
        };

        sc.addEvent(NOTE_ADD_BUTTON, function (e) {
            var $par = $(e.target).parent().parent().parent();
            sc.toggleActionButtons(e, $par, false, false, null);
            sc.showNoteWindow(e, $par, null);
        });

        sc.addEvent("#defaultAdd", function (e) {
            var $par = $(e.target).parent().parent().parent();
            sc.toggleActionButtons(e, $par, false, false, null);
            sc.defaultAction = sc.showNoteWindow;
        });

        sc.handleNoteCancel = function (extraData) {
            sc.editing = false;
        };

        sc.handleNoteDelete = function (data, extraData) {
            sc.getNotes();
            sc.editing = false;
        };

        sc.handleNoteSave = function (data, extraData) {
            sc.getNotes();
            sc.editing = false;
        };

        sc.addEvent('.paragraphs .parContent', function (e) {
            if (sc.editing) {
                return;
            }

            sc.autoHideSidebar();
            sc.$apply();

            var $target = $(e.target);
            var tag = $target.prop("tagName");

            // Don't show paragraph menu on these specific tags or class
            var ignoredTags = ['BUTTON', 'INPUT', 'TEXTAREA', 'A'];
            if (ignoredTags.indexOf(tag) > -1 || $target.parents('.no-popup-menu').length > 0) {
                return;
            }

            var $par = $(this).parent();
            var coords = {left: e.pageX - $par.offset().left, top: e.pageY - $par.offset().top};
            var toggle1 = $par.find(".actionButtons").length === 0;
            var toggle2 = $par.hasClass("lightselect");

            $(".par.selected").removeClass("selected");
            $(".par.lightselect").removeClass("lightselect");
            $(".actionButtons").remove();
            sc.toggleActionButtons(e, $par, toggle1, toggle2, coords);
        });

        sc.addEvent(".noteContent", function () {
            sc.toggleNoteEditor($(this).parent().parent().parent(), {isNew: false, noteData: $(this).parent().data()});
        });

        sc.addEvent(".questionAdded", function () {
            sc.showQuestion($(this).parent().parent().parent(), $(this))
        });

        // Note-related functions

        sc.showOptionsWindow = function (e, $par, coords) {
            var default_width = $par.outerWidth() / 16;
            var button_width = $par.outerWidth() / 4 - 1.7 * default_width;
            var $actionDiv = $("<div>", {class: 'actionButtons'});
            if (sc.rights.can_comment) {
                var $span = $("<span>");
                $span.append($("<button>", {class: NOTE_ADD_BUTTON_CLASS, text: 'Comment/note', width: button_width}));
                $span.append($("<button>", {
                    id: 'defaultAdd',
                    class: DEFAULT_BUTTON_CLASS,
                    text: 'Default',
                    width: default_width
                }));
                $actionDiv.append($span);
            }
            if (sc.rights.editable) {
                var $span = $("<span>");
                $span.append($("<button>", {class: PAR_EDIT_BUTTON_CLASS, text: 'Edit', width: button_width}));
                $span.append($("<button>", {
                    id: 'defaultEdit',
                    class: DEFAULT_BUTTON_CLASS,
                    text: 'Default',
                    width: default_width
                }));
                $actionDiv.append($span);

                var $span = $("<span>");
                $span.append($("<button>", {
                    class: PAR_ADD_BUTTON_CLASS + ' above',
                    text: 'Add paragraph above',
                    width: button_width
                }));
                $span.append($("<button>", {
                    id: 'defaultPrepend',
                    class: DEFAULT_BUTTON_CLASS,
                    text: 'Default',
                    width: default_width
                }));
                $actionDiv.append($span);

                var $span = $("<span>");
                $span.append($("<button>", {
                    class: PAR_ADD_BUTTON_CLASS + ' below',
                    text: 'Add paragraph below',
                    width: button_width
                }));
                $span.append($("<button>", {
                    id: 'defaultAppend',
                    class: DEFAULT_BUTTON_CLASS,
                    text: 'Default',
                    width: default_width
                }));
                $actionDiv.append($span);

                var $span = $("<span>");
                $span.append($("<button>", {class: QUESTION_ADD_BUTTON_CLASS, text: 'Create question', width: button_width}));
                $span.append($("<button>", {
                    id: 'createQuestion',
                    class: DEFAULT_BUTTON_CLASS,
                    text: 'Default',
                    width: default_width
                }));
                $actionDiv.append($span);

                var $span = $("<span>");
                $span.append($("<button>", {class: PAR_CLOSE_BUTTON_CLASS, text: 'Close menu', width: button_width}));
                $span.append($("<button>", {
                    id: 'defaultClose',
                    class: DEFAULT_BUTTON_CLASS,
                    text: 'Default',
                    width: default_width
                }));
                $actionDiv.append($span);
            }
            $actionDiv.offset(coords);
            $actionDiv.css('position', 'absolute'); // IE needs this
            $par.prepend($actionDiv);
        };

        sc.toggleActionButtons = function (e, $par, toggle1, toggle2, coords) {
            if (!sc.rights.editable && !sc.rights.can_comment) {
                return;
            }
            if (toggle2) {
                // Clicked twice successively
                var clicktime = new Date().getTime() - sc.lastclick;
                //console.log(clicktime);
                $par.addClass("selected");

                if (clicktime < 500) {
                    // Double click
                    sc.defaultAction(e, $par, coords);
                }
                else {
                    // Two clicks
                    sc.showOptionsWindow(e, $par, coords);
                }
            } else if (toggle1) {
                // Clicked once
                $par.addClass("lightselect");
                sc.lastclick = new Date().getTime();
            } else {
                console.log("This line is new: " + $par);
                $par.children().remove(".actionButtons");
                $par.removeClass("selected");
                $par.removeClass("lightselect");
            }
        };

        sc.getNoteHtml = function (notes) {
            var $noteDiv = $("<div>", {class: 'notes'});
            for (var i = 0; i < notes.length; i++) {
                var classes = ["note"];
                for (var j = 0; j < sc.noteClassAttributes.length; j++) {
                    if (notes[i][sc.noteClassAttributes[j]] || notes[i].tags[sc.noteClassAttributes[j]]) {
                        classes.push(sc.noteClassAttributes[j]);
                    }
                }
                $noteDiv.append($("<div>", {class: classes.join(" ")})
                    .data(notes[i])
                    .append($("<div>", {class: 'noteContent', html: notes[i].htmlContent})));
            }
            return $noteDiv;
        };

        sc.getQuestionHtml = function (questions) {
            var questionImage = '../../../static/images/questionBubble.png';
            var $questionsDiv = $("<div>", {class: 'questions'});

            // TODO: Think better way to get the ID of question.
            for (var i = 0; i < questions.length; i++) {
                var img = new Image();
                img.src = questionImage;
                var $questionDiv = $("<div>", {
                    class: 'questionAdded', html: img, json: questions[i].questionJson, id: questions[i].question_id
                })
                $questionsDiv.append($questionDiv);
            }
            return $questionsDiv;
        };


        sc.getQuestions = function () {
            var rn = "?_=" + (new Date).getTime();
            http.get('/questions/' + sc.docId).success(function (data, status, headers, config) {
                var pars = {};
                var questionCount = data.length;
                for (var i = 0; i < questionCount; i++) {
                    var pi = data[i].par_index;
                    if (!(pi in pars)) {
                        pars[pi] = {questions: []};
                    }

                    pars[pi].questions.push(data[i]);
                }

                sc.forEachParagraph(function (index, elem) {
                    var parIndex = index + sc.startIndex;
                    if (parIndex in pars) {
                        var $questionsDiv = sc.getQuestionHtml(pars[parIndex].questions);
                        $(this).append($questionsDiv);

                    }
                });


            })
        };


        sc.getNotes = function () {
            var rn = "?_=" + Date.now();

            http.get('/notes/' + sc.docId + rn).success(function (data, status, headers, config) {
                $('.notes').remove();
                var pars = {};

                var noteCount = data.length;
                for (var i = 0; i < noteCount; i++) {
                    var pi = data[i].par_index;
                    if (!(pi in pars)) {
                        pars[pi] = {notes: []};

                    }
                    if (!('notes' in pars[pi])) {
                        pars[pi].notes = [];
                    }
                    pars[pi].notes.push(data[i]);
                }
                sc.forEachParagraph(function (index, elem) {
                    var parIndex = index + sc.startIndex;
                    if (parIndex in pars) {
                        var $notediv = sc.getNoteHtml(pars[parIndex].notes);
                        var $this = $(this);
                        $this.append($notediv);
                        sc.processAllMath($this);
                    }
                });

            }).error(function (data, status, headers, config) {
                $window.alert("Could not fetch notes.");
            });
        };

        sc.getReadPars = function () {
            if (!sc.rights.can_mark_as_read) {
                return;
            }
            var rn = "?_=" + Date.now();
            http.get('/read/' + sc.docId + rn).success(function (data, status, headers, config) {
                var readCount = data.length;
                $('.readline').remove();
                var pars = {};
                for (var i = 0; i < readCount; i++) {
                    var readPar = data[i];
                    var pi = data[i].par_index;
                    if (!(pi in pars)) {
                        pars[pi] = {};
                    }
                    pars[pi].readStatus = readPar.status;
                }
                sc.forEachParagraph(function (index, elem) {
                    var parIndex = index + sc.startIndex;
                    var classes = ["readline"];
                    if (parIndex in pars && 'readStatus' in pars[parIndex]) {
                        classes.push(pars[parIndex].readStatus);
                    } else {
                        classes.push("unread");
                    }
                    var $div = $("<div>", {class: classes.join(" "), title: "Click to mark this paragraph as read"});
                    $(this).append($div);
                });
            }).error(function (data, status, headers, config) {
                $window.alert("Could not fetch reading info.");
            });
        };

        sc.setHeaderLinks = function () {
            $(".par h1, .par h2, .par h3, .par h4, .par h5, .par h6").each(function () {
                var $par = $(this).parent();
                $par.append($("<a>", {
                    text: '#',
                    href: '#' + $(this).attr('id'),
                    class: 'headerlink',
                    title: 'Permanent link'
                }));
            });
        };

        // Index-related functions

        sc.totext = function (str) {
            if (str.indexOf('{') > 0) {
                return str.substring(0, str.indexOf('{')).trim();
            }
            return str;
        };

        sc.tolink = function (str) {
            if (str.indexOf('{') >= 0 && str.indexOf('}') > 0) {
                var ob = str.indexOf('{');
                var cb = str.indexOf('}');
                return str.substring(ob + 1, cb);
            }
            return "#" + str.replace(/^(\d)+(\.\d+)*\.? /, "").replace(/[^\d\wåäö\.\- ]/gi, "").trim().replace(/ +/g, '-').toLowerCase();
        };

        sc.findIndexLevel = function (str) {
            for (var i = 0; i < str.length; i++) {
                if (str.charAt(i) !== '#') {
                    return i;
                }
            }

            return 0;
        };

        sc.getIndex = function () {
            http.get('/index/' + sc.docId).success(function (data, status, headers, config) {
                var parentEntry = null;
                sc.indexTable = [];

                for (var i = 0; i < data.length; i++) {
                    var lvl = sc.findIndexLevel(data[i]);
                    if (lvl < 1 || lvl > 3) {
                        continue;
                    }

                    var astyle = "a" + lvl;
                    var txt = data[i].substr(lvl);
                    txt = txt.trim().replace(/\\#/g, "#");
                    var entry = {
                        text: sc.totext(txt),
                        target: sc.tolink(txt),
                        style: astyle,
                        level: lvl,
                        items: [],
                        state: ""
                    };

                    if (lvl === 1) {
                        if (parentEntry !== null) {
                            if ("items" in parentEntry && parentEntry.items.length > 0) {
                                parentEntry.state = 'col';
                            }
                            sc.indexTable.push(parentEntry);
                        }

                        parentEntry = entry;
                    }
                    else if (parentEntry !== null) {
                        if (!("items" in parentEntry)) {
                            // For IE
                            parentEntry.items = [];
                        }
                        parentEntry.items.push(entry);
                    }

                }

                if (parentEntry !== null) {
                    if (parentEntry.items.length > 0) {
                        parentEntry.state = 'col';
                    }
                    sc.indexTable.push(parentEntry);
                }
            }).error(function (data, status, headers, config) {
                $window.alert("Could not fetch index entries.");
            });
        };

        sc.invertState = function (state) {
            if (state === 'exp') {
                return 'col';
            }
            if (state === 'col') {
                return 'exp';
            }
            return state;
        };

        sc.clearSelection = function () {
            if ($document.selection) {
                $document.selection.empty();
            }
            else if ($window.getSelection) {
                $window.getSelection().removeAllRanges();
            }
        };

        sc.invertStateClearSelection = function (event, state) {
            if (event.which !== 1) {
                // Listen only to the left mouse button
                return state;
            }
            if (event.target.className === 'a2' || event.target.className === 'a3') {
                // Do not collapse/expand if a subentry is clicked
                return state;
            }

            var newState = sc.invertState(state);
            if (newState !== state) {
                sc.clearSelection();
            }
            return newState;
        };

        // Load index, notes and read markings
        sc.setHeaderLinks();
        sc.indexTable = [];
        sc.getIndex();
        sc.getNotes();
        sc.getReadPars();
        sc.getQuestions();
        sc.processAllMath($('body'));
        sc.defaultAction = sc.showOptionsWindow;
    }]);

timApp.directive('questionDialog', function factory() {
    return {
        restrict: 'E',
        template: "<div class='question' ng-show='show'> " +
        "<div class='question-overlay'></div> " +
        "<div class='question-dialog'>" +
        "<div class='question-dialog-content' ng-transclude></div>" +
        "</div>" +
        "</div>",

        scope: {
            show: '='
        },
        replace: true,
        transclude: true,

        link: function (scope, element, attrs) {
            scope.dialogStyle = {};
            scope.hideQuestion = function () {
                scope.show = false;

            };
        }
    };
});

timApp.controller('ComplexModalController', ['$scope', 'json', '$controller',
    function ($scope, json, controller) {
        //TODO parse json and set values from rows and columns to scope variables
        //TODO edit showQuestionTeacher.html to repeat rows and columns
        $scope.jsonRaw = json;

        var jsonData = JSON.parse(json);
        $scope.jsonRaw = {
            type: jsonData.TYPE,
            time: jsonData.TIME,
            rows: jsonData.DATA.ROWS
            };
    }
]);


timApp.controller("QuestionController", ['$scope', '$http', function (scope, http) {

    scope.question = {
        question: "",
        answerFieldType: ""
    };


    scope.questionType = "";
    scope.rows = [];
    scope.columns = [];
    scope.columnHeaders = [];
    scope.answerDirection = "horizontal";
    scope.answerFieldTypes = [

        {label: "Text area", value: "textArea"},
        {label: "Radio button vertical", value: "radiobutton-vertical"},
        {label: "Radio Button horizontal", value: "radiobutton-horizontal"},
        {label: "Checkbox", value: "checkbox"}
    ];

    scope.createMatrix = function (rowsCount, columnsCount, type) {
<<<<<<< HEAD
        if (scope.rows.length > rowsCount) rowsCount = scope.rows.length;
=======
>>>>>>> b2515e58

 var columnHeaders = [];
        for (var i = 0; i < rowsCount; i++) {
            var columns = [];
<<<<<<< HEAD
            if (scope.rows[i]) columns = scope.rows[i].columns;
            if (columnsCount < columns.length) columns.splice(columnsCount, columns.length);

            for (var j = columns.length; j < columnsCount; j++) {
=======
            columnHeaders = [];
            for (var j = 0; j < columnsCount; j++) {
                columnHeaders.push({type: "header", text: ""})
>>>>>>> b2515e58
                columns[j] = {
                    id: j,
                    rowId: i,
                    text: '',
                    questionPlaceholder: 'column',
                    type: "answer",
<<<<<<< HEAD
                    value: 'scope.question.answerFieldType"'
=======
                    value: 'scope.question.answerFieldType'
>>>>>>> b2515e58
                }
            }

            var value = '';
            if (i < scope.rows.length) value = scope.rows[i].value;

            scope.rows[i] = {
                id: i,
                text: 'test',
                type: 'question',
<<<<<<< HEAD
                value: value,
=======
                value: '',
>>>>>>> b2515e58
                columns: columns
            }
        }
        scope.columnHeaders = columnHeaders;

<<<<<<< HEAD
=======

    };


>>>>>>> b2515e58
    scope.rowClick = function (index) {

        scope.addRow(index);


    };

    scope.addCol = function (loc) {
        var location = loc;
        if (loc == -1) {
            location = scope.rows[0].columns.length;
            loc = scope.rows[0].columns.length;
        }
        scope.columnHeaders.splice(loc, 0, {type: "header", text: ""})
        //add new column to columns
        for (var i = 0; i < scope.rows.length; i++) {

            scope.rows[i].columns.splice(loc, 0, {
                id: location,
                rowId: i,
                type: "answer",
                value: scope.question.answerFieldType
            });
        }


    }
    scope.addRow = function (loc) {

        scope.CreateColumnsForRow = function (location) {
            var columns = [];
            for (var j = 0; j < scope.rows[0].columns.length; j++) {
                columns[j] = {
                    id: j,
                    rowId: location,
                    type: "answer",
                    value: scope.question.answerFieldType

                };

            }
            return columns;
        };

        var location = loc;
        if (loc == -1) {
            location = scope.rows.length;
            loc = scope.rows.length;
        }

        var columns = scope.CreateColumnsForRow(location);
        scope.rows.splice(loc, 0,
            {
                id: location,
                text: "",
                type: "question",
                value: "",
                columns: columns
            });

        for (var i = 0; i < scope.rows.length; i++) {
            scope.rows[i].id = i;
        }


    };

    scope.delRow = function (indexToBeDeleted) {
        if (indexToBeDeleted == -1) {
            scope.rows.splice(-1, 1);
        }
        else
            scope.rows.splice(indexToBeDeleted, 1);
    };

    scope.delCol = function (indexToBeDeleted) {
        for (var i = 0; i < scope.rows.length; i++) {
            if (indexToBeDeleted == -1)
                scope.rows[i].columns.splice(-1, 1);
            else
                scope.rows[i].columns.splice(indexToBeDeleted, 1);
        }
        if (indexToBeDeleted == -1)
            scope.columnHeaders.splice(-1, 1);
        else
            scope.columnHeaders.splice(indexToBeDeleted, 1)

    };

    scope.clearQuestion = function () {
        scope.question = {
            question: ""
        };

        scope.rows.splice(0, scope.rows.length - 1);
        scope.answer = "";
        scope.toggleQuestion();
    };

    scope.close = function () {
        scope.clearQuestion();

    };

  scope.createQuestion = function () {
        var url;
        var doc_id = scope.docId;
        var $par = scope.par;
        var par_index = scope.getParIndex($par);
        //TODO use  JSON.stringify

        var questionJson = '{"TYPE": "' + scope.question.type + '", "TIME": "' + scope.question.time + '", "DATA": {';
<<<<<<< HEAD
        if (scope.question.type != "radio-vertical" || scope.question.answerFieldType != "radiobutton-vertical") {
            questionJson += '  "ROWS": [';

            for (i = 0; i < scope.rows.length; i++) {
                questionJson += '{"Type": "' + scope.rows[i].type + '" ,"Value": "' + scope.rows[i].value + '", "Columns" : [';
                for (j = 0; j < scope.rows[i].columns.length; j++) {
                    questionJson += '{"Type": "' + scope.rows[i].columns[j].type + '" ,"Value": "' + scope.rows[i].columns[j].value + '" },'
                }
                questionJson = questionJson.substring(0, questionJson.length - 1);
                questionJson += ']},';
            }
        }
        else {
            questionJson += '  "COLUMNS": [';

            for (i = 0; i < scope.columnHeaders.length; i++) {
                questionJson += '{"Type": "question", "Value": "' + scope.columnHeaders[i].text + '", "ROWS" : [';
                for (j = 0; j < scope.rows.length; j++) {
                    questionJson += '{"Type": "' + scope.rows[j].columns[i].type + '" ,"Value": "' + scope.rows[j].columns[i].value + '" },'
                }
                questionJson = questionJson.substring(0, questionJson.length - 1);
                questionJson += ']},';

=======
        if (scope.question.type == "radio-vertical" || scope.question.answerFieldType == "radiobutton-vertical") {
      questionJson += '  "COLUMNS": [';

            for (i = 0; i < scope.columnHeaders.length; i++) {
                questionJson += '{"Type": "question", "Value": "' + scope.columnHeaders[i].text + '", "ROWS" : [';
                for (j = 0; j < scope.rows.length; j++) {
                    questionJson += '{"Type": "' + scope.rows[j].columns[i].type + '" ,"Value": "' + scope.rows[j].columns[i].value + '" },'
                }
                questionJson = questionJson.substring(0, questionJson.length - 1);
                questionJson += ']},';

            }
        }
        else {
            questionJson += '  "ROWS": [';

            for (i = 0; i < scope.rows.length; i++) {
                questionJson += '{"Type": "' + scope.rows[i].type + '" ,"Value": "' + scope.rows[i].value + '", "Columns" : [';
                for (j = 0; j < scope.rows[i].columns.length; j++) {
                    questionJson += '{"Type": "' + scope.rows[i].columns[j].type + '" ,"Value": "' + scope.rows[i].columns[j].value + '" },'
                }
                questionJson = questionJson.substring(0, questionJson.length - 1);
                questionJson += ']},';
>>>>>>> b2515e58
            }
        }
        questionJson = questionJson.substring(0, questionJson.length - 1);

        questionJson += ']}}'


        //'{"questionJson":{"time":"20","data":{"rows":[{"Type":"Question","Value":"Paljonko on 1+1?"},{"Type":"Question","Value":"Paljonko on 1+1?"},{"Type":"Question","Value":"Paljonko on 123-1?"}],"columns":[{"Type":"Answer","Value":"Textfield"},{"Type":"Answer","Value":"Textfield"},{"Type":"Answer","Value":"Textfield"}]}}}';

        if (scope.question.question == undefined || scope.question.question.trim().length == 0) {
            console.log("Can't save empty questions");
            return;
        }
        console.log("Question: " + scope.question.question);

        http({
            method: 'POST',
            url: '/addQuestion',
            params: {
                'question': scope.question.question,
                'answer': "test", //answerVal,
                'par_index': par_index,
                'doc_id': doc_id,
                'questionJson': questionJson
            }
        })
            .success(function (data) {
                console.log("The question was successfully added to database");
                scope.clearQuestion()
            })
            .error(function (data) {
                console.log("There was some error creating question to database.")
            });
    };
}]);<|MERGE_RESOLUTION|>--- conflicted
+++ resolved
@@ -949,62 +949,33 @@
     ];
 
     scope.createMatrix = function (rowsCount, columnsCount, type) {
-<<<<<<< HEAD
-        if (scope.rows.length > rowsCount) rowsCount = scope.rows.length;
-=======
->>>>>>> b2515e58
-
  var columnHeaders = [];
         for (var i = 0; i < rowsCount; i++) {
             var columns = [];
-<<<<<<< HEAD
-            if (scope.rows[i]) columns = scope.rows[i].columns;
-            if (columnsCount < columns.length) columns.splice(columnsCount, columns.length);
-
-            for (var j = columns.length; j < columnsCount; j++) {
-=======
             columnHeaders = [];
             for (var j = 0; j < columnsCount; j++) {
                 columnHeaders.push({type: "header", text: ""})
->>>>>>> b2515e58
                 columns[j] = {
                     id: j,
                     rowId: i,
                     text: '',
                     questionPlaceholder: 'column',
                     type: "answer",
-<<<<<<< HEAD
-                    value: 'scope.question.answerFieldType"'
-=======
                     value: 'scope.question.answerFieldType'
->>>>>>> b2515e58
-                }
-            }
-
-            var value = '';
-            if (i < scope.rows.length) value = scope.rows[i].value;
-
+                }
+            }
             scope.rows[i] = {
                 id: i,
                 text: 'test',
                 type: 'question',
-<<<<<<< HEAD
-                value: value,
-=======
                 value: '',
->>>>>>> b2515e58
                 columns: columns
             }
         }
         scope.columnHeaders = columnHeaders;
 
-<<<<<<< HEAD
-=======
-
     };
 
-
->>>>>>> b2515e58
     scope.rowClick = function (index) {
 
         scope.addRow(index);
@@ -1117,8 +1088,20 @@
         //TODO use  JSON.stringify
 
         var questionJson = '{"TYPE": "' + scope.question.type + '", "TIME": "' + scope.question.time + '", "DATA": {';
-<<<<<<< HEAD
-        if (scope.question.type != "radio-vertical" || scope.question.answerFieldType != "radiobutton-vertical") {
+        if (scope.question.type == "radio-vertical" || scope.question.answerFieldType == "radiobutton-vertical") {
+      questionJson += '  "COLUMNS": [';
+
+            for (i = 0; i < scope.columnHeaders.length; i++) {
+                questionJson += '{"Type": "question", "Value": "' + scope.columnHeaders[i].text + '", "ROWS" : [';
+                for (j = 0; j < scope.rows.length; j++) {
+                    questionJson += '{"Type": "' + scope.rows[j].columns[i].type + '" ,"Value": "' + scope.rows[j].columns[i].value + '" },'
+                }
+                questionJson = questionJson.substring(0, questionJson.length - 1);
+                questionJson += ']},';
+
+            }
+        }
+        else {
             questionJson += '  "ROWS": [';
 
             for (i = 0; i < scope.rows.length; i++) {
@@ -1128,44 +1111,6 @@
                 }
                 questionJson = questionJson.substring(0, questionJson.length - 1);
                 questionJson += ']},';
-            }
-        }
-        else {
-            questionJson += '  "COLUMNS": [';
-
-            for (i = 0; i < scope.columnHeaders.length; i++) {
-                questionJson += '{"Type": "question", "Value": "' + scope.columnHeaders[i].text + '", "ROWS" : [';
-                for (j = 0; j < scope.rows.length; j++) {
-                    questionJson += '{"Type": "' + scope.rows[j].columns[i].type + '" ,"Value": "' + scope.rows[j].columns[i].value + '" },'
-                }
-                questionJson = questionJson.substring(0, questionJson.length - 1);
-                questionJson += ']},';
-
-=======
-        if (scope.question.type == "radio-vertical" || scope.question.answerFieldType == "radiobutton-vertical") {
-      questionJson += '  "COLUMNS": [';
-
-            for (i = 0; i < scope.columnHeaders.length; i++) {
-                questionJson += '{"Type": "question", "Value": "' + scope.columnHeaders[i].text + '", "ROWS" : [';
-                for (j = 0; j < scope.rows.length; j++) {
-                    questionJson += '{"Type": "' + scope.rows[j].columns[i].type + '" ,"Value": "' + scope.rows[j].columns[i].value + '" },'
-                }
-                questionJson = questionJson.substring(0, questionJson.length - 1);
-                questionJson += ']},';
-
-            }
-        }
-        else {
-            questionJson += '  "ROWS": [';
-
-            for (i = 0; i < scope.rows.length; i++) {
-                questionJson += '{"Type": "' + scope.rows[i].type + '" ,"Value": "' + scope.rows[i].value + '", "Columns" : [';
-                for (j = 0; j < scope.rows[i].columns.length; j++) {
-                    questionJson += '{"Type": "' + scope.rows[i].columns[j].type + '" ,"Value": "' + scope.rows[i].columns[j].value + '" },'
-                }
-                questionJson = questionJson.substring(0, questionJson.length - 1);
-                questionJson += ']},';
->>>>>>> b2515e58
             }
         }
         questionJson = questionJson.substring(0, questionJson.length - 1);

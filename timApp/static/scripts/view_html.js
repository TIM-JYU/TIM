var katex, $, angular, MathJax;

var timApp = angular.module('timApp').config(['$httpProvider', function ($httpProvider) {
    timLogTime("timApp config","view");
    var interceptor = [
        '$q',
        '$rootScope',
        '$window',
        function ($q, $rootScope, $window) {
            var re = /\/[^/]+\/([^/]+)\/answer\/$/;
            var service = {
                'request': function (config) {
                    if (re.test(config.url)) {
                        var match = re.exec(config.url);
                        var taskIdFull = match[1];
                        var parts = taskIdFull.split('.');
                        var docId = parseInt(parts[0], 10);
                        var taskName = parts[1];
                        var parId = parts[2];
                        var taskId = docId + '.' + taskName;
                        if (taskName !== '') {
                            var ab = angular.element("answerbrowser[task-id='" + taskId + "']");
                            if (ab.isolateScope()) {
                                var browserScope = ab.isolateScope();
                                angular.extend(config.data, {abData: browserScope.getBrowserData()});
                            }
                        }
                        angular.extend(config.data, {ref_from: {docId: docId, par: parId}});
                    }
                    return config;
                },
                'response': function (response) {
                    if (re.test(response.config.url)) {
                        var match = re.exec(response.config.url);
                        var taskIdFull = match[1];
                        var parts = taskIdFull.split('.');
                        var docId = parseInt(parts[0], 10);
                        var taskName = parts[1];
                        var taskId = docId + '.' + taskName;
                        $rootScope.$broadcast('answerSaved', {taskId: taskId, savedNew: response.data.savedNew});
                        if (response.data.error) {
                            $window.alert(response.data.error);
                        }
                    }
                    return response;
                }
            };
            return service;
        }
    ];
    $httpProvider.interceptors.push(interceptor);
}]);

timApp.controller("ViewCtrl", [
    '$scope',
    '$http',
    '$q',
    '$injector',
    '$compile',
    '$window',
    '$document',
    '$rootScope',
    '$localStorage',
    '$filter',
    '$timeout',
    function (sc, http, q, $injector, $compile, $window, $document, $rootScope, $localStorage, $filter, $timeout) {
        "use strict";
        timLogTime("ViewCtrl start","view");

        sc.reviewMode = true;

        http.defaults.headers.common.Version = $window.version.hash;
        http.defaults.headers.common.RefererPath = $window.refererPath;
        sc.noBrowser = $window.noBrowser;
        sc.docId = $window.docId;
        sc.docName = $window.docName;
        sc.showIndex = $window.showIndex;
        sc.crumbs = $window.crumbs;
        sc.rights = $window.rights;
        sc.startIndex = $window.startIndex;
        sc.users = $window.users;
        sc.group = $window.group;
        sc.teacherMode = $window.teacherMode;
        sc.velpMode = $window.velpMode;
        sc.sidebarState = 'autohidden';
        sc.lectureMode = $window.lectureMode;
        if (sc.users.length > 0) {
            sc.selectedUser = sc.users[0];
        } else {
            sc.selectedUser = null;
        }
        if (sc.lectureMode) {
            sc.noQuestionAutoNumbering = $window.noQuestionAutoNumbering;
        }

        sc.noteClassAttributes = ["difficult", "unclear", "editable", "private"];
        sc.editing = false;

        sc.questionShown = false;
        sc.firstTimeQuestions = true;
        sc.mathJaxLoaded = false;
        sc.mathJaxLoadDefer = null;
        sc.hideRefresh = false;
        sc.hidePending = false;
        sc.hideMessage = false;
        sc.pendingUpdates = {};
        var EDITOR_CLASS = "editorArea";
        var EDITOR_CLASS_DOT = "." + EDITOR_CLASS;

        // from https://stackoverflow.com/a/7317311
        $window.onload = function () {
            sc.getAndEditQuestions();
            $window.addEventListener("beforeunload", function (e) {
                if (!sc.editing) {
                    return undefined;
                }

                var msg = 'You are currently editing something. Are you sure you want to leave the page?';

                (e || $window.event).returnValue = msg; //Gecko + IE
                return msg; //Gecko + Webkit, Safari, Chrome etc.
            });
        };

        sc.reload = function() {
            sc.markPageNotDirty();
            $window.location.reload();
        };

        sc.closeRefreshDlg = function() {
            sc.hideRefresh = true;
        };

        sc.closeMessageDlg = function() {
            sc.hideMessage = true;
        };

        sc.markPageDirty = function() {
            var e = angular.element('#page_is_dirty');
            e.val('1');
            sc.hideRefresh = true;
        };

        sc.markPageNotDirty = function() {
            var e = angular.element('#page_is_dirty');
            e.val('0');
        };

        sc.isPageDirty = function() {
            var e = angular.element('#page_is_dirty');
            return e.val() === '1';
        };

        sc.processAllMathDelayed = function ($elem) {
            $timeout(function () {
                sc.processAllMath($elem);
            }, 500);
        };

        sc.processAllMath = function ($elem) {
            timLogTime("processAllMath start","view");
            $elem.find('.math').each(function () {
                sc.processMath(this);
            });
            timLogTime("processAllMath end","view");
        };

        sc.processMath = function (elem) {
            try {
                $window.renderMathInElement(elem);
            }
            catch (e) {
                if (sc.mathJaxLoaded) {
                    MathJax.Hub.Queue(["Typeset", MathJax.Hub, elem]);
                } else {
                    if (sc.mathJaxLoadDefer === null) {
                        sc.mathJaxLoadDefer = $.ajax({
                            dataType: "script",
                            cache: true,
                            url: "//cdn.mathjax.org/mathjax/latest/MathJax.js?config=TeX-AMS-MML_HTMLorMML"
                        });
                    }
                    sc.mathJaxLoadDefer.done(function () {
                        sc.mathJaxLoaded = true;
                        MathJax.Hub.Queue(["Typeset", MathJax.Hub, elem]);
                    });
                }
            }
        };

        sc.showDialog = function (message) {
            $('<div id="dialog"><p>' + message + '</div>').dialog({
                dialogClass: "no-close", modal: true,
                close: function (event, ui) {
                    $(this).dialog("close");
                    $(this).remove();
                },
                buttons: [
                    {
                        text: "OK",
                        click: function () {
                            $(this).dialog("close");
                        }
                    }
                ]
            });
        };

        sc.$on('showDialog', function (event, message) {
            sc.showDialog(message);
        });

        sc.changeUser = function (user, updateAll) {
            sc.selectedUser = user;
            sc.$broadcast('userChanged', {user: user, updateAll: updateAll});
        };

        sc.getParId = function ($par) {
            if ($par.length === 0 || !$par.hasClass('par')) {
                return null;
            }
            return $par.attr("id");
        };

        sc.dereferencePar = function ($par) {
            if ($par.length === 0 || !$par.hasClass('par')) {
                return null;
            }
            if ($par.attr('ref-id') && $par.attr('ref-doc-id')) {
                return [$par.attr('ref-doc-id'), $par.attr('ref-id')];
            }

            return [sc.docId, $par.attr('id')];
        };

        sc.getAreaDocId = function ($area) {
            if (!$area.hasClass('area')) {
                return null;
            }

            return $area.attr("data-doc-id");
        };

        sc.getAreaId = function ($area) {
            if (!$area.hasClass('area')) {
                return null;
            }

            return $area.attr("data-name");
        };

        sc.getAreaById = function (area_name) {
            if (!area_name) {
                return null;
            }

            return $('.area.area_' + area_name).children('.areaContent').children();
        };

        sc.getFirstPar = function ($par_or_area) {
            console.log('sc.getFirstPar():');
            console.log($par_or_area);
            if ($par_or_area.length > 1) {
                return sc.getFirstPar($par_or_area.first());
            }
            if ($par_or_area.hasClass('area')) {
                return $par_or_area.find('.par').first();
            }
            if ($par_or_area.hasClass('par')) {
                return $par_or_area;
            }

            return null;
        };

        sc.getLastPar = function ($par_or_area) {
            if ($par_or_area.length > 1) {
                return sc.getLastPar($par_or_area.last());
            }
            if ($par_or_area.hasClass('area')) {
                return $par_or_area.find('.par').last();
            }
            if ($par_or_area.hasClass('par')) {
                return $par_or_area;
            }

            return null;
        };

        sc.getFirstParId = function ($par_or_area) {
            return sc.getParId(sc.getFirstPar($par_or_area));
        };

        sc.getLastParId = function ($par_or_area) {
            return sc.getParId(sc.getLastPar($par_or_area));
        };

        sc.getElementByParId = function (id) {
            return $("#" + id);
        };

        sc.getElementByParHash = function(t) {
            return $("[t='" + t + "']");
        };

<<<<<<< HEAD
        /**
         * Toggles review editor window
         * @param $par paragraph to review
         * @param options additional options
         */
         sc.toggleReviewEditor = function ($par, options) {
            var caption = 'Add paragraph';
            var touch = typeof('ontouchstart' in window || navigator.msMaxTouchPoints) !== 'undefined';
            var mobile = touch && (window.screen.width < 1200);
            var url;
            var par_id = sc.getParId($par);
            var par_next_id = sc.getParId($par.next());
            if (par_next_id == "null")
                par_next_id = null;

            // TODO: Use same route (postParagraph) for both cases, determine logic based on given parameters
            if (par_id == "null" || $par.hasClass("new")) {
                url = '/newParagraph/';
            } else {
                url = '/postParagraph/';
            }

            var area_start;
            var area_end;

            if (options.area) {
                if (sc.selection.reversed) {
                    area_start = sc.selection.end;
                    area_end = sc.selection.start;
                } else {
                    area_end = sc.selection.end;
                    area_start = sc.selection.start;
                }
            } else {
                area_start = null;
                area_end = null;
            }

            var tags = [];
            tags["markread"] = true;

            var attrs = {
                "save-url": url,
                "extra-data": {
                    docId: sc.docId, // current document id
                    par: par_id, // the id of paragraph on which the editor was opened
                    par_next: par_next_id, // the id of the paragraph that follows par or null if par is the last one
                    area_start: area_start,
                    area_end: area_end,
                    tags: tags
                },
                "options": {
                    localSaveTag: "par",
                    showDelete: options.showDelete,
                    showImageUpload: true,
                    showPlugins: true,
                    destroyAfterSave: true,
                    touchDevice: mobile,
                    tags: [
                        {name: 'markread', desc: 'Mark as read', value:"markasread"}
                    ]
                },
                "after-save": 'addSavedParToDom(saveData, extraData)',
                "after-cancel": 'handleCancel(extraData)',
                "after-delete": 'handleDelete(saveData, extraData)',
                "preview-url": '/preview/' + sc.docId,
                "delete-url": '/deleteParagraph/' + sc.docId
            };
             caption = 'Review editor';
             attrs["initial-text-url"] = '/getBlock/' + sc.docId + "/" + par_id;
           /* if (options.showDelete) {
                caption = 'Edit paragraph';
                if (par_id != "null")
                    attrs["initial-text-url"] = '/getBlock/' + sc.docId + "/" + par_id;
            }*/
            sc.toggleEditor($par, options, attrs, caption, "review-editor");
        };

=======
>>>>>>> fa4f77eb
        sc.toggleParEditor = function ($par, options) {
            var area_start, area_end;
            var caption = 'Add paragraph';
            var touch = typeof('ontouchstart' in window || navigator.msMaxTouchPoints) !== 'undefined';
            var mobile = touch && (window.screen.width < 1200);
            var url;
            var par_id = sc.getParId($par);
            var par_next_id = sc.getParId($par.next());
            if (par_next_id == "null")
                par_next_id = null;

            // TODO: Use same route (postParagraph) for both cases, determine logic based on given parameters
            if (par_id == "null" || $par.hasClass("new")) {
                url = '/newParagraph/';
            } else {
                url = '/postParagraph/';
            }


            if (options.area) {
                area_end = sc.getParId(sc.selection.end);
                area_start = sc.getParId(sc.selection.start);
            } else {
                area_start = null;
                area_end = null;
            }

            var tags = {};
            var markread = $window.localStorage.getItem("markread") || false;
            tags["markread"] =  markread === "true";


            var attrs = {
                "save-url": url,
                "extra-data": {
                    docId: sc.docId, // current document id
                    par: par_id, // the id of paragraph on which the editor was opened
                    par_next: par_next_id, // the id of the paragraph that follows par or null if par is the last one
                    area_start: area_start,
                    area_end: area_end,
                    tags: tags
                },
                "options": {
                    localSaveTag: "par",
                    showDelete: options.showDelete,
                    showImageUpload: true,
                    showPlugins: true,
                    destroyAfterSave: true,
                    touchDevice: mobile,
                    tags: [
                        {name: 'markread', desc: 'Mark as read'}
                    ]
                },
                "after-save": 'addSavedParToDom(saveData, extraData)',
                "after-cancel": 'handleCancel(extraData)',
                "after-delete": 'handleDelete(saveData, extraData)',
                "preview-url": '/preview/' + sc.docId,
                "delete-url": '/deleteParagraph/' + sc.docId
            };
            if (options.showDelete) {
                caption = 'Edit paragraph';
                if (par_id != "null")
                    attrs["initial-text-url"] = '/getBlock/' + sc.docId + "/" + par_id;
            }
            sc.toggleEditor($par, options, attrs, caption, "pareditor");
        };

        sc.getRefAttrs = function ($par) {
            return {
                'ref-id': $par.attr('ref-id'),
                'ref-t': $par.attr('ref-t'),
                'ref-doc-id': $par.attr('ref-doc-id')
            };
        };

        sc.toggleEditor = function ($par, options, attrs, caption, directive) {
            if (sc.isReference($par)) {
                angular.extend(attrs['extra-data'], sc.getRefAttrs($par));
            }
            Object.keys(attrs).forEach(function (key, index) {
                if (typeof attrs[key] === 'object' && attrs[key] !== null) {
                    //console.log('converting ' + key + " to string");
                    attrs[key] = JSON.stringify(attrs[key]);
                }
            });
            if ($par.children(EDITOR_CLASS_DOT).length) {
                $par.children().remove(EDITOR_CLASS_DOT);
                sc.editing = false;
            } else {
                $(EDITOR_CLASS_DOT).remove();

                var createEditor = function (attrs) {
                    var $div = $("<"+directive+">", {class: EDITOR_CLASS}).attr(attrs);
                    $div.attr('tim-draggable-fixed', '');
                    if (caption) {
                        $div.attr('caption', caption);
                    }
                    $par.append($div);
                    $compile($div[0])(sc);
                    sc.editing = true;
                    $timeout(function () {
                        sc.goToEditor();
                    }, 0);
                };

                if (options.showDelete) {
                    $(".par.new").remove();
                }
                createEditor(attrs);

            }
        };

        sc.showQuestion = function (questionId) {
            sc.json = "No data";
            sc.qId = questionId;

            http({
                url: '/getQuestionById',
                method: 'GET',
                params: {'question_id': sc.qId, 'buster': new Date().getTime()}
            })
                .success(function (data) {
                    sc.json = JSON.parse(data.questionjson);
                    $rootScope.$broadcast('changeQuestionTitle', {'title': sc.json.TITLE});
                    $rootScope.$broadcast("setPreviewJson", {
                        questionjson: sc.json,
                        questionId: sc.qId,
                        points: data.points,
                        expl: JSON.parse(data.expl),
                        isLecturer: sc.isLecturer
                    });
                })

                .error(function () {
                    $window.console.log("There was some error creating question to database.");
                });


            sc.lectureId = -1;
            sc.inLecture = false;

            sc.$on('postLectureId', function (event, response) {
                sc.lectureId = response;
            });

            sc.$on('postInLecture', function (event, response) {
                sc.inLecture = response;
            });

            $rootScope.$broadcast('getLectureId');
            $rootScope.$broadcast('getInLecture');
            sc.showQuestionPreview = true;
        };

        sc.showQuestionNew = function (parId, parIdNext) {
            sc.json = "No data";
            sc.questionParId = parId;
            sc.questionParIdNext = parIdNext;

            http({
                url: '/getQuestionByParId',
                method: 'GET',
                params: {'par_id': sc.questionParId, 'doc_id': sc.docId, 'buster': new Date().getTime()}
            })
                .success(function (data) {
                    sc.json = data.questionjson;
                    $rootScope.$broadcast('changeQuestionTitle', {'title': sc.json.TITLE});
                    $rootScope.$broadcast("setPreviewJson", {
                        questionjson: sc.json,
                        questionParId: sc.questionParId,
                        questionParIdNext: sc.questionParIdNext,
                        points: data.points,
                        expl: data.expl,
                        isLecturer: sc.isLecturer
                    });
                })

                .error(function () {
                    $window.console.log("Could not question.");
                });


            sc.lectureId = -1;
            sc.inLecture = false;

            sc.$on('postLectureId', function (event, response) {
                sc.lectureId = response;
            });

            sc.$on('postInLecture', function (event, response) {
                sc.inLecture = response;
            });

            $rootScope.$broadcast('getLectureId');
            $rootScope.$broadcast('getInLecture');
            sc.showQuestionPreview = true;
        };

        sc.toggleNoteEditor = function ($par_or_area, options) {
            var caption = 'Edit comment';
            var touch = typeof('ontouchstart' in window || navigator.msMaxTouchPoints) !== 'undefined';
            var mobile = touch && (window.screen.width < 1200);
            if (!sc.rights.can_comment) {
                return;
            }
            var url,
                data, initUrl;
            if (options.isNew) {
                caption = 'Add comment';
                url = '/postNote';
                data = {
                    access: sc.$storage.noteAccess,
                    tags: {
                        difficult: false,
                        unclear: false
                    }
                };
                initUrl = null;
            } else {
                url = '/editNote';
                data = {};
                initUrl = '/note/' + options.noteData.id;
            }
            var $par = sc.getFirstPar($par_or_area);
            var par_id = sc.getFirstParId($par_or_area),
                attrs = {
                    "save-url": url,
                    "extra-data": angular.extend({
                        docId: sc.docId,
                        par: par_id,
                        isComment: true
                    }, data),
                    "options": {
                        localSaveTag: "note",
                        showDelete: !options.isNew,
                        showImageUpload: true,
                        showPlugins: false,
                        touchDevice: mobile,
                        /*
                        tags: [
                            {name: 'difficult', desc: 'The text is difficult to understand'},
                            {name: 'unclear', desc: 'The text is unclear'}
                        ],
                        */
                        choices: {
                            desc: [{
                                desc: 'Show note to:',
                                name: 'access',
                                opts: [
                                    {desc: 'Everyone', value: 'everyone'},
                                    {desc: 'Just me', value: 'justme'}
                                ]
                            }]
                        },
                        destroyAfterSave: true
                    },
                    "after-save": 'handleNoteSave(saveData, extraData)',
                    "after-cancel": 'handleNoteCancel(extraData)',
                    "after-delete": 'handleNoteDelete(saveData, extraData)',
                    "preview-url": '/preview/' + sc.docId,
                    "delete-url": '/deleteNote',
                    "initial-text-url": initUrl
                };

            sc.toggleEditor($par, options, attrs, caption, "pareditor");
        };

        sc.forEachParagraph = function (func) {
            $('.paragraphs .par').each(func);
        };

        // Event handlers

        sc.fixPageCoords = function (e) {
            if (!('pageX' in e) || (e.pageX === 0 && e.pageY === 0)) {
                e.pageX = e.originalEvent.touches[0].pageX;
                e.pageY = e.originalEvent.touches[0].pageY;
            }
            return e;
        };

        sc.oldWidth = $($window).width();
        $($window).resize(function (e) {
            if (e.target === $window) {
                var newWidth = $($window).width();
                if (newWidth !== sc.oldWidth) {
                    sc.oldWidth = newWidth;
                    var selected = $('.par.lightselect, .par.selected');
                    if (selected.length > 0) {
                        selected[0].scrollIntoView();
                    }
                }
            }
        });

        sc.onClick = function (className, func, overrideModalCheck) {
            var downEvent = null;
            var downCoords = null;
            var lastDownEvent = null;
            var lastclicktime = -1;

           $document.on('mousedown touchstart', className, function (e) {
                if (!overrideModalCheck && ($(".actionButtons").length > 0 || $(EDITOR_CLASS_DOT).length > 0)) {
                    // Disable while there are modal gui elements
                    return;
                }
                if (lastDownEvent && lastDownEvent.type != e.type && new Date().getTime() - lastclicktime < 500) {
                    // This is to prevent chaotic behavior from both mouseDown and touchStart
                    // events happening at the same coordinates
                    console.log("Ignoring event:");
                    console.log(e);
                    return;
                }

                downEvent = sc.fixPageCoords(e);
                lastDownEvent = downEvent;
                downCoords = {left: downEvent.pageX, top: downEvent.pageY};
                lastclicktime = new Date().getTime();
            });
            $document.on('mousemove touchmove', className, function (e) {
                if (downEvent === null) {
                    return;
                }

                var e2 = sc.fixPageCoords(e);
                if (sc.dist(downCoords, {left: e2.pageX, top: e2.pageY}) > 10) {
                    // Moved too far away, cancel the event
                    downEvent = null;
                }
            });
            $document.on('touchcancel', className, function (e) {
                downEvent = null;
            });
            $document.on('mouseup touchend', className, function (e) {
                if (downEvent !== null) {
                    if (func($(this), downEvent)) {
                        //e.preventDefault();
                        //e.stopPropagation();
                    }
                    downEvent = null;
                }
            });
        };

        sc.onMouseOver = function (className, func) {
            $document.on('mouseover', className, function (e) {
                if (func($(this), sc.fixPageCoords(e))) {
                    e.preventDefault();
                    e.stopPropagation();
                }
            });
        };

        sc.onMouseOut = function (className, func) {
            $document.on('mouseout', className, function (e) {
                if (func($(this), sc.fixPageCoords(e))) {
                    e.preventDefault();
                    e.stopPropagation();
                }
            });
        };

        sc.onMouseOverOut = function (className, func) {
            // A combination function with a third parameter
            // true when over, false when out

            $document.on('mouseover', className, function (e) {
                if (func($(this), sc.fixPageCoords(e), true)) {
                    e.preventDefault();
                }
            });

            $document.on('mouseout', className, function (e) {
                if (func($(this), sc.fixPageCoords(e), false)) {
                    e.preventDefault();
                }
            });
        };

        sc.showEditWindow = function (e, $par) {
            $(".par.new").remove();
            sc.toggleParEditor($par, {showDelete: true, area: false});
        };

        sc.editSettingsPars = function () {
            var pars = [];
            $(".par").each(function () {
                if ($(this).attr("attrs").indexOf("settings") >= 0)
                {
                    pars.push(this);
                }
            });
            if (pars.length == 0)
            {
                var par_next = sc.getParId($(".par:first"));
                if (par_next == "null")
                {
                    par_next = null;
                }
                http.post('/newParagraph/', {
                    "text" : '``` {settings=""}\nexample:\n```',
                    "docId" : sc.docId,
                    "par_next" : par_next
                }).success(function(data, status, headers, config) {
                    $window.location.reload();
                }).error(function(data, status, headers, config) {
                    $window.alert(data.error);
                });
            }
            else if (pars.length == 1)
            {
                sc.toggleParEditor($(pars[0]), {showDelete: true, area: false});
            }
            else
            {
                var start = pars[0];
                var end = pars[pars.length - 1];
                sc.selection.start = $(start);
                sc.selection.end = $(end);
                $(pars).addClass('selected');
                sc.toggleParEditor($(pars), {showDelete: true, area: true});
                $(pars).removeClass('selected');
                sc.cancelArea();
            }
        };

        sc.beginAreaEditing = function (e, $par) {
            $(".par.new").remove();
            sc.toggleParEditor($par, {showDelete: true, area: true});
        };

        sc.createNewPar = function () {
            return $("<div>", {class: "par new", id: 'NEW_PAR', attrs: '{}'})
                .append($("<div>", {class: "parContent"}).html('New paragraph'));
        };

        sc.selectionToStr = function(selection) {
            return selection.toArray().map(function (e) { return "#" + e.id; }).join(',');
        };

        sc.showPopupMenu = function (e, $pars, coords, attrs) {
            var $popup = $('<popup-menu>');
            $popup.attr('tim-draggable-fixed', '');
            $popup.attr('srcid', sc.selectionToStr($pars));
            for (var key in attrs) {
                if (attrs.hasOwnProperty(key)) {
                    $popup.attr(key, attrs[key]);
                }
            }
            $pars.prepend($popup); // need to prepend to DOM before compiling
            $compile($popup[0])(sc);
            // TODO: Set offset for the popup

            // scroll to fully show the menu if it is not fully visible
            $timeout(function () {
                var element = $('.actionButtons');
                sc.scrollToElement(element);
            }, 100);
        };

        sc.scrollToElement = function(element){
            var viewport = {};
            viewport.top = $(window).scrollTop();
            viewport.bottom = viewport.top + $(window).height();
            var bounds = {};
            bounds.top = element.offset().top;
            bounds.bottom = bounds.top + element.outerHeight();
            var y = $(window).scrollTop();
            if (bounds.bottom > viewport.bottom) {
                y += (bounds.bottom - viewport.bottom);
            }
            else if (bounds.top < viewport.top) {
                y += (bounds.top - viewport.top);
            }
            $('html, body').animate({
                scrollTop: y
            }, 500);
        };

        sc.showAddParagraphMenu = function (e, $par_or_area, coords) {
            sc.showPopupMenu(e, $par_or_area, coords, {actions: 'addParagraphFunctions'});
        };

        sc.showAddParagraphAbove = function (e, $par) {
            var $newpar = sc.createNewPar();
            $par.before($newpar);
            sc.toggleParEditor($newpar, {showDelete: false, area: false});
        };

        sc.showAddParagraphBelow = function (e, $par) {
            var $newpar = sc.createNewPar();
            $par.after($newpar);
            sc.toggleParEditor($newpar, {showDelete: false, area: false});
        };

        sc.showPasteMenu = function (e, $par_or_area, coords) {
            sc.pasteFunctions = sc.getPasteFunctions();
            sc.showPopupMenu(e, $par_or_area, coords, {actions: 'pasteFunctions', contenturl: '/clipboard'});
        };

        sc.showMoveMenu = function (e, $par_or_area, coords) {
            sc.pasteFunctions = sc.getMoveFunctions();
            sc.showPopupMenu(e, $par_or_area, coords, {actions: 'pasteFunctions', contenturl: '/clipboard'});
        };

        sc.pasteContentAbove = function (e, $par) {
            sc.pasteAbove(e, $par, false);
        };

        sc.pasteRefAbove = function (e, $par) {
            sc.pasteAbove(e, $par, true);
        };

        sc.pasteContentBelow = function (e, $par) {
            sc.pasteBelow(e, $par, false);
        };

        sc.pasteRefBelow = function (e, $par) {
            sc.pasteBelow(e, $par, true);
        };

        sc.deleteFromSource = function () {
            http.post('/clipboard/deletesrc/' + sc.docId, {
            }).success(function(data, status, headers, config) {
                var doc_ver = data['doc_ver'];
                var pars = data['pars'];
                if (pars.length > 0) {
                    var first_par = pars[0].id;
                    var last_par = pars[pars.length - 1].id;
                    sc.handleDelete({version: doc_ver}, {par: first_par, area_start: first_par, area_end: last_par});
                }

                sc.allowPasteContent = false;
                sc.allowPasteRef = false;
            }).error(function(data, status, headers, config) {
                $window.alert(data.error);
            });
        };

        sc.moveAbove = function (e, $par_or_area) {
            http.post('/clipboard/paste/' + sc.docId, {
                "par_before" : sc.getFirstParId($par_or_area),
            }).success(function(data, status, headers, config) {
                if (data == null)
                    return;

                var $newpar = sc.createNewPar();
                $par_or_area.before($newpar);

                var extra_data = {
                    docId: sc.docId, // current document id
                    par: sc.getFirstParId($newpar), // the id of paragraph on which the editor was opened
                    par_next: $par_or_area.id // the id of the paragraph that follows par
                };

                sc.addSavedParToDom(data, extra_data);
                sc.deleteFromSource();

            }).error(function(data, status, headers, config) {
                $window.alert(data.error);
            });
        };

        sc.moveBelow = function (e, $par_or_area) {
            http.post('/clipboard/paste/' + sc.docId, {
                "par_after" : sc.getLastParId($par_or_area),
            }).success(function(data, status, headers, config) {
                if (data == null)
                    return;

                var $newpar = sc.createNewPar();
                $par_or_area.after($newpar);

                var extra_data = {
                    docId: sc.docId, // current document id
                    par: sc.getFirstParId($newpar), // the id of paragraph on which the editor was opened
                    par_next: $par_or_area.id // the id of the paragraph that follows par
                };

                sc.addSavedParToDom(data, extra_data);
                sc.deleteFromSource();

            }).error(function(data, status, headers, config) {
                $window.alert(data.error);
            });
        };

        sc.pasteAbove = function (e, $par_or_area, as_ref) {
            http.post('/clipboard/paste/' + sc.docId, {
                "par_before" : sc.getFirstParId($par_or_area),
                "as_ref": as_ref
            }).success(function(data, status, headers, config) {
                if (data == null)
                    return;

                var $newpar = sc.createNewPar();
                $par_or_area.before($newpar);

                var extra_data = {
                    docId: sc.docId, // current document id
                    par: sc.getFirstParId($newpar), // the id of paragraph on which the editor was opened
                    par_next: $par_or_area.id // the id of the paragraph that follows par
                };

                sc.addSavedParToDom(data, extra_data);

            }).error(function(data, status, headers, config) {
                $window.alert(data.error);
            });
        };

        sc.pasteBelow = function (e, $par_or_area, as_ref) {
            http.post('/clipboard/paste/' + sc.docId, {
                "par_after" : sc.getLastParId($par_or_area),
                "as_ref": as_ref
            }).success(function(data, status, headers, config) {
                if (data == null)
                    return;

                var $newpar = sc.createNewPar();
                $par_or_area.after($newpar);

                var extra_data = {
                    docId: sc.docId, // current document id
                    par: sc.getFirstParId($newpar), // the id of paragraph on which the editor was opened
                    par_next: $par_or_area.id // the id of the paragraph that follows par
                };

                sc.addSavedParToDom(data, extra_data);

            }).error(function(data, status, headers, config) {
                $window.alert(data.error);
            });
        };

        // Event handler for "Add question below"
        // Opens pop-up window to create question.
        sc.addQuestion = function (e, $par) {
            var parId = sc.getParId($par);
            var parNextId = sc.getParId($par.next());
            var $newpar = sc.createNewPar();
            $par.after($newpar);
            $rootScope.$broadcast('toggleQuestion');
            $rootScope.$broadcast('newQuestion', {'par_id': parId,'par_id_next': parNextId});
            sc.par = $par;
        };

        $.fn.slideFadeToggle = function (easing, callback) {
            return this.animate({opacity: 'toggle', height: 'toggle'}, 'fast', easing, callback);
        };

        sc.handleCancel = function (extraData) {
            var $par = sc.getElementByParId(extraData.par);
            if ($par.hasClass("new")) {
                $par.remove();
            }
            sc.editing = false;
        };

        sc.handleDelete = function (data, extraData) {
            var $par = sc.getElementByParId(extraData.par);
            http.defaults.headers.common.Version = data.version;
            if (extraData.area_start !== null && extraData.area_end !== null) {
                $par = sc.getElementByParId(extraData.area_start);
                var $endpar = sc.getElementByParId(extraData.area_end);
                if (extraData.area_start !== extraData.area_end) {
                    $par.nextUntil($endpar).add($endpar).remove();
                }
            }
            $par.remove();
            sc.editing = false;
            sc.cancelArea();
            sc.beginUpdate();
        };

        sc.beginUpdate = function () {
            http.get('/getUpdatedPars/' + sc.docId)
                .success(function (data, status, headers, config) {
                    sc.updatePendingPars(data.changed_pars);
                })
                .error(function () {
                    $window.alert('Error occurred when getting updated paragraphs.')
                });
        };

        sc.getElementByRefId = function (ref) {
            return $(".par[ref-id='" + ref +  "']");
        };

        sc.removeDefaultPars = function () {
            sc.getElementByParId("null").remove();
        };

        sc.addSavedParToDom = function (data, extraData) {
            var $par;
            if (angular.isDefined(extraData['ref-id'])) {
                $par = sc.getElementByRefId(extraData['ref-id']);
            } else {
                $par = sc.getElementByParId(extraData.par);
            }

            // check if we were editing an area
            if (angular.isDefined(extraData.area_start) &&
                angular.isDefined(extraData.area_start) &&
                extraData.area_start !== null &&
                extraData.area_end !== null) {
                $par = sc.getElementByParId(extraData.area_start);

                // remove all but the first element of the area because it'll be used
                // when replacing
                var $endpar = sc.getElementByParId(extraData.area_end);
                $par.nextUntil($endpar).add($endpar).remove();
            }

            var $newPars = $($compile(data.texts)(sc));

            if ($window.editMode === 'area')
                newPars.find('.editline').removeClass('editline').addClass('editline-disabled');


            $par.replaceWith($newPars);
            sc.processAllMathDelayed($newPars);
            http.defaults.headers.common.Version = data.version;
            sc.editing = false;
            sc.cancelArea();
            sc.removeDefaultPars();
            sc.markPageDirty();
            sc.beginUpdate();
        };

        sc.pendingUpdatesCount = function () {
            return Object.keys(sc.pendingUpdates).length;
        };

        sc.showUpdateDialog = function () {
            return !sc.hidePending && sc.pendingUpdatesCount() > 0;
        };

        sc.updatePendingPars = function (pars) {
            angular.extend(sc.pendingUpdates, pars);
            sc.hidePending = false;
            if (sc.pendingUpdatesCount() < 10) {
                sc.updatePending();
            }
        };

        sc.updatePending = function () {
            for (var key in sc.pendingUpdates) {
                if (sc.pendingUpdates.hasOwnProperty(key)) {
                    var $par = sc.getElementByParId(key);
                    var $newPar = $($compile(sc.pendingUpdates[key])(sc));
                    $par.replaceWith($newPar);
                    sc.applyDynamicStyles($newPar);
                    sc.processAllMathDelayed($newPar);
                }
            }
            sc.pendingUpdates = {};
            if (sc.lectureMode) { sc.getAndEditQuestions(); }
        };

        sc.applyDynamicStyles = function($par) {
            if ($window.editMode) {
                $par.addClass('editmode');

                // Show hidden paragraphs if in edit mode
                $par.find('.mdcontent').css('display', 'initial');
            }
        };

        sc.isReference = function ($par) {
            return angular.isDefined($par.attr('ref-id'));
        };

        sc.markParRead = function ($this, $par) {
            var oldClass = $this.attr("class");
            $this.attr("class", "readline read");
            var par_id = sc.getParId($par);
            var data = {};
            if (sc.isReference($par)) {
                data = sc.getRefAttrs($par);
            }
            if ( !sc.selectedUser ) return true;
            if ( sc.selectedUser.name.indexOf("Anonymous") == 0 ) return true;
            http.put('/read/' + sc.docId + '/' + par_id + '?_=' + Date.now(), data)
                .success(function (data, status, headers, config) {
                    sc.markPageDirty();
                }).error(function () {
                    $window.alert('Could not save the read marking.');
                    $this.attr("class", oldClass);
                });
            return true;
        };

        sc.onClick(".readline, .readlineQuestion", function ($this, e) {
            return sc.markParRead($this, $this.parents('.par'));
        });

        sc.isParWithinArea = function ($par) {
            return sc.selection.pars.filter($par).length > 0;
        };

        sc.getParIndex = function($par) {
            var par_id = sc.getParId($par);
            var $pars = $('.par');
            var realIndex = 0;

            if ($par.find('.parContent').not(':empty').length === 0)
                return null;

            for (var i = 0; i < $pars.length; i++) {
                var $node = $pars.eq(i);
                if ($node.find('.parContent').not(':empty').length === 0)
                    continue;

                if (sc.getParId($node) == par_id) {
                    //console.log('sc.getParIndex(' + par_id + ') = ' + realIndex);
                    return realIndex;
                }

                realIndex++;
            }
        };

        sc.extendSelection = function ($par, allowShrink) {
            if (sc.selection.start === null) {
                sc.selection.start = $par;
                sc.selection.end = $par;
            } else {
                var n = sc.selection.pars.length;
                var startIndex = sc.getParIndex(sc.selection.pars.eq(0));
                var endIndex = sc.getParIndex(sc.selection.pars.eq(n - 1));
                var areaLength = endIndex - startIndex + 1;
                var newIndex = sc.getParIndex($par);

                if (newIndex < startIndex) {
                    sc.selection.start = $par;
                } else if (newIndex > endIndex) {
                    sc.selection.end = $par;
                } else if (allowShrink && areaLength > 1 && newIndex == startIndex) {
                    sc.selection.start = $(sc.selection.pars[1]);
                } else if (allowShrink && areaLength > 1 && newIndex == endIndex) {
                    sc.selection.end = $(sc.selection.pars[n - 2]);
                }
            }
        };

        sc.onClick(".editline, .editlineQuestion", function ($this, e) {
            sc.closeOptionsWindow();
            var $par = $this.parent().filter('.par');
            if (sc.selection.start !== null) {
                sc.extendSelection($par);
            }
            var coords = {left: e.pageX - $par.offset().left, top: e.pageY - $par.offset().top};

            // We need the timeout so we don't trigger the ng-clicks on the buttons
            $timeout( function() {sc.showOptionsWindow(e, $par, coords);}, 80);
            return false;
        }, true);

        sc.getArea = function(area) {
            return $("#area_" + area);
        };

        sc.showNoteWindow = function (e, $par) {
            sc.toggleNoteEditor($par, {isNew: true});
        };

        sc.handleNoteCancel = function () {
            sc.editing = false;
        };

        sc.handleNoteDelete = function (saveData, extraData) {
            sc.addSavedParToDom(saveData, extraData);
        };

        sc.handleNoteSave = function (saveData, extraData) {
            sc.addSavedParToDom(saveData, extraData);
        };

        sc.onClick('.paragraphs .parContent', function ($this, e) {
            if (sc.editing) {
                return false;
            }

            var $target = $(e.target);
            var tag = $target.prop("tagName");

            // Don't show paragraph menu on these specific tags or classes
            var ignoredTags = ['BUTTON', 'INPUT', 'TEXTAREA', 'A', 'QUESTIONADDEDNEW'];
            var ignoredClasses = ['no-popup-menu', 'ace_editor'];
            var classSelector = ignoredClasses.map(function (c) {
                return '.' + c;
            }).join(',');
            if (ignoredTags.indexOf(tag) > -1 || $target.parents(classSelector).length > 0) {
                return false;
            }

            var $par = $this.parents('.par');
            if (sc.selection.start !== null) {
                sc.extendSelection($par, true);
            }
            else {
                var coords = {left: e.pageX - $par.offset().left, top: e.pageY - $par.offset().top};
                var toggle1 = $par.find(".actionButtons").length === 0;
                var toggle2 = $par.hasClass("lightselect");

                $(".par.selected").removeClass("selected");
                $(".par.lightselect").removeClass("lightselect");
                sc.closeOptionsWindow();
                sc.toggleActionButtons(e, $par, toggle1, toggle2, coords);
            }
            sc.$apply();
            return true;
        }, true);

        sc.onClick(".note", function ($this, e) {
            if (!$this.hasClass('editable')) {
                sc.showDialog('You cannot edit this note.');
                return true;
            }
            sc.toggleNoteEditor($this.parents('.par'), {isNew: false, noteData: {id: $this.attr('note-id')}});
            return true;
        });

        sc.onClick(".questionAdded", function ($this, e) {
            var question = $this;
            var questionId = question[0].getAttribute('id');
            sc.showQuestion(questionId);
            sc.par = ($(question).parent().parent());
        });

                sc.onClick(".questionAddedNew", function ($this, e) {
            var question = $this;
            var $par = $(question).parent().parent();
            var parId = $($par)[0].getAttribute('id');
            var parNextId = sc.getParId($par.next());
            sc.showQuestionNew(parId, parNextId);
            sc.par = ($(question).parent());
        });

        sc.onClick("html.ng-scope", function ($this, e) {
            // Clicking anywhere
            var tagName = e.target.tagName.toLowerCase();
            var jqTarget = $(e.target);
            var ignoreTags = ['button', 'input', 'label', 'i'];
            var ignoreClasses = ['menu-icon', 'editline', 'areaeditline', 'draghandle'];

            if (sc.editing || $.inArray(tagName, ignoreTags) >= 0 || jqTarget.attr('position') == 'absolute')
                return false;

            for (var i = 0; i < ignoreClasses.length; i++) {
                if (jqTarget.hasClass(ignoreClasses[i]))
                    return false;
            }

            //console.log(jqTarget);
            sc.closeOptionsWindow();

            if (tagName !== "p") {
                $(".selected").removeClass("selected");
                $(".lightselect").removeClass("lightselect");
            }

            //console.log(e.target);
            return false;

        }, true);

        sc.showOptionsWindow = function (e, $pars, coords) {
            sc.updateClipboardStatus();
            $pars.children('.editline').addClass('menuopen');
            sc.showPopupMenu(e, $pars, coords, sc.popupMenuAttrs);
        };

        sc.closeOptionsWindow = function () {
            var $actionButtons = $(".actionButtons");
            var $par_or_area = $actionButtons.parent();
            $actionButtons.remove();
            sc.optionsWindowClosed($par_or_area);
        };

        sc.optionsWindowClosed = function ($par_or_area) {
            var $editline = $('.menuopen');
            $editline.removeClass('menuopen');
        };

        sc.dist = function (coords1, coords2) {
            return Math.sqrt(Math.pow(coords2.left - coords1.left, 2) + Math.pow(coords2.top - coords1.top, 2));
        };

        sc.toggleActionButtons = function (e, $par, toggle1, toggle2, coords) {
            if ($window.editMode == 'area')
                return;

            if (!sc.rights.editable && !sc.rights.can_comment) {
                return;
            }
            if (toggle2) {
                // Clicked twice successively
                var clicktime = new Date().getTime() - sc.lastclicktime;
                var clickdelta = sc.dist(coords, sc.lastclickplace);
                $par.addClass("selected");

                if (clickdelta > 10) {
                    // Selecting text
                    $par.removeClass("selected");
                    $par.removeClass("lightselect");
                }
                else if (clicktime < 500 && sc.defaultAction !== null) {
                    // Double click
                    sc.defaultAction.func(e, $par, coords);
                }
                else {
                    // Two clicks
                    sc.showOptionsWindow(e, $par, coords);
                }
            } else if (toggle1) {
                // Clicked once
                $par.addClass("lightselect");
                sc.lastclicktime = new Date().getTime();
                sc.lastclickplace = coords;
            } else {
                $window.console.log("This line is new: " + $par);
                $par.children().remove(".actionButtons");
                $par.removeClass("selected");
                $par.removeClass("lightselect");
            }
        };

        sc.getQuestionHtml = function (questions) {
            var questionImage = '/static/images/show-question-icon.png';
            var $questionsDiv = $("<div>", {class: 'questions'});

            // TODO: Think better way to get the ID of question.
            for (var i = 0; i < questions.length; i++) {
                var img = new Image(30, 30);
                img.src = questionImage;
                img.title = questions[i].question_title;
                var $questionDiv = $("<span>", {
                    class: 'questionAdded', html: img, id: questions[i].question_id
                });
                $questionsDiv.append($questionDiv);
            }
            return $questionsDiv;
        };

        sc.getAndEditQuestions = function () {
            console.log(sc.settings);
            console.log($window.sessionsettings);
            var questions = $('.editlineQuestion');
            for (var i = 0; i < questions.length; i++) {
                var questionParent = $(questions[i].parentNode);
                var questionChildren = $(questionParent.children());
                var questionNumber = $(questionChildren.find($('.questionNumber')));
                var questionTitle = JSON.parse(questionParent.attr('attrs')).question;
                if (questionTitle == 'Untitled') {
                    questionTitle = "";
                }
                if(questionTitle.length > 10) {
                    questionTitle = questionTitle.substr(0, 10) + "\r\n...";
                }
                if (questionNumber.length > 0) {
                    questionNumber[0].innerHTML = (i+1)+ ")\r\n" + questionTitle;
                }
                else {
                    var parContent = $(questionChildren[0]);
                    questionParent.addClass('questionPar');
                    parContent.addClass('questionParContent');
                    var questionTitleText;
                    if (sc.noQuestionAutoNumbering) {
                        questionTitleText = questionTitle;
                    } else {
                        questionTitleText = (i+1) + ")\r\n" + questionTitle;
                    }
                    var p = $("<p>", {class: "questionNumber", text: questionTitleText});
                    parContent.append(p);
                    var editLine = $(questionChildren[1]);
                    parContent.before(editLine);
                }
            }
        };

        sc.getQuestions = function () {
            var rn = "?_=" + Date.now();

            http.get('/questions/' + sc.docId + rn)
                .success(function (data) {
                    var pars = {};
                    var questionCount = data.length;
                    for (var i = 0; i < questionCount; i++) {
                        var pi = data[i].par_id;
                        if (!(pi in pars)) {
                            pars[pi] = {questions: []};
                        }

                        pars[pi].questions.push(data[i]);
                    }

                    Object.keys(pars).forEach(function (par_id, index) {
                        var $par = sc.getElementByParId(par_id);
                        $par.find(".questions").remove();
                        var $questionsDiv = sc.getQuestionHtml(pars[par_id].questions);
                        $par.append($questionsDiv);
                    });
                });
        };

        sc.getEditPars = function () {
            sc.forEachParagraph(function (index, elem) {
                var $div = $("<div>", {class: "editline", title: "Click to edit this paragraph"});
                $(this).append($div);
            });
        };

        sc.markAllAsRead = function () {
            http.put('/read/' + sc.docId + '?_=' + Date.now())
                .success(function (data, status, headers, config) {
                    $('.readline').attr("class", "readline read");
                }).error(function (data, status, headers, config) {
                    $window.alert('Could not mark the document as read.');
                });
        };

        sc.setHeaderLinks = function () {
            $(".parContent").each(function () {
                var $p = $(this);
                $p.find('h1, h2, h3, h4, h5, h6').each(function () {
                    var $h = $(this);
                    var id = $h.attr('id');
                    if (angular.isDefined(id)) {
                        $h.append($("<a>", {
                            text: '#',
                            href: '#' + id,
                            class: 'headerlink',
                            title: 'Permanent link'
                        }));
                    }
                });
            });
        };

        // Index-related functions

        sc.totext = function (str) {
            if (str.indexOf('{') > 0) {
                return str.substring(0, str.indexOf('{')).trim();
            }
            return str;
        };

        sc.tolink = function (str) {
            if (str.indexOf('{') >= 0 && str.indexOf('}') > 0) {
                var ob = str.indexOf('{');
                var cb = str.indexOf('}');
                return str.substring(ob + 1, cb);
            }
            return "#" + str.replace(/^(\d)+(\.\d+)*\.? /, "").trim().replace(/ +/g, '-').toLowerCase();
        };

        sc.findIndexLevel = function (str) {
            for (var i = 0; i < str.length; i++) {
                if (str.charAt(i) !== '#') {
                    return i;
                }
            }

            return 0;
        };

        sc.getIndex = function () {
            timLogTime("getindex","view");
            http.get('/index/' + sc.docId)
                .success(function (data) {
                    timLogTime("getindex succ","view");
                    if (data.empty) {
                        sc.showIndex = false;
                    } else {
                        var indexElement = $(".index-sidebar .sideBarContainer");
                        $(indexElement).html(data);
                        sc.showIndex = true;
                    }
                    timLogTime("getindex done","view");
                }).error(function () {
                    console.log("Could not get index");
                });
        };

        sc.invertState = function (state) {
            if (state === 'exp') {
                return 'col';
            }
            if (state === 'col') {
                return 'exp';
            }
            return state;
        };

        sc.clearSelection = function () {
            if ($document.selection) {
                $document.selection.empty();
            }
            else if ($window.getSelection) {
                $window.getSelection().removeAllRanges();
            }
        };

        sc.invertStateClearSelection = function (event, state) {
            if (event.which !== 1) {
                // Listen only to the left mouse button
                return state;
            }

            var newState = sc.invertState(state);
            if (newState !== state) {
                sc.clearSelection();
            }
            return newState;
        };


        sc.onClick('.showContent', function ($this, e) {
            sc.contentShown = !sc.contentShown;
            var $pars = $('#pars');
            if (sc.contentLoaded) {
                if (sc.contentShown) {
                    $pars.css('display', '');
                    $('.showContent').text('Hide content');
                } else {
                    $pars.css('display', 'none');
                    $('.showContent').text('Show content');
                }
                return true;
            }
            var $loading = $('<div>', {class: 'par', id: 'loading'});
            $loading.append($('<img>', {src: "/static/images/loading.gif"}));
            $('.paragraphs').append($loading);
            http.get('/view_content/' + sc.docName)
                .success(function (data) {
                    var $loading = $('#loading');
                    $loading.remove();
                    $('.paragraphs').append($compile(data)(sc));
                    sc.getIndex();
                    sc.processAllMath($('body'));
                    /*
                     if (sc.rights.editable) {
                     sc.getEditPars();
                     }*/
                    if (sc.lectureMode) {
                        sc.getQuestions();
                    }
                    $('.showContent').text('Hide content');
                }).error(function (data) {
                    var $loading = $('#loading');
                    $loading.remove();
                    $window.console.log("Error occurred when fetching view_content");
                });
            sc.contentLoaded = true;
            return true;
        });

        sc.$on("getQuestions", function () {
            if (sc.firstTimeQuestions) {
                sc.getQuestions();
                sc.firstTimeQuestions = false;
            }
        });

        sc.$on("closeQuestionPreview", function () {
            sc.showQuestionPreview = false;
        });

        // Load index, notes and read markings
        timLogTime("getList start","view");
        sc.setHeaderLinks();
        timLogTime("getList end","view");


        // If you add 'mousedown' to bind, scrolling upon opening the menu doesn't work on Android
        $('body,html').bind('scroll wheel DOMMouseScroll mousewheel', function (e) {
            if (e.which > 0 || e.type === "mousedown" || e.type === "mousewheel") {
                $("html,body").stop();
            }
        });

        if (sc.rights.editable) {
            sc.onClick(".addBottom", function ($this, e) {
                $(".actionButtons").remove();
                //var $par = $('.par').last();
                //return sc.showAddParagraphBelow(e, $par);
                return sc.showAddParagraphAbove(e, $(".addBottomContainer"));
            });

            sc.onClick(".pasteBottom", function ($this, e) {
                $(".actionButtons").remove();
                sc.pasteAbove(e, $(".addBottomContainer"), false);
            });

            sc.onClick(".pasteRefBottom", function ($this, e) {
                $(".actionButtons").remove();
                sc.pasteAbove(e, $(".addBottomContainer"), true);
            });
        }
        sc.processAllMathDelayed($('body'));

        sc.getEditMode = function() { return $window.editMode; };
        sc.getAllowMove = function() { return $window.allowMove; };

        sc.defaultAction = {func: sc.showOptionsWindow, desc: 'Show options window'};
        timLogTime("VieCtrl end","view");
        sc.selection = {start: null, end: null};
        sc.$watchGroup(['lectureMode', 'selection.start', 'selection.end', 'editing', 'getEditMode()',
                        'allowPasteContent', 'allowPasteRef', 'getAllowMove()'], function (newValues, oldValues, scope) {
            sc.updatePopupMenu();
            if (sc.editing) {
                sc.notification = "Editor is already open.";
            } else {
                sc.notification = "";
            }
        });

        sc.getPars = function($par_first, $par_last) {
            var pars = [$par_first];
            var $par = $par_first;
            var $next = $par.next();
            var i = 1000000;

            while (i > 0) {
                if ($next.length == 0) {
                    $par = $par.parent();
                    $next = $par.next();
                    if ($par.prop("tagName").toLowerCase() == "html") {
                        break;
                    }

                    continue;
                }

                if ($next.hasClass('area')) {
                    $next = $next.children('.areaContent').children().first();
                    continue;
                }

                if ($next.hasClass('par') && sc.getParIndex($next) !== null) {
                    pars.push($next);
                    if ($next.is($par_last))
                        break;
                }

                $par = $next;
                $next = $par.next();
                i -= 1;
            }

            return $(pars).map (function () {return this.toArray(); } );
        };

        sc.$watchGroup(['selection.start', 'selection.end'], function (newValues, oldValues, scope) {
            $('.par.lightselect').removeClass('lightselect');
            $('.par.selected').removeClass('selected');
            $('.par.marked').removeClass('marked');
            if (sc.selection.start !== null) {
                var $start = sc.selection.start;
                if (sc.selection.end !== null && !sc.selection.end.is(sc.selection.start)) {
                    var $end = sc.selection.end;
                    sc.selection.pars = sc.getPars($start, $end);
                } else {
                    sc.selection.pars = $start;
                }
                sc.selection.pars.addClass('marked');
            }
        });

        sc.onMouseOver('.parlink', function ($this, e) {
            sc.over_reflink = true;

            var $par = $this.parents('.par').find('.parContent');
            var coords = {left: e.pageX - $par.offset().left + 10, top: e.pageY - $par.offset().top + 10};
            var params;

            try {
                params = {
                    docid: $this[0].attributes['data-docid'].value,
                    parid: $this[0].attributes['data-parid'].value
                };
            } catch (TypeError) {
                // The element was modified
                return;
            }

            sc.showRefPopup(e, $this, coords, params);
        });

        sc.onMouseOver('.ref-popup', function ($this, e) {
            sc.over_popup = true;
        });

        sc.onMouseOut('.ref-popup', function ($this, e) {
            sc.over_popup = false;
            sc.hideRefPopup();
        });

        sc.onMouseOut('.parlink', function ($this, e) {
            sc.over_reflink = false;
            sc.hideRefPopup();
        });

        sc.showRefPopup = function (e, $ref, coords, attrs) {
            var $popup = $('<ref-popup>');
            $popup.offset(coords);

            for (var attr in attrs) {
                if (attrs.hasOwnProperty(attr)) {
                    $popup.attr(attr, attrs[attr]);
                }
            }

            $ref.parent().prepend($popup); // need to prepend to DOM before compiling
            $compile($popup[0])(sc);
            return $popup;
        };

        sc.hideRefPopup = function() {
            if (sc.over_reflink || sc.over_popup)
                return;

            $(".refPopup").remove();
        };

        sc.cutPar = function (e, $par) {
            var doc_par_id = [sc.docId, $par.attr('id')];

            http.post('/clipboard/cut/' + doc_par_id[0] + '/' + doc_par_id[1] + '/' + doc_par_id[1], {
                }).success(function(data, status, headers, config) {
                    var doc_ver = data['doc_ver'];
                    var pars = data['pars'];
                    if (pars.length > 0) {
                        var first_par = pars[0].id;
                        var last_par = pars[pars.length - 1].id;
                        sc.handleDelete({version: doc_ver}, {par: first_par, area_start: first_par, area_end: last_par});
                    }

                    sc.allowPasteContent = true;
                    sc.allowPasteRef = false;
                }).error(function(data, status, headers, config) {
                    $window.alert(data.error);
                });
        };

        sc.copyPar = function (e, $par) {
            var doc_par_id = sc.dereferencePar($par);

            http.post('/clipboard/copy/' + doc_par_id[0] + '/' + doc_par_id[1] + '/' + doc_par_id[1], {
                }).success(function(data, status, headers, config) {
                    sc.allowPasteContent = true;
                    sc.allowPasteRef = true;
                }).error(function(data, status, headers, config) {
                    $window.alert(data.error);
                });
        };

        sc.startArea = function (e, $par) {
            sc.extendSelection($par);
        };

        sc.cancelArea = function (e, $par) {
            sc.selection.start = null;
            sc.selection.end = null;
        };

        sc.cutArea = function (e, $par_or_area, cut) {
            sc.copyArea(e, $par_or_area, sc.docId, true);
        };

        sc.copyArea = function (e, $par_or_area, override_doc_id, cut) {
            var ref_doc_id, area_name, area_start, area_end;

            if ($window.editMode == 'area') {
                ref_doc_id = sc.getAreaDocId($par_or_area);
                area_name = sc.getAreaId($par_or_area);
                area_start = sc.getFirstParId($par_or_area);
                area_end = sc.getLastParId($par_or_area);
            } else {
                ref_doc_id = null;
                area_name = null;
                area_start = sc.getParId(sc.selection.start);
                area_end = sc.getParId(sc.selection.end);
            }

            var doc_id = override_doc_id ? override_doc_id : sc.docId;

            if (cut) {
                http.post('/clipboard/cut/' + doc_id + '/' + area_start + '/' + area_end, {
                    area_name: area_name
                }).success(function (data, status, headers, config) {
                    sc.selection.start = null;
                    sc.selection.end = null;

                    if (doc_id == sc.docId) {
                        var doc_ver = data['doc_ver'];
                        var pars = data['pars'];
                        if (pars.length > 0) {
                            var first_par = pars[0].id;
                            var last_par = pars[pars.length - 1].id;
                            sc.handleDelete({version: doc_ver}, {
                                par: first_par,
                                area_start: first_par,
                                area_end: last_par
                            });

                            sc.allowPasteContent = true;
                            sc.allowPasteRef = false;
                        }
                    }
                }).error(function (data, status, headers, config) {
                    $window.alert(data.error);
                });

            } else {
                http.post('/clipboard/copy/' + doc_id + '/' + area_start + '/' + area_end, {
                    ref_doc_id: ref_doc_id,
                    area_name: area_name
                }).success(function (data, status, headers, config) {
                    sc.selection.start = null;
                    sc.selection.end = null;
                    sc.allowPasteContent = true;
                    sc.allowPasteRef = true;
                }).error(function (data, status, headers, config) {
                    $window.alert(data.error);
                });
            }
        };

        sc.nothing = function () {
        };

        sc.goToEditor = function (e, $par) {
            $('pareditor')[0].scrollIntoView();
        };

        sc.closeAndSave = function (e, $par) {
            $('pareditor').isolateScope().saveClicked();
            sc.showOptionsWindow(e, $par);
        };

        sc.closeWithoutSaving = function (e, $par) {
            $('pareditor').isolateScope().cancelClicked();
            sc.showOptionsWindow(e, $par);
        };

        /*
        sc.selectText = function () {
            var sel = $window.getSelection();
            if (sel.toString().length > 0) {
                var range = sel.getRangeAt(0);
                $scope.selectedArea = range;
            } else {
                $scope.selectedArea = undefined;
            }
            console.log(sel.toString());
        };
        */

        sc.getEditorFunctions = function () {
            if (sc.editing) {
                return [
                    {func: sc.goToEditor, desc: 'Go to editor', show: true},
                    {func: sc.closeAndSave, desc: 'Close editor and save', show: true},
                    {func: sc.closeWithoutSaving, desc: 'Close editor and cancel', show: true},
                    {func: sc.nothing, desc: 'Close menu', show: true}
                ];
            } else if (sc.selection.start !== null && $window.editMode) {
                return [
                    {
                        func: sc.beginAreaEditing,
                        desc: 'Edit area',
                        show: true
                    },
                    //{func: sc.nameArea, desc: 'Name area', show: true},
                    {func: sc.cutArea, desc: 'Cut area', show: true},
                    {func: sc.copyArea, desc: 'Copy area', show: true},
                    {func: sc.cancelArea, desc: 'Cancel area', show: true},
                    {func: sc.nothing, desc: 'Close menu', show: true}
                ];
            } else {
                return [
                    {func: sc.showNoteWindow, desc: 'Comment/note', show: sc.rights.can_comment},
                    {func: sc.showEditWindow, desc: 'Edit', show: sc.rights.editable},
                    {func: sc.cutPar, desc: 'Cut paragraph', show: $window.editMode === 'par'},
                    {func: sc.copyPar, desc: 'Copy paragraph', show: $window.editMode !== 'area'},
                    //{func: sc.cutArea, desc: 'Cut area', show: $window.editMode === 'area'},
                    //{func: sc.copyArea, desc: 'Copy area', show: $window.editMode === 'area'},
                    {func: sc.showPasteMenu, desc: 'Paste...', show: $window.editMode && (sc.allowPasteRef || sc.allowPasteContent)},
                    {func: sc.showMoveMenu, desc: 'Move here...', show: $window.allowMove},
                    //{func: sc.removeAreaMarking, desc: 'Remove area marking', show: $window.editMode === 'area'},
                    {func: sc.showAddParagraphAbove, desc: 'Add paragraph above', show: sc.rights.editable},
                    {func: sc.addQuestion, desc: 'Create question', show: sc.lectureMode && sc.rights.editable},
                    {
                        func: sc.startArea,
                        desc: 'Start selecting area',
                        show: $window.editMode == 'par' && sc.selection.start === null
                    },
                    {func: sc.nothing, desc: 'Close menu', show: true}
                ];
            }
        };

        sc.updatePopupMenu = function() {
            sc.editorFunctions = sc.getEditorFunctions();
            if (sc.selection.start !== null && $window.editMode) {
                sc.popupMenuAttrs.save = null;
                sc.popupMenuAttrs.editbutton = false;
            } else {
                sc.popupMenuAttrs.save = 'defaultAction';
                sc.popupMenuAttrs.editbutton = true;
            }
        };

        sc.getAddParagraphFunctions = function () {
            return [
                {func: sc.showAddParagraphAbove, desc: 'Above', show: true},
                {func: sc.showAddParagraphBelow, desc: 'Below', show: true},
                {func: sc.nothing, desc: 'Cancel', show: true}
            ];
        };

        sc.updateClipboardStatus = function() {
            http.get('/clipboardstatus', {
            }).success(function (data, status, headers, config) {
                if (!'empty' in data || data.empty) {
                    sc.allowPasteContent = false;
                    sc.allowPasteRef = false;
                } else {
                    sc.allowPasteContent = true;
                    sc.allowPasteRef = !('disable_ref' in data && data.disable_ref);
                }
            }).error(function (data, status, headers, config) {
                $window.alert(data.error);
                sc.allowPasteContent = false;
                sc.allowPasteRef = false;
            });
        };


        sc.getPasteFunctions = function () {
            sc.updateClipboardStatus();
            return [
                {func: sc.pasteRefAbove, desc: 'Above, as a reference', show: sc.allowPasteRef},
                {func: sc.pasteContentAbove, desc: 'Above, as content', show: sc.allowPasteContent},
                {func: sc.pasteRefBelow, desc: 'Below, as a reference', show: sc.allowPasteRef},
                {func: sc.pasteContentBelow, desc: 'Below, as content', show: sc.allowPasteContent},
                {func: sc.nothing, desc: 'Cancel', show: true}
            ];
        };

        sc.getMoveFunctions = function () {
            return [
                {func: sc.moveAbove, desc: 'Above', show: sc.allowPasteContent},
                {func: sc.moveBelow, desc: 'Below', show: sc.allowPasteContent},
                {func: sc.nothing, desc: 'Cancel', show: true}
            ];
        };

        // call marktree.js initialization function so that TOC clicking works
        $window.addEvents();
        sc.addParagraphFunctions = sc.getAddParagraphFunctions();
        sc.pasteFunctions = sc.getPasteFunctions();
        sc.popupMenuAttrs = {actions: 'editorFunctions', save: 'defaultAction', onclose: 'optionsWindowClosed'};
        sc.updatePopupMenu();

        sc.$storage = $localStorage.$default({
            defaultAction: "Show options window",
            noteAccess: 'everyone'
        });

        sc.allowPasteContent = true;
        sc.allowPasteRef = true;
        $window.allowMove = false;

        try {
            var found = $filter('filter')(sc.editorFunctions,
                {desc: sc.$storage.defaultAction}, true);
            if (found.length) {
                sc.defaultAction = found[0];
            }
        } catch (e) {
        }
    }
])
;<|MERGE_RESOLUTION|>--- conflicted
+++ resolved
@@ -303,87 +303,6 @@
             return $("[t='" + t + "']");
         };
 
-<<<<<<< HEAD
-        /**
-         * Toggles review editor window
-         * @param $par paragraph to review
-         * @param options additional options
-         */
-         sc.toggleReviewEditor = function ($par, options) {
-            var caption = 'Add paragraph';
-            var touch = typeof('ontouchstart' in window || navigator.msMaxTouchPoints) !== 'undefined';
-            var mobile = touch && (window.screen.width < 1200);
-            var url;
-            var par_id = sc.getParId($par);
-            var par_next_id = sc.getParId($par.next());
-            if (par_next_id == "null")
-                par_next_id = null;
-
-            // TODO: Use same route (postParagraph) for both cases, determine logic based on given parameters
-            if (par_id == "null" || $par.hasClass("new")) {
-                url = '/newParagraph/';
-            } else {
-                url = '/postParagraph/';
-            }
-
-            var area_start;
-            var area_end;
-
-            if (options.area) {
-                if (sc.selection.reversed) {
-                    area_start = sc.selection.end;
-                    area_end = sc.selection.start;
-                } else {
-                    area_end = sc.selection.end;
-                    area_start = sc.selection.start;
-                }
-            } else {
-                area_start = null;
-                area_end = null;
-            }
-
-            var tags = [];
-            tags["markread"] = true;
-
-            var attrs = {
-                "save-url": url,
-                "extra-data": {
-                    docId: sc.docId, // current document id
-                    par: par_id, // the id of paragraph on which the editor was opened
-                    par_next: par_next_id, // the id of the paragraph that follows par or null if par is the last one
-                    area_start: area_start,
-                    area_end: area_end,
-                    tags: tags
-                },
-                "options": {
-                    localSaveTag: "par",
-                    showDelete: options.showDelete,
-                    showImageUpload: true,
-                    showPlugins: true,
-                    destroyAfterSave: true,
-                    touchDevice: mobile,
-                    tags: [
-                        {name: 'markread', desc: 'Mark as read', value:"markasread"}
-                    ]
-                },
-                "after-save": 'addSavedParToDom(saveData, extraData)',
-                "after-cancel": 'handleCancel(extraData)',
-                "after-delete": 'handleDelete(saveData, extraData)',
-                "preview-url": '/preview/' + sc.docId,
-                "delete-url": '/deleteParagraph/' + sc.docId
-            };
-             caption = 'Review editor';
-             attrs["initial-text-url"] = '/getBlock/' + sc.docId + "/" + par_id;
-           /* if (options.showDelete) {
-                caption = 'Edit paragraph';
-                if (par_id != "null")
-                    attrs["initial-text-url"] = '/getBlock/' + sc.docId + "/" + par_id;
-            }*/
-            sc.toggleEditor($par, options, attrs, caption, "review-editor");
-        };
-
-=======
->>>>>>> fa4f77eb
         sc.toggleParEditor = function ($par, options) {
             var area_start, area_end;
             var caption = 'Add paragraph';

--- conflicted
+++ resolved
@@ -327,12 +327,8 @@
                         $scope.getLectureAnswers(answer);
                     }
                     $rootScope.$broadcast("setQuestionJson", {
-<<<<<<< HEAD
                         questionJson: $scope.json,
                         questionParId: data.par_id,
-=======
-                        questionjson: $scope.json,
->>>>>>> 4fa8514c
                         questionId: data.question_id,
                         askedId: id,
                         isLecturer: $scope.isLecturer,

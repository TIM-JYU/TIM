<<<<<<< HEAD
var timApp = angular.module('timApp', ['ngSanitize', 'controller', 'angularFileUpload']);
timApp.directive('bindOnce', function() {
=======
var TimApp = angular.module('timApp', ['ngSanitize', 'controller']);
TimApp.directive('bindOnce', function() {
>>>>>>> 92a41c09
        return {
                scope: true,
        link: function( $scope ) {
                setTimeout(function() {
                        $scope.$destroy();
                }, 0);
        }
        }
});




<|MERGE_RESOLUTION|>--- conflicted
+++ resolved
@@ -1,10 +1,5 @@
-<<<<<<< HEAD
 var timApp = angular.module('timApp', ['ngSanitize', 'controller', 'angularFileUpload']);
 timApp.directive('bindOnce', function() {
-=======
-var TimApp = angular.module('timApp', ['ngSanitize', 'controller']);
-TimApp.directive('bindOnce', function() {
->>>>>>> 92a41c09
         return {
                 scope: true,
         link: function( $scope ) {

import angular, {IScope} from "angular";
import {IController, IRootElementService} from "angular";
import {ChartData} from "chart.js";
import * as chartmodule from "chart.js";
import $ from "jquery";
import {timApp} from "tim/app";
import {getJsonAnswers} from "tim/directives/dynamicAnswerSheet";
import {lazyLoad} from "../lazyLoad";
import {$log} from "../ngimport";

/**
 * Created by hajoviin on 13.5.2015.
 * FILL WITH SUITABLE TEXT
 * @module showChartDirective
 * @author Matias Berg
 * @author Bek Eljurkaev
 * @author Minna Lehtomäki
 * @author Juhani Sihvonen
 * @author Hannu Viinikainen
 * @licence MIT
 * @copyright 2015 Timppa project authors
 */

function timStripHtml(s) {
    s = s.replace(/<[^>]*>?/gm, "");  // problem: <img src=http://www.google.com.kh/images/srpr/nav_logo27.png onload="alert(42)" >
    s = s.replace("\\(", "");
    s = s.replace("\\)", "");
    return s;
}

function timFillArray(len, value) {
    return Array.apply(null, new Array(len)).map(() => value);
}

function qstCleanHtml(s) {
    s = timStripHtml(s);
    return s.replace("&amp;", "&").trim();
}

/* takes a string phrase and breaks it into separate phrases
 no bigger than 'maxwidth', breaks are made at complete words.*/

function qstFormatLabel(str, maxwidth, maxrows) {
    if (str.length <= maxwidth) {
        return str;
    }
    const sections = [];
    const words = str.split(" ");
    let temp = "";

    words.forEach((item, index) => {
        if (sections.length >= maxrows) {
            return;
        }
        if (temp.length > 0) {
            const concat = temp + " " + item;

            if (concat.length > maxwidth) {
                sections.push(temp);
                temp = "";
            } else {
                if (index == (words.length - 1)) {
                    sections.push(concat);
                    return;
                } else {
                    temp = concat;
                    return;
                }
            }
        }

        if (index == (words.length - 1)) {
            sections.push(item);
            return;
        }

        if (item.length < maxwidth) {
            temp = item;
        } else {
            sections.push(item);
        }

    });

    return sections;
}

function qstShortText(s) {
    const parts = s.split("!!");
    let text = "";
    if (parts.length >= 2) {
        text = qstCleanHtml(parts[1]);
    }
    if (text === "") {
        text = qstCleanHtml(parts[0]);
    }
    let max = 25;
    if (parts.length >= 3) {
        max = parseInt(parts[2]);
        if (isNaN(max)) {
            max = 25;
        }
    }
    let maxrows = 3;
    if (parts.length >= 4) {
        maxrows = parseInt(parts[3]);
        if (isNaN(maxrows)) {
            maxrows = 3;
        }
    }
    text = qstFormatLabel(text, max, maxrows);
    if (text.length > max) {
        text = text.substring(0, max - 1) + "...";
    }
    return text;
}

function timGetLSIntValue(key, def: number): number {
    let val: any = window.localStorage.getItem(key);
    if (val === undefined) {
        val = def;
    }
    val = parseInt(val);
    if (isNaN(val)) {
        val = def;
    }
    return val;
}

let qstChartIndex = timGetLSIntValue("qstChartIndex", 0);

class ShowChartController implements IController {
    private static $inject = ["$scope", "$element"];
    private canvasId: string;
    private canvas: string;
    private isText: boolean;
    private div: JQuery;
    private charts: [string, string];
    private chartIndex: number;
    private canvasw = 400;
    private canvash = 300;
    private divresize: boolean;
    private x: number;
    private y: number;
    private chartConfig: Chart.ChartConfiguration;
    private answerChart: Chart;
    private ctx: JQuery;

    //TODO: If more than 12 choices this will break. Refactor to better format.
    private basicSets = [
        {
            label: "", // "Answer",
            fillColor: "rgba(0,220,0,0.2)",
            strokeColor: "rgba(0,220,0,1)",
            pointColor: "rgba(0,220,0,1)",
            pointStrokeColor: "#fff",
            pointHighlightFill: "#fff",
            pointHighlightStroke: "rgba(0,220,0,1)",
            data: [],
        },
        {
            label: "Answers",
            fillColor: "rgba(220,0,0,0.2)",
            strokeColor: "rgba(220,0,0,1)",
            pointColor: "rgba(220,0,0,1)",
            pointStrokeColor: "#fff",
            pointHighlightFill: "#fff",
            pointHighlightStroke: "rgba(220,0,0,1)",
            data: [],
        },

        {
            label: "Answers",
            fillColor: "rgba(0,0,220,0.2)",
            strokeColor: "rgba(0,0,220,1)",
            pointColor: "rgba(0,0,220,1)",
            pointStrokeColor: "#fff",
            pointHighlightFill: "#fff",
            pointHighlightStroke: "rgba(0,0,220,1)",
            data: [],
        },
        {
            label: "Answers",
            fillColor: "rgba(0,220,220,0.2)",
            strokeColor: "rgba(0,220,220,1)",
            pointColor: "rgba(0,220,220,1)",
            pointStrokeColor: "#fff",
            pointHighlightFill: "#fff",
            pointHighlightStroke: "rgba(0,220,220,1)",
            data: [],
        },
        {
            label: "Answers",
            fillColor: "rgba(220,0,220,0.2)",
            strokeColor: "rgba(220,0,220,1)",
            pointColor: "rgba(220,0,220,1)",
            pointStrokeColor: "#fff",
            pointHighlightFill: "#fff",
            pointHighlightStroke: "rgba(0,0,220,1)",
            data: [],
        },
        {
            label: "Answers",
            fillColor: "rgba(220,220,220,0.2)",
            strokeColor: "rgba(220,220,220,1)",
            pointColor: "rgba(220,220,220,1)",
            pointStrokeColor: "#fff",
            pointHighlightFill: "#fff",
            pointHighlightStroke: "rgba(220,220,220,1)",
            data: [],
        },
        {
            label: "Answers",
            fillColor: "rgba(165,220,0,0.2)",
            strokeColor: "rgba(165,220,0,1)",
            pointColor: "rgba(165,220,0,1)",
            pointStrokeColor: "#fff",
            pointHighlightFill: "#fff",
            pointHighlightStroke: "rgba(165,220,0,1)",
            data: [],
        },
        {
            label: "Answers",
            fillColor: "rgba(220,165,0,0.2)",
            strokeColor: "rgba(220,165,0,1)",
            pointColor: "rgba(220,165,0,1)",
            pointStrokeColor: "#fff",
            pointHighlightFill: "#fff",
            pointHighlightStroke: "rgba(220,165,0,1)",
            data: [],
        },
        {
            label: "Answers",
            fillColor: "rgba(0,165,220,0.2)",
            strokeColor: "rgba(220,165,0,1)",
            pointColor: "rgba(220,165,0,1)",
            pointStrokeColor: "#fff",
            pointHighlightFill: "#fff",
            pointHighlightStroke: "rgba(220,165,0,1)",
            data: [],
        },
        {
            label: "Answers",
            fillColor: "rgba(220,0,165,0.2)",
            strokeColor: "rgba(220,0,165,1)",
            pointColor: "rgba(220,0,165,1)",
            pointStrokeColor: "#fff",
            pointHighlightFill: "#fff",
            pointHighlightStroke: "rgba(220,0,165,1)",
            data: [],
        },
        {
            label: "Answers",
            fillColor: "rgba(30,0,75,0.2)",
            strokeColor: "rgba(30,0,75,1)",
            pointColor: "rgba(30,0,75,1)",
            pointStrokeColor: "#fff",
            pointHighlightFill: "#fff",
            pointHighlightStroke: "rgba(30,0,75,1)",
            data: [],
        },
        {
            label: "Answers",
            fillColor: "rgba(75,75,180,0.2)",
            strokeColor: "rgba(75,75,180,1)",
            pointColor: "rgba(75,75,180,1)",
            pointStrokeColor: "#fff",
            pointHighlightFill: "#fff",
            pointHighlightStroke: "rgba(75,75,180,1)",
            data: [],
        },
    ];

    constructor(scope: IScope, element: IRootElementService) {
        this.canvasId = "#" + this.canvas || "";
        this.isText = false;
        this.div = element.find(".canvasContainer");
        this.charts = ["bar", "horizontalBar"];
        this.chartIndex = qstChartIndex;
        scope.$on("resizeElement", (event, data) => {
            // var w = this.div.width();  // data.size.width;
            // var h = this.div.height(); //  data.size.height)
            if (this.isText) {
                return;
            }
            this.resizeDiv();
        });
    }

<<<<<<< HEAD
    $onInit() {
=======
                $scope.internalControl.close();
                var d = question.data;
                if (!d) d = question; // TODO: for some reasoen question can be data or more complex object???
                const data = d;
                // $scope.ctx = $($scope.canvasId).get(0).getContext("2d");
                $scope.x = 10;
                $scope.y = 20;
                if (typeof question.answerFieldType !== "undefined" && question.answerFieldType === "text") {
                    $scope.isText = true;
                    $scope.internalControl.isText = true;
                    $scope.div.attr("style", "overflow: auto");
                    return;
                }
                $scope.div.attr("style", "overflow: hidden");
                $scope.isText = false;
                let showLegend = false;
                const labels = [];
                const emptyData = [];
                const backgroundColor = [];
                if (angular.isDefined(data.rows)) {
                    const i = 0;
                    angular.forEach(data.rows, function(row) {
                        const text = qstShortText(row.text);
                        labels.push(text);
                        emptyData.push(0);
                        // backgroundColor.push(basicSets[i++ % basicSets.length].fillColor);
                    });
                }
                backgroundColor.push(basicSets[0].fillColor);

                if (angular.isDefined(data.columns)) {
                    angular.forEach(data.columns, function(column) {
                        angular.forEach(column.rows, function(row) {
                            labels.push(qstShortText(row.Value));
                            emptyData.push(0);
                        });
                    });
                }
>>>>>>> abfd32f0

    }

    intScale(value, axis) {
        if (axis == this.chartIndex) {
            return value;
        }
        if (value % 1 === 0) {
            return value;
        }
    }

    fillValues(emptyData: any[], dataSets, index: number) {
        dataSets.push(this.basicSets[index % this.basicSets.length]);
        dataSets[index].data = emptyData.slice();
        let color = this.basicSets[index % this.basicSets.length].fillColor;
        dataSets[index].backgroundColor = timFillArray(emptyData.length, color);
        color = this.basicSets[index % this.basicSets.length].strokeColor;
        dataSets[index].borderColor = timFillArray(emptyData.length, color);
        dataSets[index].borderWidth = 1;
    }

    /**
     * FILL WITH SUITABLE TEXT
     * @memberof module:showChartDirective
     * @param question FILL WITH SUITABLE TEXT
     */
    async createChart(question) {

        if (this.divresize) {
            this.canvasw = this.div.width();
            this.canvash = this.div.height();
        }

        this.close();
        const data = question;
        // this.ctx = $(this.canvasId).get(0).getContext("2d");
        this.x = 10;
        this.y = 20;
        if (typeof question.answerFieldType !== "undefined" && question.answerFieldType === "text") {
            this.isText = true;
            this.isText = true;
            this.div.attr("style", "overflow: auto");
            return;
        }
        this.div.attr("style", "overflow: hidden");
        this.isText = false;
        let showLegend = false;
        const labels = [];
        const emptyData = [];
        const backgroundColor = [];
        if (angular.isDefined(data.rows)) {
            const i = 0;
            angular.forEach(data.rows, (row) => {
                const text = qstShortText(row.text);
                labels.push(text);
                emptyData.push(0);
                // backgroundColor.push(basicSets[i++ % basicSets.length].fillColor);
            });
        }
        backgroundColor.push(this.basicSets[0].fillColor);

        if (angular.isDefined(data.columns)) {
            angular.forEach(data.columns, (column) => {
                angular.forEach(column.rows, (row) => {
                    labels.push(qstShortText(row.Value));
                    emptyData.push(0);
                });
            });
        }

        if (!(question.questionType === "matrix" || question.questionType === "true-false")) {
            labels.push("No answer");
            emptyData.push(0);
        }

        const usedDataSets = [];

        if (question.questionType === "true-false" && !question.headers) {
            question.headers[0] = {type: "header", id: 0, text: "True"};
            question.headers[1] = {type: "header", id: 1, text: "False"};
        }

        if (question.questionType === "matrix" || question.questionType === "true-false") {
            for (let i = 0; i < data.rows[0].columns.length; i++) {
                this.fillValues(emptyData, usedDataSets, i);
            }

            let i = usedDataSets.length; // for no answer
            this.fillValues(emptyData, usedDataSets, i);
            usedDataSets[i].label = "No answer";
            for (i = 0; i < data.headers.length; i++) {
                usedDataSets[i].label = qstShortText(data.headers[i].text);
                // if ( i > 0 ) usedDataSets[i].backgroundColor.push(basicSets[i % basicSets.length].fillColor);
                if (i > 0) {
                    showLegend = true;
                }
            }
        } else {
            this.fillValues(emptyData, usedDataSets, 0);
        }

        const bardata: ChartData = {
            labels,
            datasets: usedDataSets,
        };
        $log.info(usedDataSets);
        /*
         var ctx  = this.ctx;
         ctx.canvas.width = 300;
         ctx.canvas.height = 300;
         ctx.canvas.style.width = "300px";
         ctx.canvas.style.height = "300px";
         */
        /*
         this.answerChart = new Chart(this.ctx).Bar(bardata, {animation: false} ,{
         multiTooltipTemplate: "<%= datasetLabel %> - <%= fvalue %>"
         });
         // experiment with: https://jsfiddle.net/4r26box7/85/
         */

        this.chartConfig = {
            type: "horizontalBar",
            //type: 'bar',
            // type: 'pie',
            data: bardata,
            options: {
                responsive: false
                ,
                maintainAspectRatio: true,
                animation: false,
                // multiTooltipTemplate: "<%= datasetLabel %> - <%= fvalue %>",
                legend: {
                    display: showLegend,
                    labels: {
                        // fontColor: 'rgb(255, 99, 132)'
                    },
                },
                scales: {
                    xAxes: [{
                        //stacked: true,
                        ticks: {
                            min: 0,
                            // beginAtZero: true,
                            callback: (value) => {
                                return this.intScale(value, 0);
                            },
                            // stepSize: 1
                        },
                    }],
                    yAxes: [{
                        //stacked: true
                        ticks: {
                            min: 0,
                            // beginAtZero: true,
                            callback: (value) => {
                                return this.intScale(value, 1);
                            },
                            // stepSize: 1
                        },
                    }],
                },

            },
        };

        await this.changeType();
        // this.answerChart.options.animation = false;
        // $compile(this as any);
        // TODO this seems wrong
    }

    toggle() {
        qstChartIndex = timGetLSIntValue("qstChartIndex", 0);
        if (qstChartIndex != this.chartIndex) {
            qstChartIndex = this.chartIndex;
        }
        qstChartIndex = (qstChartIndex + 1) % this.charts.length;
        this.chartIndex = qstChartIndex;
        window.localStorage.setItem("qstChartIndex", qstChartIndex.toString());
        this.changeType();
    }

<<<<<<< HEAD
    async changeType() {
        if (
            this.isText) {
            return;
        }
        const newType = this.charts[qstChartIndex];
        if (this.answerChart) {
            this.answerChart.destroy();
        }
        if (!this.ctx) {
            this.ctx = $("<canvas id=" + this.canvasId.substring(1) + ' width="' + this.canvasw + '" height="' + this.canvash + '"><canvas>');
            this.div.append(this.ctx);
            // var zoom = $('<a ng-click="zoom()">[+]</a>');
            // this.div.append(zoom);
        }
        const config: Chart.ChartConfiguration = jQuery.extend(true, {},
            this.chartConfig);
        config.type = newType;
        const Chart = (await lazyLoad<typeof chartmodule>(
                "chart.js")
        ).Chart;
        this.answerChart = new Chart(this.ctx, config);
        /*
         var legend = this.answerChart.generateLegend();
         var legenddiv = $('<div class="chart-legend">' + legend + '</div>');
         this.div.append(legenddiv);
         */
    }

    resize(w: number, h: number) {
        this.canvasw = w;
        if (this.canvasw < 100) {
            this.canvasw = 100;
        }
        this.canvash = h;
        if (this.canvash < 100) {
            this.canvash = 100;
        }
        this.close();
        this.changeType();
    }

    zoom(w: number, h: number) {
        this.canvasw += w * 100;
        if (this.canvasw < 100) {
            this.canvasw = 100;
        }
        this.canvash += h * 100;
        if (this.canvash < 100) {
            this.canvash = 100;
        }
        this.close();
        this.changeType();
    }

    resizeDiv() {
        const w = this.div.width();
        const h = this.div.height();
        this.resize(w, h);
    }

    /**
     * FILL WITH SUITABLE TEXT
     * @memberof module:showChartDirective
     * @param answers FILL WITH SUITABLE TEXT
     */
    addAnswer(answers: Array<{answer: string}>) {
        if (!angular.isDefined(answers)) {
            return;
        }
        // this.ctx.font = "20px Georgia";
        let datasets: Chart.ChartDataSets[];
        if (!this.isText) {
            datasets = this.answerChart.data.datasets;
        }
        for (let answerersIndex = 0; answerersIndex < answers.length; answerersIndex++) {
            const answ = answers[answerersIndex].answer;

            const onePersonAnswers = getJsonAnswers(answ);
            for (let a = 0; a < onePersonAnswers.length; a++) {
                const
                    singleAnswers =
                        onePersonAnswers[a];
                for (let sa = 0; sa < singleAnswers.length; sa++) {
                    const singleAnswer = singleAnswers[sa];

                    if (this.isText) {
                        // this.ctx.fillText(singleAnswer, this.x, this.y);
                        // this.y += 20;
                        const t = $("<p>" + singleAnswer + "</p>");
                        this.div.append(t);
                        continue;
                    }
                    if (datasets.length === 1) {
                        let answered = false;
                        for (let b = 0; b < datasets[0].data.length; b++) {
                            if ((b + 1) === parseInt(singleAnswer)) {
                                datasets[0].data[b] += 1;
                                answered = true;
=======
            /**
             * FILL WITH SUITABLE TEXT
             * @memberof module:showChartDirective
             * @param answers FILL WITH SUITABLE TEXT
             */
            $scope.internalControl.addAnswer = function(answers) {
                if (!angular.isDefined(answers)) {
                    return;
                }
                // $scope.ctx.font = "20px Georgia";
                let datasets;
                if (!$scope.isText) {
                    if ( !$scope.answerChart ) return; // TODO: miksi tämä on TIMIssä null???
                    if ( !$scope.answerChart.data ) return; // TODO: miksi tämä on TIMIssä null???
                    datasets = $scope.answerChart.data.datasets;
                }
                for (let answerersIndex = 0; answerersIndex < answers.length; answerersIndex++) {
                    const answ = answers[answerersIndex].answer;

                    const onePersonAnswers = getJsonAnswers(answ);
                    for (let a = 0; a < onePersonAnswers.length; a++) {
                        const singleAnswers = onePersonAnswers[a];
                        for (let sa = 0; sa < singleAnswers.length; sa++) {
                            const singleAnswer = singleAnswers[sa];

                            if ($scope.isText) {
                                // $scope.ctx.fillText(singleAnswer, $scope.x, $scope.y);
                                // $scope.y += 20;
                                const t = $("<p>" + singleAnswer + "</p>");
                                $scope.div.append(t);
                                continue;
>>>>>>> abfd32f0
                            }
                        }
                        if (!answered) {
                            datasets[0].data[datasets[0].data.length - 1] += 1;
                        }
                    } else {
                        let answered = false;
                        for (let d = 0; d < datasets.length; d++) {
                            if ((d + 1) === parseInt(singleAnswer)) {
                                datasets[d].data[a] += 1;
                                answered = true;
                                break;
                            }
                        }
                        if (!answered) {
                            datasets[datasets.length - 1].data[a] += 1;
                        }
                    }
                }
            }
        }

        this.chartConfig.data.datasets = datasets;

        if (!this.isText) {
            this.answerChart.update();
        }
    }

    /**
     * FILL WITH SUITABLE TEXT
     * @memberof module:showChartDirective
     */
    close() {
        if (this.answerChart && typeof this.answerChart !== "undefined") {
            this.answerChart.destroy();
        }
        this.ctx = null;
        this.answerChart = null;
        this.div.empty();
    }
}

timApp.component("showChartDirective", {
    bindings: {
        data: "<",
        divresize: "<",
    },
    controller: ShowChartController,
    template: `
<div class="canvasContainer">

</div>
<p ng-show="$ctrl.showControls" class="chart-menu">
    <span ng-click="$ctrl.toggle()">Bar</span>
    <span ng-click="$ctrl.zoom(-1,0)">w-</span>
    <span ng-click="$ctrl.zoom(1,0)">w+</span>
    <span ng-click="$ctrl.zoom(0,-1)">h-</span>
    <span ng-click="$ctrl.zoom(0,1)">h+</span>
</p>
    `,
});<|MERGE_RESOLUTION|>--- conflicted
+++ resolved
@@ -287,48 +287,7 @@
         });
     }
 
-<<<<<<< HEAD
     $onInit() {
-=======
-                $scope.internalControl.close();
-                var d = question.data;
-                if (!d) d = question; // TODO: for some reasoen question can be data or more complex object???
-                const data = d;
-                // $scope.ctx = $($scope.canvasId).get(0).getContext("2d");
-                $scope.x = 10;
-                $scope.y = 20;
-                if (typeof question.answerFieldType !== "undefined" && question.answerFieldType === "text") {
-                    $scope.isText = true;
-                    $scope.internalControl.isText = true;
-                    $scope.div.attr("style", "overflow: auto");
-                    return;
-                }
-                $scope.div.attr("style", "overflow: hidden");
-                $scope.isText = false;
-                let showLegend = false;
-                const labels = [];
-                const emptyData = [];
-                const backgroundColor = [];
-                if (angular.isDefined(data.rows)) {
-                    const i = 0;
-                    angular.forEach(data.rows, function(row) {
-                        const text = qstShortText(row.text);
-                        labels.push(text);
-                        emptyData.push(0);
-                        // backgroundColor.push(basicSets[i++ % basicSets.length].fillColor);
-                    });
-                }
-                backgroundColor.push(basicSets[0].fillColor);
-
-                if (angular.isDefined(data.columns)) {
-                    angular.forEach(data.columns, function(column) {
-                        angular.forEach(column.rows, function(row) {
-                            labels.push(qstShortText(row.Value));
-                            emptyData.push(0);
-                        });
-                    });
-                }
->>>>>>> abfd32f0
 
     }
 
@@ -364,7 +323,9 @@
         }
 
         this.close();
-        const data = question;
+        var d = question.data;
+        if (!d) d = question; // TODO: for some reasoen question can be data or more complex object???
+        const data = d;
         // this.ctx = $(this.canvasId).get(0).getContext("2d");
         this.x = 10;
         this.y = 20;
@@ -512,7 +473,6 @@
         this.changeType();
     }
 
-<<<<<<< HEAD
     async changeType() {
         if (
             this.isText) {
@@ -586,6 +546,8 @@
         // this.ctx.font = "20px Georgia";
         let datasets: Chart.ChartDataSets[];
         if (!this.isText) {
+            if (!this.answerChart) return; // TODO: miksi tämä on TIMIssä null???
+            if (!this.answerChart.data) return; // TODO: miksi tämä on TIMIssä null???
             datasets = this.answerChart.data.datasets;
         }
         for (let answerersIndex = 0; answerersIndex < answers.length; answerersIndex++) {
@@ -612,39 +574,6 @@
                             if ((b + 1) === parseInt(singleAnswer)) {
                                 datasets[0].data[b] += 1;
                                 answered = true;
-=======
-            /**
-             * FILL WITH SUITABLE TEXT
-             * @memberof module:showChartDirective
-             * @param answers FILL WITH SUITABLE TEXT
-             */
-            $scope.internalControl.addAnswer = function(answers) {
-                if (!angular.isDefined(answers)) {
-                    return;
-                }
-                // $scope.ctx.font = "20px Georgia";
-                let datasets;
-                if (!$scope.isText) {
-                    if ( !$scope.answerChart ) return; // TODO: miksi tämä on TIMIssä null???
-                    if ( !$scope.answerChart.data ) return; // TODO: miksi tämä on TIMIssä null???
-                    datasets = $scope.answerChart.data.datasets;
-                }
-                for (let answerersIndex = 0; answerersIndex < answers.length; answerersIndex++) {
-                    const answ = answers[answerersIndex].answer;
-
-                    const onePersonAnswers = getJsonAnswers(answ);
-                    for (let a = 0; a < onePersonAnswers.length; a++) {
-                        const singleAnswers = onePersonAnswers[a];
-                        for (let sa = 0; sa < singleAnswers.length; sa++) {
-                            const singleAnswer = singleAnswers[sa];
-
-                            if ($scope.isText) {
-                                // $scope.ctx.fillText(singleAnswer, $scope.x, $scope.y);
-                                // $scope.y += 20;
-                                const t = $("<p>" + singleAnswer + "</p>");
-                                $scope.div.append(t);
-                                continue;
->>>>>>> abfd32f0
                             }
                         }
                         if (!answered) {

--- conflicted
+++ resolved
@@ -19,11 +19,11 @@
 import {IUser} from "../IUser";
 import {$http, $window} from "../ngimport";
 import {IAnnotation, IAnnotationCoordless} from "./velptypes";
+import {showMessageDialog} from "../dialog";
 
 const UNDEFINED = "undefined";
 
-<<<<<<< HEAD
-class AnnotationController implements IController {
+export class AnnotationController implements IController {
     private static $inject = ["$scope", "$element"];
     private ctrlKey: number;
     private ctrlDown: boolean;
@@ -38,7 +38,7 @@
     private element: IRootElementService;
     private velpElement: HTMLElement;
     private showHidden: boolean;
-    private show: boolean;
+    public show: boolean;
     private showStr: string;
     private original: {
         points: number | null;
@@ -120,308 +120,6 @@
 
                 if (0 < pos && pos < window.innerHeight) {
                     window.scrollTo(x, y);
-=======
-/** Directive for a single annotation.
- * @lends module:reviewController
- */
-timApp.directive("annotation", [function() {
-    "use strict";
-    const console = $window.console;
-    return {
-        templateUrl: "/static/templates/annotation.html",
-        transclude: true,
-        scope: {
-            show: "=",
-            points: "=",
-            visibleto: "=",
-            comments: "=",
-            aid: "=",
-            ismargin: "=",
-            annotator: "@",
-            editaccess: "=",
-            newcomment: "@",
-            //email: '@',
-            timesince: "@",
-            creationtime: "@",
-            velp: "@",
-            color: "@",
-            newannotation: "@",
-            showHidden: "@",
-        },
-
-        link(scope: any, element) {
-            scope.velpElement = null;
-            scope.ctrlDown = false;
-            scope.ctrlKey = 17;
-            scope.visible_options = {
-                type: "select",
-                value: scope.visibleto,
-                title: "Visible to",
-                values: [1, 2, 3, 4],
-                names: ["Just me", "Document owner", "Teachers", "Everyone"],
-            };
-            scope.newannotation = false;
-            scope.marginonly = false;
-
-            if (scope.newcomment === null) {
-                scope.newcomment = "";
-            }
-
-            scope.isvalid = {
-                points: {value: true, msg: ""},
-            };
-
-            // Original visibility, or visibility in session
-            // TODO: origin visibility
-            scope.original = {
-                points: scope.points,
-                velp: scope.velp,
-                color: scope.color,
-                visible_to: scope.visibleto,
-                comment: "", //scope.newcomment,
-                aid: scope.aid,
-            };
-
-            /**
-             * Toggles the visibility of the annotation.
-             * @method toggleAnnota tion
-             */
-            scope.toggleAnnotation = function() {
-                if (scope.velpElement === null) {
-                    scope.velpElement = element[0].getElementsByClassName("annotation-info")[0];
-                }
-                var annotation = scope.$parent.getAnnotationById(scope.aid);
-                scope.$parent.toggleAnnotation(annotation, false);
-            };
-
-            scope.toggleAnnotationShow = function() {
-                scope.show = !scope.show;
-                scope.updateVelpZIndex();
-            };
-
-            scope.clearColor = function() {
-                scope.color = "";
-                scope.changeColor();
-            };
-
-            scope.isVelpCustomColor = function() {
-                return scope.color.length === 7; // hex colors are 7 characters long
-            };
-
-            /**
-             * Updates the z-index attribute of the annotation.
-             * @method updateVelpZIndex
-             */
-            scope.updateVelpZIndex = function() {
-                if (scope.velpElement === null) {
-                    scope.velpElement = element[0].getElementsByClassName("annotation-info")[0];
-                    scope.velpElement.style.zIndex = scope.$parent.zIndex.toString();
-                    scope.$parent.zIndex++;
-                } else {
-                    scope.velpElement.style.zIndex = scope.$parent.zIndex.toString();
-                    scope.$parent.zIndex++;
-                }
-            };
-
-            /**
-             * Shows the annotation.
-             * @method showAnnotation
-             */
-            scope.showAnnotation = function() {
-                scope.showHidden = false;
-                scope.newannotation = false;
-                scope.show = true;
-
-                scope.updateVelpZIndex();
-            };
-
-            /**
-             * Focuses on the comment field of the annotation.
-             * @method focusTextarea
-             */
-            scope.focusTextarea = function() {
-                return true;
-            };
-
-            /**
-             * Deletes the selected annotation. Queries parent scope and deletes
-             * the corresponding annotation from there.
-             * @method deleteAnnotation
-             */
-            scope.deleteAnnotation = function() {
-
-                if (scope.comments.length < 2) {
-                    if (!$window.confirm("Delete - are you sure?")) {
-                        return;
-                    }
-                    scope.$parent.deleteAnnotation(scope.aid, scope.ismargin);
-                }
-            };
-
-            /**
-             * Updates the annotation and toggles its visibility in the margin.
-             * @method updateAnnotation
-             */
-            scope.updateAnnotation = function() {
-                let margin = false;
-                if (scope.velpElement.parentNode.offsetParent.className === "notes") {
-                    margin = true;
-                }
-                scope.$parent.updateAnnotation(scope.aid, margin);
-            };
-
-            /**
-             * Changes points of the selected annotation. Qeries parent scope
-             * and changes the points of the corresponding annotation.
-             * @method changePoints
-             */
-            scope.changePoints = function() {
-                if (typeof scope.points !== UNDEFINED) {
-                    scope.isvalid.points.value = true;
-                    scope.$parent.changeAnnotationPoints(scope.aid, scope.points);
-                } else {
-                    scope.isvalid.points.value = false;
-                    scope.isvalid.points.msg = "Insert a number or leave empty";
-                }
-            };
-
-            scope.changeColor = function() {
-                scope.$parent.changeAnnotationColor(scope.aid, scope.color);
-            };
-
-            /**
-             * Saves the changes made to the annotation. Queries parent scope
-             * and updates the changes of the corresponding annotation.
-             * @method saveChanges
-             */
-            scope.saveChanges = function() {
-                const id = scope.$parent.getRealAnnotationId(scope.aid);
-
-                // Add comment
-                if (scope.newcomment.length > 0) {
-                    const comment = scope.newcomment;
-
-                    const data = {annotation_id: id, content: scope.newcomment};
-                    scope.$parent.makePostRequest("/add_annotation_comment", data, function(json) {
-                        scope.comments.push({
-                            commenter_username: json.data.name,
-                            content: comment,
-                            comment_time: "now",
-                            comment_relative_time: "just now",
-                        });
-                        scope.$parent.addComment(scope.aid, json.data.name, comment);
-                        scope.updateAnnotation();
-                    });
-
-                } else {
-                    scope.updateAnnotation();
-                }
-                scope.newcomment = "";
-                if (scope.visible_options.value !== scope.original.visible_to) {
-                    scope.$parent.changeVisibility(scope.aid, scope.visible_options.value);
-                }
-                scope.original = {
-                    points: scope.points,
-                    annotation_id: id,
-                    visible_to: scope.visible_options.value,
-                    velp: scope.velp,
-                    color: scope.color,
-                    comment: scope.newcomment,
-                    doc_id: scope.$parent.docId,
-                };
-
-                scope.$parent.makePostRequest("/update_annotation", scope.original, function(json) {
-                    //console.log(json);
-                });
-            };
-
-            scope.getCustomColor = function() {
-                if (typeof scope.color !== UNDEFINED || scope.color !== null) {
-                    return scope.color;
-                }
-            };
-
-            /**
-             * Checks if the user has rights to edit the annotation.
-             * @method checkRights
-             * @returns {boolean} Whether the user has rights or not
-             */
-            scope.checkRights = function() {
-                return scope.editaccess !== true;
-            };
-
-            /**
-             * Detect user right to annotation to document.
-             * @param points - Points given in velp or annotation
-             * @returns {boolean} - Whether user has rights to make annotations
-
-             scope.notAnnotationRights = function(points) {
-                if (scope.$parent.item.rights.teacher) {
-                    return false;
-                } else {
-                    if (points === null) {
-                        return false;
-                    } else {
-                        return true;
-                    }
-                }
-            };
-             */
-
-            /**
-             * Return true if user has teacher rights.
-             * @returns {boolean} Whether the user has teacher rights or not
-             */
-            scope.allowChangePoints = function() {
-                return scope.$parent.item.rights.teacher;
-            };
-
-            /**
-             * Checks if the annotation is changed compared to its last saved state.
-             * @method checkIfChanged
-             * @returns {boolean} - Whether any modifications were made or not
-             */
-            scope.checkIfChanged = function() {
-                if (!scope.showHidden) {
-                    return false;
-                }
-                if (scope.original.points !== scope.points || scope.original.comment !== scope.newcomment ||
-                    scope.original.visible_to !== scope.visible_options.value || scope.original.velp !== scope.velp ||
-                    scope.original.color !== scope.color) {
-                    return true;
-                }
-                return false;
-            };
-
-            /**
-             * Detects the `Ctrl + S` and `Ctrl+Enter` key strokes on the text area.
-             * @method keyDownFunc
-             * @param event - Current event
-             */
-            scope.keyDownFunc = function(event) {
-                if (event.keyCode === scope.ctrlKey) {
-                    scope.ctrlDown = true;
-                }
-                if (scope.ctrlDown && (String.fromCharCode(event.which).toLowerCase() === "s" || event.keyCode === 13)) {
-                    event.preventDefault();
-                    scope.ctrlDown = false;
-                    if (scope.checkIfChanged()) {
-                        scope.saveChanges();
-                    } else {
-                        scope.toggleAnnotation();
-                    }
-                }
-            };
-
-            /**
-             * Detects if `Ctrl`-key is released.
-             * @method keyUpFunc
-             * @param event - Current event
-             */
-            scope.keyUpFunc = function(event) {
-                if (event.keyCode === scope.ctrlKey) {
-                    scope.ctrlDown = false;
->>>>>>> 3524e4e3
                 }
 
                 this.annotation.newannotation = false;
@@ -444,23 +142,12 @@
         if (this.velpElement.parentElement == null) {
             return;
         }
-        const elementName = this.velpElement.parentElement.offsetParent.className;
-        const annotationElements = document.querySelectorAll('[aid="{0}"]'.replace("{0}", this.annotation.id.toString()));
-
-        this.toggleAnnotationShow();
-
-        if (elementName === "notes" && annotationElements.length > 1) {
-            for (let i = 0; i < annotationElements.length; i++) {
-                const e = annotationElements[i].parentNode as HTMLElement;
-                if (e.offsetParent.className !== "notes") {
-                    angular.element(
-                        annotationElements[i],
-                    ).isolateScope<any>().actrl.toggleAnnotationShow();
-                    this.toggleAnnotationShow();
-                }
-            }
-        }
-
+        const a = this.rctrl.getAnnotationById(this.annotation.id);
+        if (!a) {
+            showMessageDialog(`Could not annotation with id ${this.annotation.id}`);
+            return;
+        }
+        this.rctrl.toggleAnnotation(a, false);
     }
 
     toggleAnnotationShow() {
@@ -673,7 +360,6 @@
     }
 }
 
-<<<<<<< HEAD
 /** Directive for a single annotation.
  * @lends module:reviewController
  */
@@ -691,14 +377,4 @@
     },
     templateUrl: "/static/templates/annotation.html",
     transclude: true,
-});
-=======
-            setTimeout(function() {
-                if (scope.show) {
-                    scope.updateVelpZIndex();
-                }
-            }, 0);
-       },
-    };
-}]);
->>>>>>> 3524e4e3
+});
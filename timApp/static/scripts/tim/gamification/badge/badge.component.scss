.material-symbols-outlined {
    font-size: 40px;
    margin-top: 3px;
    text-align: center;
}

.badge {
    font-family: system-ui;
    font-weight: bolder;
    text-align: center;
    position: relative;
    //margin: 1.5em 3em;
    display: inline-block;
    top: 0;
    transition: all 0.2s ease;
    cursor: pointer;
    background: inherit;
}

.badge.hexagon {
    width: 5em;
    height: 7.6em;
    position: relative;
    border-radius: 10px;
    display: inline-block;
    transition: all 0.2s ease;
    margin: 0 2em;
}

.badge.hexagon:before, .badge.hexagon:after {
    position: absolute;
    width: inherit;
    height: inherit;
    border-radius: inherit;
    background: inherit;
    content: "";
    top: 0;
    left: 0;
    right: 0;
    bottom: 0;
    margin: auto;
}

.badge.hexagon:before {
    transform: rotate(60deg);
}

.badge.hexagon:after {
    transform: rotate(-60deg);
}

.badge.square {
    width: 7.6em;
    height: 7.6em;
    border-radius: 12px;
    display: inline-block;
    position: relative;
    transition: all 0.2s ease;
    margin: 0 1em;
}

.badge.square > .ribbon{
    bottom: 9px;
}

.badge.flower {
  width: 4em;
  height: 9.2em;
  position: relative;
  border-radius: 229px;
  display: inline-block;
  transition: all 0.2s ease;
  margin: 0 2.5em;
}


.badge.flower:before, .badge.flower:after {
    position: absolute;
    width: inherit;
    height: inherit;
    border-radius: inherit;
    background: inherit;
    content: "";
    top: 0;
    left: 0;
    right: 0;
    bottom: 0;
    margin: auto;
}

.badge.flower:before {
    transform: rotate(60deg);
}

.badge.flower:after {
    transform: rotate(-60deg);
}

.badge.flower > .ribbon{
    bottom: 22px;
}

.badge.round {
    border-radius: 50%;
<<<<<<< HEAD
    width: 90px;
    height: 90px;
    margin: 0 1em;
=======
    width: 7.6em;
    height: 7.6em;
>>>>>>> 666ded16
}



.badge:hover {
    top: -4px;
}

.badge .circle {
    width: 50px;
    height: 50px;
    position: absolute;
    background: #fff;
    z-index: 10;
    border-radius: 50%;
    top: 0;
    left: 0;
    right: 0;
    bottom: 0;
    margin: auto;
}

.badge .circle i.fa {
    font-size: 2em;
    margin-top: 8px;
}

.badge .font {
    display: inline-block;
    margin-top: 1em;
}


.badge .ribbon {
    position: absolute;
    border-radius: 4px;
    padding: 2px 5px 4px;
    transform: translateX(-50%);
    min-width: 100px;
    z-index: 11;
    color: #fff;
    bottom: 12px;
    left: 50%;
    height: 20px;
    font-size: 13px;
    box-shadow: 0 1px 2px rgba(0, 0, 0, 0.27);
    text-shadow: 0 2px 2px rgba(0, 0, 0, 0.1);
    text-transform: uppercase;
    background: linear-gradient(to bottom right, #555 0%, #333 100%);
    cursor: pointer;
}

.yellow {
    background: linear-gradient(to bottom right, #ffeb3b 0%, #fbc02d 100%);
    color: #ffb300;
}

.orange {
    background: linear-gradient(to bottom right, #ffc400 0%, #ff6f00 100%);
    color: #ff8f00;
}

.pink {
    background: linear-gradient(to bottom right, #F48FB1 0%, #d81b60 100%);
    color: #dc306f;
}

.red {
    background: linear-gradient(to bottom right, #f4511e 0%, #b71c1c 100%);
    color: #c62828;
}

.purple {
    background: linear-gradient(to bottom right, #ab47bc 0%, #4527a0 100%);
    color: #7127a8;
}

.teal {
    background: linear-gradient(to bottom right, #4DB6AC 0%, #00796B 100%);
    color: #34a297;
}

.blue {
    background: linear-gradient(to bottom right, #4FC3F7 0%, #2196F3 100%);
    color: #259af3;
}

.blue-dark {
    background: linear-gradient(to bottom right, #1976D2 0%, #283593 100%);
    color: #1c68c5;
}

.green {
    background: linear-gradient(to bottom right, #cddc39 0%, #8bc34a 100%);
    color: #7cb342;
}

.green-dark {
    background: linear-gradient(to bottom right, #4CAF50 0%, #1B5E20 100%);
    color: #00944a;
}

.gold {
    background: linear-gradient(to bottom right, #e6ce6a 0%, #b7892b 100%);
    color: #b7892b;
}

.gray {
    background: linear-gradient(to bottom right, #d3d3d3 0%, #a9a9a9 100%);
    color: #808080;
}

/* uudet värit */
.cyan {
    background: linear-gradient(to bottom right, #00bcd4 0%, #0097a7 100%);
    color: #00838f;
}

.lime {
    background: linear-gradient(to bottom right, #c6ff00 0%, #aeea00 100%);
    color: #76ff03;
}

.indigo {
    background: linear-gradient(to bottom right, #3f51b5 0%, #1a237e 100%);
    color: #303f9f;
}

.brown {
    background: linear-gradient(to bottom right, #8d6e63 0%, #3e2723 100%);
    color: #5d4037;
}

.amber {
    background: linear-gradient(to bottom right, #ffbf00 0%, #ff8f00 100%);
    color: #ff6f00;
}

.violet {
    background: linear-gradient(to bottom right, #9c27b0 0%, #6a1b9a 40%, #4a148c 100%);
    color: #8e24aa;
}

.skyblue {
    background: linear-gradient(to bottom right, #81d4fa 0%, #0288d1 100%);
    color: #0277bd;
}

.mint {
    background: linear-gradient(to bottom right, #a5d6a7 0%, #388e3c 100%);
    color: #2c6e28;
}

.peach {
    background: linear-gradient(to bottom right, #ffb74d 0%, #f57c00 100%);
    color: #ff6f00;
}

.purple-dark {
    background: linear-gradient(to bottom right, #7b1fa2 0%, #4a148c 40%, #311b92 100%);
    color: #6a1b9a;
}

.wine {
    background: linear-gradient(to bottom right, #d32f2f 0%, #7a0c1e 100%);
    color: #9a1e26;
}


.badge-container {
  position: relative;
  display: inline-block;
  padding: 10px;
  cursor: pointer;
}

.tooltip {
  width: 250px;
  visibility: hidden;
  position: absolute;
  top: 110%;
  left: 50%;
  transform: translateX(-50%);
  background-color: rgba(0, 0, 0, 0.85);
  color: white;
  padding: 5px 10px;
  border-radius: 4px;
  text-align: center;
  opacity: 0;
  transition: opacity 0.3s ease;
  white-space: normal;
}

.tooltip::after {
    content: " ";
    position: absolute;
    bottom: 100%;
    left: 50%;
    margin-left: -5px;
    border-width: 5px;
    border-style: solid;
    border-color: transparent transparent rgba(0, 0, 0, 0.85) transparent;
}

/* Show the tooltip when hovering over the badge */
.badge-container:hover .tooltip {
  visibility: visible;
  opacity: 1;
}<|MERGE_RESOLUTION|>--- conflicted
+++ resolved
@@ -102,14 +102,9 @@
 
 .badge.round {
     border-radius: 50%;
-<<<<<<< HEAD
     width: 90px;
     height: 90px;
     margin: 0 1em;
-=======
-    width: 7.6em;
-    height: 7.6em;
->>>>>>> 666ded16
 }
 
 

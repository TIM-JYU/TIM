import type {OnInit} from "@angular/core";
import {Input} from "@angular/core";
import {Component, NgModule} from "@angular/core";
import {CommonModule} from "@angular/common";
import {ReactiveFormsModule, Validators} from "@angular/forms";
import {FormGroup, FormControl} from "@angular/forms";
import {HttpClient} from "@angular/common/http";
import {HttpClientModule} from "@angular/common/http";
import {BadgeViewerModule} from "tim/gamification/badge/badge-viewer.component";
import {BadgeGiverModule} from "tim/gamification/badge/badge-giver.component";
import {cons} from "fp-ts/ReadonlyNonEmptyArray";
import {getFormBehavior} from "tim/plugin/util";
import {BadgeService} from "tim/gamification/badge/badge.service";
import type {IBadge} from "tim/gamification/badge/badge.interface";
import {Users} from "tim/user/userService";
import {showConfirm} from "tim/ui/showConfirmDialog";
import {toPromise} from "tim/util/utils";
import {
    BadgeComponent,
    BadgeModule,
} from "tim/gamification/badge/badge.component";

@Component({
    selector: "tim-badge-creator",
    template: `
        <ng-container *ngIf="this.hasPermission; else noPermissionView">
        <div class="badge-creator" [formGroup]="badgeForm">
          <fieldset class="form-fieldset">
            <div class="all_badges">
                <fieldset>
                  <h2>{{ selectedContextGroup ? selectedContextGroup + "'s Badges" : "All Badges" }}</h2>
                  <div class="badge_view">
                      <ng-container *ngIf="all_badges.length > 0">
<<<<<<< HEAD
                    <tim-badge *ngFor="let badge of all_badges"
                       [ngClass]="{'selected-badge': clickedBadge === badge}"
                               title="{{badge.title}}"
                               color="{{badge.color}}"
                               shape="{{badge.shape}}"
                               [image]="badge.image"
                               description="{{badge.description}}"
                               (click)="selectBadge(badge);">
                    </tim-badge>
=======
                          <div class="badge-card" *ngFor="let badge of all_badges">
                            <tim-badge
                               [ngClass]="{'selected-badge': clickedBadge === badge}"
                                       title="{{badge.title}}"
                                       color="{{badge.color}}"
                                       shape="{{badge.shape}}"
                                       [image]="badge.image"
                                       description="{{badge.description}}"
                                       (click)="editBadge(badge);">
                            </tim-badge>
                          </div>
>>>>>>> bd26e261
                  </ng-container>
                  </div>
                    
                </fieldset>
                <div class="button-group">
                    <button id="showBadgeForm" type="button" (click)="clickCreate()">Create</button>
                    <button id="createButton" type="button" (click)="editBadge(clickedBadge)" 
                          [disabled]="!clickedBadge" 
                          [ngClass]="{'disabled-btn': !clickedBadge}">Edit</button>
                    <button id="createButton" type="button" (click)="showBadgeGiver(clickedBadge)" 
                          [disabled]="!clickedBadge" 
                          [ngClass]="{'disabled-btn': !clickedBadge}">Give badge</button>
                </div>                
            </div>
              
              <ng-container *ngIf="showGiver">
                  <timBadgeGiver [badgeGroup]="badgeGroup" [selectedBadge]="clickedBadge"></timBadgeGiver>                        
              </ng-container>
              
            <div class="upper-form-group" *ngIf="this.badgeFormShowing">
                <h2>{{ editingBadge ? 'Edit ' + editingBadge.title + ' Badge' : 'Create a Badge' }}</h2>
                <form (ngSubmit)="onSubmit()" id="badgeForm">
                  <div class="form-group">
                    <label for="title">Badge Title</label>
                    <input type="text" id="title" name="title" formControlName="title">
                  </div>
    
                  <div class="form-group">
                    <label for="description">Description</label>
                    <textarea rows="3" cols="" id="description" formControlName="description"> </textarea>
                  </div>
    
                  <div class="icon-color-group">
                    <div class="form-group">
                      <label for="image">Icon</label>
                      <select id="image" formControlName="image">
                        <option *ngFor="let image of availableImages" [value]="image.id">{{ image.name }}</option>
                      </select>
                    </div>
    
                    <div class="form-group">
                      <label for="color">Color</label>
                      <select id="color" formControlName="color">
                        <option *ngFor="let color of availableColors" [value]="color">{{ color }}</option>
                      </select>
                    </div>
    
                  </div>
                    <div class="shape-preview-group">
                        <div class="form-group">
                            <label>Shape</label>
                            <div class="shape">
                              <label *ngFor="let shape of shapes">
                                <input type="radio" [id]="shape.value" formControlName="shape" [value]="shape.value" [checked]="shape.value === 'hexagon'"> {{ shape.label }}
                              </label>
                            </div>
                          </div>
                        <div class="form-group">
                            <label>Preview of the badge</label>
                            <div class="preview">
                                <fieldset>
                                  <tim-badge
                                    [title]="badgeForm.value.title || ''"
                                    [color]="badgeForm.value.color || 'gray'"
                                    [image]="badgeForm.value.image || 0 "
                                    [description]="badgeForm.value.description || ''"
                                    [shape]="badgeForm.value.shape || 'hexagon'">
                                  </tim-badge>
                                </fieldset>
                            </div>
                        </div>
                    </div>
    
                    <button id="createButton"
                            type="submit"
                            [attr.title]="!badgeForm.valid ? 'Fill all the required fields' : null"
                            [disabled]="!badgeForm.valid"
                            (click)="editingBadge ? saveBadgeChanges() : onSubmit()">
                            {{ editingBadge ? 'Save Changes' : 'Create Badge' }}
                    </button>
                    
    
                    <div class="delete-edit">
                        <div class="button-group">
                            <button id="cancelButton" type="button" [disabled]="!isFormChanged"  (click)="onCancel()">Cancel</button>
                        </div>
                        <div class="button-group">
                            <button id="deleteButton" type="button" [disabled]="!editingBadge" (click)="deleteBadge()">Delete</button>
                        </div>
                    </div>
                </form>
              </div>
          </fieldset>
        </div>
    </ng-container>

    <ng-template #noPermissionView>
      <p>Access denied for students.</p>
    </ng-template>
    `,
    styleUrls: ["./badge-creator.component.scss"],
})
export class BadgeCreatorComponent implements OnInit {
    private userName?: string;
    private userID?: number;
    constructor(private http: HttpClient, private badgeService: BadgeService) {}

    isFormChanged = false; // Flag to track form changes
    all_badges: IBadge[] = [];
    selectedContextGroup: string = "";
    hasPermission = false;
    badgeFormShowing = false;

    clickedBadge: any = null;
    editingBadge: any = null;

    showGiver = false;
    @Input() badgegroupContext?: string;
    @Input() badgeGroup?: string;

    // Method called when a badge is clicked
    selectBadge(badge: IBadge) {
        if (this.clickedBadge === badge) {
            this.clickedBadge = null;
            this.emptyForm();
            this.badgeFormShowing = false;
            return;
        }
        this.clickedBadge = badge;

        this.showEditingForm(badge);
    }

    // Initializes the component by loading badges and subscribing to form value changes.
    // It tracks changes to the context_group field and triggers a handler when the value changes.
    ngOnInit() {
        this.selectedContextGroup = this.badgegroupContext || "";
        if (Users.isLoggedIn()) {
            this.userName = Users.getCurrent().name;
            this.userID = Users.getCurrent().id;

            if (Users.belongsToGroup("Administrators")) {
                this.hasPermission = true;
            }
        }

        this.getBadges();
        this.badgeForm.valueChanges.subscribe(() => {
            this.isFormChanged = true;
        });
    }

    // If user has pressed the create badge button, toggles the visibility of the badge creating form
    clickCreate() {
        this.clickedBadge = null;
        this.showGiver = false;

        if (this.badgeFormShowing) {
            this.resetForm();
            return;
        }

        this.showForm();
        this.emptyForm();
    }

    // Edit an existing badge, show attributes in input fields
    editBadge(badge: IBadge) {
        this.badgeFormShowing = !this.badgeFormShowing;
        this.showGiver = false;
        if (this.badgeFormShowing) {
            this.showEditingForm(badge);
        }
    }

    showBadgeGiver(badge: IBadge) {
        this.badgeFormShowing = false;
        this.showGiver = !this.showGiver;

        this.clickedBadge = badge;
    }

    // when create button is pressed, shows empty form
    showForm() {
        this.badgeFormShowing = true;
        this.isFormChanged = true;
    }

    // When existing badge is pressed, shows form with filled information of the badge
    showEditingForm(badge: IBadge) {
        this.editingBadge = badge;
        this.clickedBadge = badge;
        this.isFormChanged = true;
        this.badgeForm.patchValue({
            id: badge.id,
            title: badge.title,
            description: badge.description,
            image: badge.image,
            color: badge.color,
            shape: badge.shape,
            context_group: badge.context_group,
        });
    }

    // toggles between showing and not showing form, happens when create or cancel button is pressed.
    resetForm() {
        this.clickedBadge = null;
        this.editingBadge = null;
        this.badgeFormShowing = false;
        this.isFormChanged = false;
    }

    // Clears form information, except given values
    emptyForm() {
        this.editingBadge = null;
        this.badgeForm.reset({
            color: "gray",
            shape: "hexagon",
            context_group: this.selectedContextGroup,
        });
        this.isFormChanged = false;
    }

    // Titles instead of numbers in availableImages
    availableImages = [
        {id: 1, name: "Trophy"},
        {id: 2, name: "Winner"},
        {id: 3, name: "Teamwork"},
        {id: 4, name: "Code"},
        {id: 5, name: "Debug"},
        {id: 6, name: "On_fire"},
        {id: 7, name: "Rocket"},
        {id: 8, name: "Smile"},
        {id: 9, name: "Terminal"},
        {id: 10, name: "Deployed_code"},
        {id: 11, name: "Loop"},
        {id: 12, name: "100_points"},
    ];

    shapes = [
        {label: "Hexagon", value: "hexagon"},
        {label: "Flower", value: "flower"},
        {label: "Circle", value: "round"},
        {label: "Square", value: "square"},
    ];
    // color list for forms
    availableColors = [
        "yellow",
        "orange",
        "amber",
        "red",
        "wine",
        "pink",
        "peach",
        "purple",
        "purple-dark",
        "violet",
        "blue",
        "blue-dark",
        "skyblue",
        "green",
        "green-dark",
        "cyan",
        "lime",
        "mint",
        "brown",
        "gold",
    ];

    badgeForm = new FormGroup({
        id: new FormControl(0),
        image: new FormControl(0, [Validators.required]),
        title: new FormControl("", [Validators.required]),
        icon: new FormControl(""),
        description: new FormControl("", [Validators.required]),
        color: new FormControl("gray", [Validators.required]),
        shape: new FormControl("hexagon", [Validators.required]),
        context_group: new FormControl("", [Validators.required]),
    });

    // Saves newly created badge
    newBadge: any = null;
    async onSubmit() {
        if (this.badgeForm.valid) {
            this.newBadge = this.badgeForm.value;
            this.newBadge.created_by = this.userID;
            const response = toPromise(
                this.http.post<{ok: boolean}>("/create_badge", {
                    created_by: this.newBadge.created_by,
                    context_group: this.selectedContextGroup,
                    title: this.newBadge.title,
                    color: this.newBadge.color,
                    shape: this.newBadge.shape,
                    image: this.newBadge.image.toString(),
                    description: this.newBadge.description,
                })
            );
            console.log("contextgroup: ", this.selectedContextGroup);
            const result = await response;
            console.log("contextgroup: ", this.selectedContextGroup);
            if (result.ok) {
                while (this.all_badges.length > 0) {
                    this.all_badges.pop();
                }
                await this.getBadges();
                this.emptyForm();

                this.badgeService.triggerUpdateBadgeList();
                this.badgeFormShowing = false;
            }
        }
    }

    // When cancelled, form information is cleared
    async onCancel() {
        this.emptyForm();
        await this.getBadges();
        this.badgeFormShowing = false;
    }

    // Get all badges depending on if context group is selected
    private async getBadges() {
        let response;
        if (this.selectedContextGroup) {
            response = toPromise(
                this.http.get<[]>(
                    `/all_badges_in_context/${this.selectedContextGroup}`
                )
            );
        } else {
            response = toPromise(this.http.get<[]>("/all_badges"));
        }

        const result = await response;

        if (result.ok) {
            if (result.result !== undefined) {
                const badges: IBadge[] = result.result;
                this.all_badges = badges;
                this.all_badges.reverse();
            }
        }
    }

    // Save changes on the badge that is being edited
    async saveBadgeChanges() {
        if (
            await showConfirm(
                `Edit ${this.editingBadge.title}`,
                "Are you sure you want to save the changes?"
            )
        ) {
            if (this.editingBadge) {
                Object.assign(this.editingBadge, this.badgeForm.value);
                const response = toPromise(
                    this.http.post<{ok: boolean}>("/modify_badge", {
                        badge_id: this.editingBadge.id,
                        modified_by: "1", // Toistaiseksi kovakoodattuna
                        context_group: this.editingBadge.context_group,
                        title: this.editingBadge.title,
                        color: this.editingBadge.color,
                        shape: this.editingBadge.shape,
                        image: this.editingBadge.image,
                        description: this.editingBadge.description,
                    })
                );
                const result = await response;
                if (result.ok) {
                    while (this.all_badges.length > 0) {
                        this.all_badges.pop();
                    }
                    this.emptyForm();
                    await this.getBadges();
                }
                this.badgeService.triggerUpdateBadgeList();
                this.badgeFormShowing = false;
                this.clickedBadge = null;
            }
        }
    }

    // Delete badge
    async deleteBadge() {
        if (
            await showConfirm(
                `Delete ${this.editingBadge.title}`,
                `Are you sure you want to delete "${this.editingBadge.title}" badge?`
            )
        ) {
            if (this.editingBadge) {
                try {
                    const response = await toPromise(
                        this.http.post<{ok: boolean}>("/deactivate_badge", {
                            badge_id: this.editingBadge.id,
                            deleted_by: 1, // Kovakoodattu toistaiseksi
                        })
                    );

                    if (response.ok) {
                        while (this.all_badges.length > 0) {
                            this.all_badges.pop();
                        }

                        this.getBadges();
                        this.emptyForm();
                        this.resetForm();
                        this.clickedBadge = false;
                        this.isFormChanged = false;
                        // Lähetetään signaali onnistuneesta deletoinnista
                        this.badgeService.triggerUpdateBadgeList(); // Lähetetään signaali BadgeService:lle
                    } else {
                        console.log("Failed to delete badge");
                    }
                } catch (error) {
                    console.error("Error deleting badge", error);
                }
            }
        }
    }
}

@NgModule({
    declarations: [BadgeCreatorComponent],
    exports: [BadgeCreatorComponent],
    imports: [
        CommonModule,
        ReactiveFormsModule,
        BadgeModule,
        HttpClientModule,
        BadgeViewerModule,
        BadgeGiverModule,
    ],
})
export class BadgeCreatorModule {}<|MERGE_RESOLUTION|>--- conflicted
+++ resolved
@@ -31,17 +31,6 @@
                   <h2>{{ selectedContextGroup ? selectedContextGroup + "'s Badges" : "All Badges" }}</h2>
                   <div class="badge_view">
                       <ng-container *ngIf="all_badges.length > 0">
-<<<<<<< HEAD
-                    <tim-badge *ngFor="let badge of all_badges"
-                       [ngClass]="{'selected-badge': clickedBadge === badge}"
-                               title="{{badge.title}}"
-                               color="{{badge.color}}"
-                               shape="{{badge.shape}}"
-                               [image]="badge.image"
-                               description="{{badge.description}}"
-                               (click)="selectBadge(badge);">
-                    </tim-badge>
-=======
                           <div class="badge-card" *ngFor="let badge of all_badges">
                             <tim-badge
                                [ngClass]="{'selected-badge': clickedBadge === badge}"
@@ -53,7 +42,6 @@
                                        (click)="editBadge(badge);">
                             </tim-badge>
                           </div>
->>>>>>> bd26e261
                   </ng-container>
                   </div>
                     
@@ -134,7 +122,6 @@
                             (click)="editingBadge ? saveBadgeChanges() : onSubmit()">
                             {{ editingBadge ? 'Save Changes' : 'Create Badge' }}
                     </button>
-                    
     
                     <div class="delete-edit">
                         <div class="button-group">

import type {OnInit} from "@angular/core";
import {Input} from "@angular/core";
import {Component, NgModule} from "@angular/core";
import {CommonModule} from "@angular/common";
import {ReactiveFormsModule, Validators} from "@angular/forms";
import {FormGroup, FormControl} from "@angular/forms";
import {HttpClient} from "@angular/common/http";
import {HttpClientModule} from "@angular/common/http";
import {BadgeViewerModule} from "tim/gamification/badge/badge-viewer.component";
import {BadgeGiverModule} from "tim/gamification/badge/badge-giver.component";
import {BadgeWithdrawModule} from "tim/gamification/badge/badge-withdraw.component";
import {cons} from "fp-ts/ReadonlyNonEmptyArray";
import {getFormBehavior} from "tim/plugin/util";
import {BadgeService} from "tim/gamification/badge/badge.service";
import type {IBadge} from "tim/gamification/badge/badge.interface";
import {Users} from "tim/user/userService";
import {showConfirm} from "tim/ui/showConfirmDialog";
import {toPromise} from "tim/util/utils";
import {
    BadgeComponent,
    BadgeModule,
} from "tim/gamification/badge/badge.component";

@Component({
    selector: "tim-badge-creator",
    template: `
        <ng-container *ngIf="this.hasPermission; else noPermissionView">
        <div class="badge-creator" [formGroup]="badgeForm">
          <fieldset class="form-fieldset">
            <div class="all_badges">
                <fieldset>
                  <h2>{{ selectedContextGroup ? "All Badges (" + selectedContextGroup + ")" : "All Badges" }}</h2>
                  <div class="badge_view">
                      <ng-container *ngIf="all_badges.length == 0">
                          <p>No badges</p>
                      </ng-container>
                      <ng-container *ngIf="all_badges.length > 0">
                          <div class="badge-card" *ngFor="let badge of all_badges">
                            <tim-badge
                               [ngClass]="{'selected-badge': clickedBadge === badge}"
                                       title="{{badge.title}}"
                                       color="{{badge.color}}"
                                       shape="{{badge.shape}}"
                                       [image]="badge.image"
                                       description="{{badge.description}}"
                                       (click)="selectBadge(badge);">
                            </tim-badge>
                          </div>
                  </ng-container>
                  </div>
                    
                </fieldset>
                <div class="button-group">
                    <div class="left-buttons">
                        <button id="showBadgeForm" type="button" (click)="clickCreate()">Create</button>
                        <button id="editButton" type="button" (click)="editBadge(clickedBadge)" 
                                [disabled]="!clickedBadge" 
                                [ngClass]="{'disabled-btn': !clickedBadge}">Edit</button>
                        <button id="giveBadgeButton" type="button" (click)="showBadgeGiver(clickedBadge)" 
                                [disabled]="!clickedBadge" 
                                [ngClass]="{'disabled-btn': !clickedBadge}">Give badge</button>
                    </div>
                        <button id="deleteButton" type="button"
                            [disabled]="!editingBadge" 
                            (click)="deleteBadge()"
<<<<<<< HEAD
                            class="right-button">Delete</button>
                </div>            
=======
                            [ngClass]="{'disabled-btn': !clickedBadge}">Delete</button>
                    <button id="editButton" type="button" (click)="showBadgeWithdraw()">Withdraw</button>
                </div>                
>>>>>>> 4b70e1f5
            </div>
              
              <ng-container *ngIf="showGiver">
                  <timBadgeGiver [badgegroupContext]="badgegroupContext" [selectedBadge]="clickedBadge"></timBadgeGiver>                        
              </ng-container>
              
              <ng-container *ngIf="showWithdraw">
                  <tim-badge-withdraw [badgegroupContext]="badgegroupContext"></tim-badge-withdraw>                        
              </ng-container>
              
            <div class="upper-form-group" *ngIf="this.badgeFormShowing">
                <h2>{{ editingBadge ? 'Edit ' + editingBadge.title + ' Badge' : 'Create a Badge' }}</h2>
                <form (ngSubmit)="onSubmit()" id="badgeForm">
                  <div class="form-group">
                    <label for="title">Badge Title</label>
                    <input type="text" id="title" name="title" formControlName="title">
                  </div>
    
                  <div class="form-group">
                    <label for="description">Description</label>
                    <textarea rows="3" cols="" id="description" formControlName="description"> </textarea>
                  </div>
    
                  <div class="icon-color-group">
                    <div class="form-group">
                      <label for="image">Icon</label>
                      <select id="image" formControlName="image">
                        <option *ngFor="let image of availableImages" [value]="image.id">{{ image.name }}</option>
                      </select>
                    </div>
    
                    <div class="form-group">
                      <label for="color">Color</label>
                      <select id="color" formControlName="color">
                        <option *ngFor="let color of availableColors" [value]="color">{{ color }}</option>
                      </select>
                    </div>
    
                  </div>
                    <div class="shape-preview-group">
                        <div class="form-group">
                            <label>Shape</label>
                            <div class="shape">
                              <label *ngFor="let shape of shapes">
                                <input type="radio" [id]="shape.value" formControlName="shape" [value]="shape.value" [checked]="shape.value === 'hexagon'"> {{ shape.label }}
                              </label>
                            </div>
                          </div>
                        <div class="form-group">
                            <label>Preview of the badge</label>
                            <div class="preview">
                                <fieldset>
                                  <tim-badge
                                    [title]="badgeForm.value.title || ''"
                                    [color]="badgeForm.value.color || 'gray'"
                                    [image]="badgeForm.value.image || 0 "
                                    [description]="badgeForm.value.description || ''"
                                    [shape]="badgeForm.value.shape || 'hexagon'">
                                  </tim-badge>
                                </fieldset>
                            </div>
                        </div>
                    </div>
    
                    <button id="createButton"
                            type="submit"
                            [attr.title]="!badgeForm.valid ? 'Fill all the required fields' : null"
                            [disabled]="!badgeForm.valid"
                            (click)="editingBadge ? saveBadgeChanges() : onSubmit()">
                            {{ editingBadge ? 'Save Changes' : 'Create Badge' }}
                    </button>
    
                    <div class="delete-edit">
                        <div class="button-group">
                            <button id="cancelButton" type="button" [disabled]="!isFormChanged"  (click)="onCancel()">Cancel</button>
                        </div>
                    </div>
                </form>
              </div>
          </fieldset>
        </div>
    </ng-container>

    <ng-template #noPermissionView>
      <p>Access denied for students.</p>
    </ng-template>
    `,
    styleUrls: ["./badge-creator.component.scss"],
})
export class BadgeCreatorComponent implements OnInit {
    private userName?: string;
    private userID?: number;
    constructor(private http: HttpClient, private badgeService: BadgeService) {}

    isFormChanged = false; // Flag to track form changes
    all_badges: IBadge[] = [];
    selectedContextGroup: string = "";
    hasPermission = true;
    badgeFormShowing = false;

    clickedBadge: any = null;
    editingBadge: any = null;

    showGiver = false;
    showWithdraw = false;
    @Input() badgegroupContext?: string;

    // Method called when a badge is clicked
    selectBadge(badge: IBadge) {
        if (this.clickedBadge === badge) {
            this.clickedBadge = null;
            this.emptyForm();
            this.badgeFormShowing = false;
            this.showGiver = false;
            this.showWithdraw = false;
            return;
        }
        this.clickedBadge = badge;

        this.showEditingForm(badge);
    }

    // Initializes the component by loading badges and subscribing to form value changes.
    // It tracks changes to the context_group field and triggers a handler when the value changes.
    ngOnInit() {
        this.selectedContextGroup = this.badgegroupContext || "";
        if (Users.isLoggedIn()) {
            this.userName = Users.getCurrent().name;
            this.userID = Users.getCurrent().id;

            if (Users.belongsToGroup("Administrators")) {
                this.hasPermission = true;
            }
        }

        this.getBadges();
        this.badgeForm.valueChanges.subscribe(() => {
            this.isFormChanged = true;
        });
    }

    // If user has pressed the create badge button, toggles the visibility of the badge creating form
    clickCreate() {
        this.clickedBadge = null;
        this.showGiver = false;
        this.showWithdraw = false;
        if (this.badgeFormShowing) {
            this.resetForm();
            return;
        }

        this.showForm();
        this.emptyForm();
    }

    // Edit an existing badge, show attributes in input fields
    editBadge(badge: IBadge) {
        this.badgeFormShowing = !this.badgeFormShowing;
        this.showGiver = false;
        this.showWithdraw = false;
        if (this.badgeFormShowing) {
            this.showEditingForm(badge);
        }
    }

    showBadgeGiver(badge: IBadge) {
        this.badgeFormShowing = false;
        this.showWithdraw = false;
        this.showGiver = !this.showGiver;

        this.clickedBadge = badge;
    }

    showBadgeWithdraw() {
        this.clickedBadge = null;
        this.badgeFormShowing = false;
        this.showGiver = false;
        this.showWithdraw = !this.showWithdraw;
    }

    // when create button is pressed, shows empty form
    showForm() {
        this.badgeFormShowing = true;
        this.isFormChanged = true;
    }

    // When existing badge is pressed, shows form with filled information of the badge
    showEditingForm(badge: IBadge) {
        this.editingBadge = badge;
        this.clickedBadge = badge;
        this.isFormChanged = true;
        this.badgeForm.patchValue({
            id: badge.id,
            title: badge.title,
            description: badge.description,
            image: badge.image,
            color: badge.color,
            shape: badge.shape,
            context_group: badge.context_group,
        });
    }

    // toggles between showing and not showing form, happens when create or cancel button is pressed.
    resetForm() {
        this.clickedBadge = null;
        this.editingBadge = null;
        this.badgeFormShowing = false;
        this.isFormChanged = false;
    }

    // Clears form information, except given values
    emptyForm() {
        this.editingBadge = null;
        this.badgeForm.reset({
            color: "gray",
            shape: "hexagon",
            context_group: this.selectedContextGroup,
        });
        this.isFormChanged = false;
    }

    // Titles instead of numbers in availableImages
    availableImages = [
        {id: 1, name: "Trophy"},
        {id: 2, name: "Winner"},
        {id: 3, name: "Teamwork"},
        {id: 4, name: "Code"},
        {id: 5, name: "Debug"},
        {id: 6, name: "On_fire"},
        {id: 7, name: "Rocket"},
        {id: 8, name: "Smile"},
        {id: 9, name: "Terminal"},
        {id: 10, name: "Deployed_code"},
        {id: 11, name: "Loop"},
        {id: 12, name: "100_points"},
    ];

    shapes = [
        {label: "Hexagon", value: "hexagon"},
        {label: "Flower", value: "flower"},
        {label: "Circle", value: "round"},
        {label: "Square", value: "square"},
    ];
    // color list for forms
    availableColors = [
        "yellow",
        "orange",
        "amber",
        "red",
        "wine",
        "pink",
        "peach",
        "purple",
        "purple-dark",
        "violet",
        "blue",
        "blue-dark",
        "skyblue",
        "green",
        "green-dark",
        "cyan",
        "lime",
        "mint",
        "brown",
        "gold",
    ];

    badgeForm = new FormGroup({
        id: new FormControl(0),
        image: new FormControl(0, [Validators.required]),
        title: new FormControl("", [Validators.required]),
        icon: new FormControl(""),
        description: new FormControl("", [Validators.required]),
        color: new FormControl("gray", [Validators.required]),
        shape: new FormControl("hexagon", [Validators.required]),
        context_group: new FormControl("", [Validators.required]),
    });

    // Saves newly created badge
    newBadge: any = null;
    async onSubmit() {
        if (this.badgeForm.valid) {
            this.newBadge = this.badgeForm.value;
            this.newBadge.created_by = this.userID;
            const response = toPromise(
                this.http.post<{ok: boolean}>("/create_badge", {
                    created_by: this.newBadge.created_by,
                    context_group: this.selectedContextGroup,
                    title: this.newBadge.title,
                    color: this.newBadge.color,
                    shape: this.newBadge.shape,
                    image: this.newBadge.image.toString(),
                    description: this.newBadge.description,
                })
            );
            console.log("contextgroup: ", this.selectedContextGroup);
            const result = await response;
            console.log("contextgroup: ", this.selectedContextGroup);
            if (result.ok) {
                while (this.all_badges.length > 0) {
                    this.all_badges.pop();
                }
                await this.getBadges();
                this.emptyForm();

                this.badgeService.triggerUpdateBadgeList();
                this.badgeFormShowing = false;
            }
        }
    }

    // When cancelled, form information is cleared
    async onCancel() {
        this.emptyForm();
        await this.getBadges();
        this.badgeFormShowing = false;
    }

    // Get all badges depending on if context group is selected
    private async getBadges() {
        let response;
        if (this.selectedContextGroup) {
            response = toPromise(
                this.http.get<[]>(
                    `/all_badges_in_context/${this.userID}/${this.selectedContextGroup}`
                )
            );
        } else {
            response = toPromise(this.http.get<[]>("/all_badges"));
        }

        const result = await response;

        if (result.ok) {
            if (result.result !== undefined) {
                const badges: IBadge[] = result.result;
                this.all_badges = badges;
                this.all_badges.reverse();
            }
        }
    }

    // Save changes on the badge that is being edited
    async saveBadgeChanges() {
        if (
            await showConfirm(
                `Edit ${this.editingBadge.title}`,
                "Are you sure you want to save the changes?"
            )
        ) {
            if (this.editingBadge) {
                Object.assign(this.editingBadge, this.badgeForm.value);
                const response = toPromise(
                    this.http.post<{ok: boolean}>("/modify_badge", {
                        badge_id: this.editingBadge.id,
                        modified_by: this.userID,
                        context_group: this.editingBadge.context_group,
                        title: this.editingBadge.title,
                        color: this.editingBadge.color,
                        shape: this.editingBadge.shape,
                        image: this.editingBadge.image,
                        description: this.editingBadge.description,
                    })
                );
                const result = await response;
                if (result.ok) {
                    while (this.all_badges.length > 0) {
                        this.all_badges.pop();
                    }
                    this.emptyForm();
                    await this.getBadges();
                }
                this.badgeService.triggerUpdateBadgeList();
                this.badgeFormShowing = false;
                this.clickedBadge = null;
            }
        }
    }

    // Delete badge
    async deleteBadge() {
        if (
            await showConfirm(
                `Delete ${this.editingBadge.title}`,
                `Are you sure you want to delete "${this.editingBadge.title}" badge?`
            )
        ) {
            if (this.editingBadge) {
                try {
                    const response = await toPromise(
                        this.http.post<{ok: boolean}>("/deactivate_badge", {
                            badge_id: this.editingBadge.id,
                            deleted_by: this.userID,
                            context_group: this.selectedContextGroup,
                        })
                    );

                    if (response.ok) {
                        while (this.all_badges.length > 0) {
                            this.all_badges.pop();
                        }

                        this.getBadges();
                        this.emptyForm();
                        this.resetForm();
                        this.clickedBadge = false;
                        this.isFormChanged = false;
                        // Lähetetään signaali onnistuneesta deletoinnista
                        this.badgeService.triggerUpdateBadgeList(); // Lähetetään signaali BadgeService:lle
                    } else {
                        console.log("Failed to delete badge");
                    }
                } catch (error) {
                    console.error("Error deleting badge", error);
                }
            }
        }
    }
}

@NgModule({
    declarations: [BadgeCreatorComponent],
    exports: [BadgeCreatorComponent],
    imports: [
        CommonModule,
        ReactiveFormsModule,
        BadgeModule,
        HttpClientModule,
        BadgeViewerModule,
        BadgeGiverModule,
        BadgeWithdrawModule,
    ],
})
export class BadgeCreatorModule {}<|MERGE_RESOLUTION|>--- conflicted
+++ resolved
@@ -63,14 +63,11 @@
                         <button id="deleteButton" type="button"
                             [disabled]="!editingBadge" 
                             (click)="deleteBadge()"
-<<<<<<< HEAD
                             class="right-button">Delete</button>
+                        <button id="editButton2" type="button" 
+                            (click)="showBadgeWithdraw()"
+                            class="right-button">Withdraw</button>
                 </div>            
-=======
-                            [ngClass]="{'disabled-btn': !clickedBadge}">Delete</button>
-                    <button id="editButton" type="button" (click)="showBadgeWithdraw()">Withdraw</button>
-                </div>                
->>>>>>> 4b70e1f5
             </div>
               
               <ng-container *ngIf="showGiver">

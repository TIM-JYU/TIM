import type {OnInit} from "@angular/core";
import {ElementRef, ViewChild} from "@angular/core";
import {Input} from "@angular/core";
import {Component, NgModule} from "@angular/core";
import {CommonModule} from "@angular/common";
import {ReactiveFormsModule, Validators} from "@angular/forms";
import {FormGroup, FormControl} from "@angular/forms";
import {HttpClient} from "@angular/common/http";
import {HttpClientModule} from "@angular/common/http";
import {BadgeViewerModule} from "tim/gamification/badge/badge-viewer.component";
import {BadgeGiverModule} from "tim/gamification/badge/badge-giver.component";
import {cons} from "fp-ts/ReadonlyNonEmptyArray";
import {getFormBehavior} from "tim/plugin/util";
import {BadgeService} from "tim/gamification/badge/badge.service";
import type {IBadge} from "tim/gamification/badge/badge.interface";
import {Users} from "tim/user/userService";
import {showConfirm} from "tim/ui/showConfirmDialog";
import {toPromise} from "tim/util/utils";
import {
    BadgeComponent,
    BadgeModule,
} from "tim/gamification/badge/badge.component";
import {BadgeWithdrawModule} from "tim/gamification/badge/badge-withdraw.component";
import {ViewCtrl} from "tim/document/viewctrl";
import {documentglobals} from "tim/util/globals";
import {TimUtilityModule} from "tim/ui/tim-utility.module";

@Component({
    selector: "tim-badge-creator",
    template: `
        <ng-container *ngIf="!teacherPermission">
            <div class="badge-creator">
                <div class="all_badges">
                    <h2>{{ selectedContextGroup ? "All Badges (" + selectedContextGroup + ")" : "All Badges" }}</h2>
                    <tim-alert *ngFor="let alert of alerts; let i = index" [severity]="alert.type" [closeable]="true" (closing)="badgeService.closeAlert(this.alerts, i)">
                        <div [innerHTML]="alert.msg"></div>
                    </tim-alert>                    
                </div>
            </div>
        </ng-container>
        <ng-container *ngIf="teacherPermission">
        <div class="badge-creator" [formGroup]="badgeForm" #allBadgesSection>
          <fieldset class="form-fieldset">
            <div class="all_badges">
                <fieldset>
                    <div class="otsikko">
                        <h2>{{ selectedContextGroup ? "All Badges (" + selectedContextGroup + ")" : "All Badges" }}</h2>
                        <div class="right-buttons"></div>                        
                          <button id="showBadgeForm" type="button" (click)="clickCreate()">Create</button>
                          <button id="withdrawButton" type="button"
                                (click)="showBadgeWithdraw()"
                                class="right-button withdrawButton">With- draw</button>                        
                    </div>                 
                    
                    <div class="badge_view">
                      <ng-container *ngIf="all_badges.length == 0">
                          <p>This user/group does not have any badges yet.</p>
                      </ng-container>
                      <ng-container *ngIf="all_badges.length > 0">
                          <div class="badge-card" *ngFor="let badge of all_badges">
                            <tim-badge
                               [ngClass]="{'selected-badge': clickedBadge === badge}"
                                       title="{{badge.title}}"
                                       color="{{badge.color}}"
                                       shape="{{badge.shape}}"
                                       [image]="badge.image"
                                       (click)="selectBadge(badge);">
                            </tim-badge>
                              <div *ngIf="clickedBadge === badge" class="badge-buttons">
                                <button id="giveBadgeButton" type="button" (click)="showBadgeGiver(clickedBadge)" 
                                        [disabled]="!clickedBadge" 
                                        [ngClass]="{'disabled-btn': !clickedBadge}">+</button>
                                <button id="editButton" type="button" (click)="editBadge(clickedBadge)" 
                                        [disabled]="!clickedBadge" 
                                        [ngClass]="{'disabled-btn': !clickedBadge}">⚙</button>
                                <button id="deleteButton" type="button"
                                        [disabled]="!editingBadge || showWithdraw" 
                                        (click)="deleteBadge()"
                                        class="right-button">-</button>
                              </div>
                          </div>
                  </ng-container>
                </div>
                    
<<<<<<< HEAD
                </fieldset>
                <div class="button-group">
                    <div class="left-buttons">
                        <button id="showBadgeForm" type="button" (click)="clickCreate()">Create</button>
                        <button id="withdrawButton" type="button"
                                (click)="showBadgeWithdraw()"
                                class="right-button withdrawButton">With- draw</button>
                    </div>
                </div>            
            </div>
=======
                </fieldset>                
                    <div class="button-group">
                        <div class="right-buttons">
                            <button id="editButton" type="button" (click)="editBadge(clickedBadge)" 
                                    [disabled]="!clickedBadge" 
                                    [ngClass]="{'disabled-btn': !clickedBadge}">Edit</button>
                            <button id="giveBadgeButton" type="button" (click)="showBadgeGiver(clickedBadge)" 
                                    [disabled]="!clickedBadge" 
                                    [ngClass]="{'disabled-btn': !clickedBadge}">Give badge</button>
                            <button id="deleteButton" type="button"
                                    [disabled]="!editingBadge || showWithdraw" 
                                    (click)="deleteBadge()"
                                    class="right-button">Delete</button>
                        </div>                  
                    </div>                          
                </div>
>>>>>>> c2c81f6c
              
              <ng-container *ngIf="showGiver">
                  <timBadgeGiver (cancelEvent)="handleCancel()" [badgegroupContext]="badgegroupContext" [selectedBadge]="clickedBadge"></timBadgeGiver>                        
              </ng-container>
              
              <ng-container *ngIf="showWithdraw">
                  <tim-badge-withdraw (cancelEvent)="handleCancel()" [badgegroupContext]="badgegroupContext"></tim-badge-withdraw>             
              </ng-container>
              
            <div class="upper-form-group" *ngIf="this.badgeFormShowing">
                <h2>{{ editingBadge ? 'Edit ' + editingBadge.title + ' Badge' : 'Create a Badge' }}</h2>
                <form (ngSubmit)="onSubmit()" id="badgeForm">
                  <div class="form-group">
                    <label for="title">Badge Title</label>
                    <input type="text" id="title" name="title" formControlName="title">
                  </div>
    
                  <div class="form-group">
                    <label for="description">Description</label>
                    <textarea rows="3" cols="" id="description" formControlName="description"> </textarea>
                  </div>
    
                  <div class="icon-color-group">
                    <div class="form-group">
                      <label for="image">Icon</label>
                      <select id="image" formControlName="image">
                        <option *ngFor="let image of availableImages" [value]="image.id">{{ image.name }}</option>
                      </select>
                    </div>
    
                    <div class="form-group">
                      <label for="color">Color</label>
                      <select id="color" formControlName="color">
                        <option *ngFor="let color of availableColors" [value]="color">{{ color }}</option>
                      </select>
                    </div>
    
                  </div>
                    <div class="shape-preview-group">
                        <div class="form-group">
                            <label>Shape</label>
                            <div class="shape">
                              <label *ngFor="let shape of shapes">
                                <input type="radio" [id]="shape.value" formControlName="shape" [value]="shape.value" [checked]="shape.value === 'hexagon'"> {{ shape.label }}
                              </label>
                            </div>
                          </div>
                        <div class="form-group">
                            <label>Preview of the badge</label>
                            <div class="preview">
                                <fieldset>
                                  <tim-badge
                                    [title]="badgeForm.value.title || ''"
                                    [color]="badgeForm.value.color || 'gray'"
                                    [image]="badgeForm.value.image || 0 "
                                    [description]="badgeForm.value.description || ''"
                                    [shape]="badgeForm.value.shape || 'hexagon'">
                                  </tim-badge>
                                </fieldset>
                            </div>
                        </div>
                    </div>
                    
                    <tim-alert *ngFor="let alert of alerts; let i = index" [severity]="alert.type" [closeable]="true" (closing)="badgeService.closeAlert(this.alerts, i)">
                        <div [innerHTML]="alert.msg"></div>
                    </tim-alert>
                    
                    <div class="button-container">
                      <button id="createButton"
                              type="submit"
                              [attr.title]="!badgeForm.valid ? 'Fill all the required fields' : null"
                              [disabled]="!badgeForm.valid"
                              (click)="editingBadge ? saveBadgeChanges() : onSubmit()">
                          {{ editingBadge ? 'Save Changes' : 'Create Badge' }}
                      </button>
                      <div class="button-group">
                          <button id="cancelButton" type="button" [disabled]="!isFormChanged" (click)="onCancel()">Cancel</button>
                      </div>
                    </div>
                </form>
              </div>
          </fieldset>
        </div>
    </ng-container>

    <ng-template #noPermissionView>
      <p>Access denied for students.</p>
    </ng-template>
    `,
    styleUrls: ["./badge-creator.component.scss"],
})
export class BadgeCreatorComponent implements OnInit {
    @ViewChild("allBadgesSection") allBadgesSection!: ElementRef;

    private userName?: string;
    private userID?: number;
    constructor(
        private http: HttpClient,
        protected badgeService: BadgeService
    ) {}

    currentDocumentID = documentglobals().curr_item.id;
    isFormChanged = false; // Flag to track form changes
    all_badges: IBadge[] = [];
    selectedContextGroup: string = "";
    hasPermission = true;
    badgeFormShowing = false;
    teacherPermission = false;

    clickedBadge: any = null;
    editingBadge: any = null;

    showGiver = false;
    showWithdraw = false;
    @Input() badgegroupContext?: string;
    alerts: Array<{
        msg: string;
        type: "warning" | "danger";
        id?: string;
    }> = [];

    // Method called when a badge is clicked
    selectBadge(badge: IBadge) {
        this.showWithdraw = false;
        if (this.clickedBadge === badge) {
            this.clickedBadge = null;
            this.emptyForm();
            this.badgeFormShowing = false;
            this.showGiver = false;
            return;
        }
        this.clickedBadge = badge;
        this.showEditingForm(badge);
    }

    // Initializes the component by loading badges and subscribing to form value changes.
    // It tracks changes to the context_group field and triggers a handler when the value changes.
    ngOnInit() {
        this.selectedContextGroup = this.badgegroupContext || "";
        if (Users.isLoggedIn()) {
            this.userName = Users.getCurrent().name;
            this.userID = Users.getCurrent().id;

            if (Users.belongsToGroup("Administrators")) {
                this.hasPermission = true;
            }
        }

        this.getBadges();
        this.badgeForm.valueChanges.subscribe(() => {
            this.isFormChanged = true;
        });
    }

    handleCancel() {
        this.resetForm();
        this.showWithdraw = false;
        this.showGiver = false;

        setTimeout(() => {
            this.centerToComponent();
        }, 100);
    }

    // If user has pressed the create badge button, toggles the visibility of the badge creating form
    clickCreate() {
        this.clickedBadge = null;
        this.showGiver = false;
        this.showWithdraw = false;
        if (this.badgeFormShowing) {
            this.resetForm();
            return;
        }

        this.showForm();
        this.emptyForm();
    }

    // Edit an existing badge, show attributes in input fields
    editBadge(badge: IBadge) {
        this.badgeFormShowing = !this.badgeFormShowing;
        this.showGiver = false;
        this.showWithdraw = false;
        if (this.badgeFormShowing) {
            this.showEditingForm(badge);
        }
    }

    showBadgeGiver(badge: IBadge) {
        this.badgeFormShowing = false;
        this.showWithdraw = false;
        this.showGiver = !this.showGiver;

        this.clickedBadge = badge;
    }

    showBadgeWithdraw() {
        this.clickedBadge = null;
        this.badgeFormShowing = false;
        this.showGiver = false;
        this.showWithdraw = !this.showWithdraw;
    }

    // when create button is pressed, shows empty form
    showForm() {
        this.badgeFormShowing = true;
        this.isFormChanged = true;
    }

    // When existing badge is pressed, shows form with filled information of the badge
    showEditingForm(badge: IBadge) {
        this.editingBadge = badge;
        this.clickedBadge = badge;
        this.isFormChanged = true;
        this.badgeForm.patchValue({
            id: badge.id,
            title: badge.title,
            description: badge.description,
            image: badge.image,
            color: badge.color,
            shape: badge.shape,
            context_group: badge.context_group,
        });
    }

    // toggles between showing and not showing form, happens when create or cancel button is pressed.
    resetForm() {
        this.clickedBadge = null;
        this.editingBadge = null;
        this.badgeFormShowing = false;
        this.isFormChanged = false;
        setTimeout(() => {
            this.centerToComponent();
        }, 100);
    }

    // Clears form information, except given values
    emptyForm() {
        this.editingBadge = null;
        this.badgeForm.reset({
            color: "gray",
            shape: "hexagon",
            context_group: this.selectedContextGroup,
        });
        this.isFormChanged = false;
        setTimeout(() => {
            this.centerToComponent();
        }, 100);
    }

    // Titles instead of numbers in availableImages
    availableImages = [
        {id: 1, name: "Trophy"},
        {id: 2, name: "Winner"},
        {id: 3, name: "Teamwork"},
        {id: 4, name: "Code"},
        {id: 5, name: "Debug"},
        {id: 6, name: "On_fire"},
        {id: 7, name: "Rocket"},
        {id: 8, name: "Smile"},
        {id: 9, name: "Terminal"},
        {id: 10, name: "Deployed_code"},
        {id: 11, name: "Loop"},
        {id: 12, name: "100_points"},
    ];

    shapes = [
        {label: "Hexagon", value: "hexagon"},
        {label: "Flower", value: "flower"},
        {label: "Circle", value: "round"},
        {label: "Square", value: "square"},
    ];
    // color list for forms
    availableColors = [
        "yellow",
        "orange",
        "amber",
        "red",
        "wine",
        "pink",
        "peach",
        "purple",
        "purple-dark",
        "violet",
        "blue",
        "blue-dark",
        "skyblue",
        "green",
        "green-dark",
        "cyan",
        "lime",
        "mint",
        "brown",
        "gold",
    ];

    badgeForm = new FormGroup({
        id: new FormControl(0),
        image: new FormControl(0, [Validators.required]),
        title: new FormControl("", [Validators.required]),
        icon: new FormControl(""),
        description: new FormControl("", [Validators.required]),
        color: new FormControl("gray", [Validators.required]),
        shape: new FormControl("hexagon", [Validators.required]),
        context_group: new FormControl("", [Validators.required]),
    });

    // Saves newly created badge
    newBadge: any = null;
    async onSubmit() {
        if (this.badgeForm.valid) {
            this.newBadge = this.badgeForm.value;
            this.newBadge.created_by = this.userID;
            const response = toPromise(
                this.http.post<{ok: boolean}>("/create_badge", {
                    created_by: this.newBadge.created_by,
                    doc_id: this.currentDocumentID,
                    context_group: this.selectedContextGroup,
                    title: this.newBadge.title,
                    color: this.newBadge.color,
                    shape: this.newBadge.shape,
                    image: this.newBadge.image.toString(),
                    description: this.newBadge.description,
                })
            );
            // console.log("contextgroup: ", this.selectedContextGroup);
            const result = await response;
            // console.log("contextgroup: ", this.selectedContextGroup);
            if (result.ok) {
                while (this.all_badges.length > 0) {
                    this.all_badges.pop();
                }
                await this.getBadges();
                this.emptyForm();

                this.badgeService.triggerUpdateBadgeList();
                this.badgeFormShowing = false;
                this.centerToComponent();
            }
            if (!result.ok) {
                this.badgeService.showError(
                    this.alerts,
                    {data: {error: result.result.error.error}},
                    "danger"
                );
                return;
            }
        }
    }

    // When cancelled, form information is cleared
    async onCancel() {
        this.emptyForm();
        await this.getBadges();
        this.badgeFormShowing = false;
        this.resetForm();
        setTimeout(() => {
            this.centerToComponent();
        }, 100);
    }

    // Get all badges depending on if context group is selected
    private async getBadges() {
        let response;
        if (this.selectedContextGroup) {
            response = toPromise(
                this.http.get<[]>(
                    `/all_badges_in_context/${this.userID}/${this.currentDocumentID}/${this.selectedContextGroup}`
                )
            );
        } else {
            response = toPromise(this.http.get<[]>("/all_badges"));
        }

        const result = await response;

        if (result.ok) {
            this.teacherPermission = true;
            if (result.result !== undefined) {
                const badges: IBadge[] = result.result;
                this.all_badges = badges;
                this.all_badges.reverse();
            }
        }
        if (!result.ok) {
            this.badgeService.showError(
                this.alerts,
                {
                    data: {
                        error:
                            result.result.error.error +
                            " If you are a teacher of this context-group, please contact TIM admin.",
                    },
                },
                "danger"
            );
            return;
        }
    }

    // Save changes on the badge that is being edited
    async saveBadgeChanges() {
        if (this.editingBadge) {
            Object.assign(this.editingBadge, this.badgeForm.value);
            const response = toPromise(
                this.http.post<{ok: boolean}>("/modify_badge", {
                    badge_id: this.editingBadge.id,
                    modified_by: this.userID,
                    doc_id: this.currentDocumentID,
                    context_group: this.editingBadge.context_group,
                    title: this.editingBadge.title,
                    color: this.editingBadge.color,
                    shape: this.editingBadge.shape,
                    image: this.editingBadge.image,
                    description: this.editingBadge.description,
                })
            );
            const result = await response;
            if (result.ok) {
                while (this.all_badges.length > 0) {
                    this.all_badges.pop();
                }
                this.emptyForm();
                await this.getBadges();
            }
            if (!result.ok) {
                this.badgeService.showError(
                    this.alerts,
                    {data: {error: result.result.error.error}},
                    "danger"
                );
                return;
            }
            this.badgeService.triggerUpdateBadgeList();
            this.badgeFormShowing = false;
            this.clickedBadge = null;
            this.centerToComponent();
        }
    }

    async isBadgeAssigned() {
        const response = await toPromise(
            this.http.get<any>(`/badge_holders/${this.clickedBadge.id}`)
        );
        if (response.result.length > 0) {
            return true;
        } else {
            return false;
        }
    }

    // Delete badge
    async deleteBadge() {
        let confirmMessage = `Are you sure you want to delete "${this.editingBadge.title}" badge?`;

        if (await this.isBadgeAssigned()) {
            confirmMessage = `!!!WARNING!!! This badge has been assigned to users, are you sure you want to delete "${this.editingBadge.title}" badge?`;
        }
        if (
            await showConfirm(
                `Delete ${this.editingBadge.title}`,
                confirmMessage
            )
        ) {
            if (this.editingBadge) {
                try {
                    const response = await toPromise(
                        this.http.post<{ok: boolean}>("/deactivate_badge", {
                            badge_id: this.editingBadge.id,
                            deleted_by: this.userID,
                            doc_id: this.currentDocumentID,
                            context_group: this.selectedContextGroup,
                        })
                    );

                    if (response.ok) {
                        while (this.all_badges.length > 0) {
                            this.all_badges.pop();
                            this.all_badges.pop();
                        }

                        this.getBadges();
                        this.emptyForm();
                        this.resetForm();
                        this.clickedBadge = false;
                        this.isFormChanged = false;
                        // Lähetetään signaali onnistuneesta deletoinnista
                        this.badgeService.triggerUpdateBadgeList(); // Lähetetään signaali BadgeService:lle
                    } else {
                        console.log("Failed to delete badge");
                    }
                } catch (error) {
                    console.error("Error deleting badge", error);
                }
            }
        }
    }

    // Siirretään käyttäjän näkymä takasin komponentin alkuun
    centerToComponent() {
        if (this.allBadgesSection) {
            const element = this.allBadgesSection.nativeElement;
            const rect = element.getBoundingClientRect();

            const isVisible =
                rect.top >= 0 &&
                rect.left >= 0 &&
                rect.bottom <=
                    (window.innerHeight ||
                        document.documentElement.clientHeight) &&
                rect.right <=
                    (window.innerWidth || document.documentElement.clientWidth);

            if (!isVisible) {
                const offset = -100;
                const position = rect.top + window.scrollY + offset;
                window.scrollTo({
                    top: position,
                    behavior: "smooth",
                });
            }
        }
    }
}

@NgModule({
    declarations: [BadgeCreatorComponent],
    exports: [BadgeCreatorComponent],
    imports: [
        CommonModule,
        ReactiveFormsModule,
        BadgeModule,
        HttpClientModule,
        BadgeViewerModule,
        BadgeGiverModule,
        BadgeWithdrawModule,
        TimUtilityModule,
    ],
})
export class BadgeCreatorModule {}<|MERGE_RESOLUTION|>--- conflicted
+++ resolved
@@ -82,35 +82,8 @@
                   </ng-container>
                 </div>
                     
-<<<<<<< HEAD
                 </fieldset>
-                <div class="button-group">
-                    <div class="left-buttons">
-                        <button id="showBadgeForm" type="button" (click)="clickCreate()">Create</button>
-                        <button id="withdrawButton" type="button"
-                                (click)="showBadgeWithdraw()"
-                                class="right-button withdrawButton">With- draw</button>
-                    </div>
-                </div>            
             </div>
-=======
-                </fieldset>                
-                    <div class="button-group">
-                        <div class="right-buttons">
-                            <button id="editButton" type="button" (click)="editBadge(clickedBadge)" 
-                                    [disabled]="!clickedBadge" 
-                                    [ngClass]="{'disabled-btn': !clickedBadge}">Edit</button>
-                            <button id="giveBadgeButton" type="button" (click)="showBadgeGiver(clickedBadge)" 
-                                    [disabled]="!clickedBadge" 
-                                    [ngClass]="{'disabled-btn': !clickedBadge}">Give badge</button>
-                            <button id="deleteButton" type="button"
-                                    [disabled]="!editingBadge || showWithdraw" 
-                                    (click)="deleteBadge()"
-                                    class="right-button">Delete</button>
-                        </div>                  
-                    </div>                          
-                </div>
->>>>>>> c2c81f6c
               
               <ng-container *ngIf="showGiver">
                   <timBadgeGiver (cancelEvent)="handleCancel()" [badgegroupContext]="badgegroupContext" [selectedBadge]="clickedBadge"></timBadgeGiver>                        

--- conflicted
+++ resolved
@@ -125,15 +125,11 @@
         id?: string;
     }> = [];
 
-<<<<<<< HEAD
+    @Output() cancelEvent = new EventEmitter<void>();
     constructor(
         private http: HttpClient,
         protected badgeService: BadgeService
     ) {}
-=======
-    @Output() cancelEvent = new EventEmitter<void>();
-    constructor(private http: HttpClient, private badgeService: BadgeService) {}
->>>>>>> 24bcaa5c
 
     onScroll(event: WheelEvent) {
         const targetElement = event.currentTarget as HTMLElement;

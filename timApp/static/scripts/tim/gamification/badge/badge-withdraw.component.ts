--- conflicted
+++ resolved
@@ -209,18 +209,6 @@
         this.emptyBadges(this.userBadges);
 
         if (!this.selectedUser) {
-<<<<<<< HEAD
-            return;
-        }
-        const userAndPersonalGroup =
-            await this.badgeService.getUserAndPersonalGroup(
-                this.selectedUser.name
-            );
-        if (userAndPersonalGroup) {
-            currentId = userAndPersonalGroup[1].id;
-        } else {
-=======
->>>>>>> 071f1892
             console.error("Failed to retrieve the user's personal group ID.");
             return;
         }

--- conflicted
+++ resolved
@@ -79,19 +79,6 @@
             <div *ngIf="showDeleteButton && selectedGroup">
                 <button (click)="removeBadge(selectedBadge?.badgegiven_id)">Delete</button>
             </div>
-<<<<<<< HEAD
-=======
-            
-            <ng-container *ngIf="selectedUser !== null || selectedGroup !== null">
-                <div class="form-group">
-                    <label for="badge_to_assign">Badge to Assign</label>
-                    <select id="badge_to_assign" [(ngModel)]="selectedBadge" (change)="selectBadge(selectedBadge, false, true)">
-                        <option [ngValue]="null" disabled selected>Select a badge to assign</option>
-                        <option *ngFor="let badge of badges" [ngValue]="badge">{{ badge.title }}</option>
-                    </select>
-                </div>
-            </ng-container>    
->>>>>>> bd26e261
         
             <!-- Preview of the selected badge -->
             <div *ngIf="selectedBadge" class="badge-preview">

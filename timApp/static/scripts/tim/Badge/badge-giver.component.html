<div class="badge-giver">
    <h2>Badge Giver</h2>

<<<<<<< HEAD
    <div class="user-selection">
        <h3>Select a User</h3>
        <select [(ngModel)]="selectedUser">
            <option *ngFor="let user of users" [ngValue]="user" (click)="fetchUserBadges(selectedUser?.id)">{{ user.name }}</option>
=======
    <div class="form-group">
        <label for="user">User</label>
        <select id="user" [(ngModel)]="selectedUser">
            <option [ngValue]="null" disabled selected>Select an user</option>
            <option *ngFor="let user of users" [ngValue]="user">{{ user.name }}</option>
>>>>>>> c3fc302d
        </select>
    </div>
    
    <ng-container *ngIf="userBadges.length > 0">
<!--            <p *ngIf="selectedUser?.name != undefined">{{selectedUser.name}}'s badges</p>-->
            <div class="user_badges">
                <tim-badge *ngFor="let badge of userBadges"
                           title="{{badge.title}}"
                           color="{{badge.color}}"
                           shape="{{badge.shape}}"
                           [image]="badge.image"
                           description="{{badge.description}}"
                           message="{{badge.message}}"
                           (click)="selectBadge(badge)">
                </tim-badge>
            </div>
        </ng-container>
        <ng-container *ngIf="userBadges.length == 0">
         <p>user has no badges</p>
        </ng-container>


<!--         Delete button, only shown when a badge is selected -->
        <div *ngIf="showDeleteButton">
          <button (click)="removeBadge(selectedBadge?.badgegiven_id)">Delete</button>
        </div>


    <div class="form-group">
        <label for="badge_to_assign">Badge to Assign</label>
        <select id="badge_to_assign" [(ngModel)]="selectedBadge">
            <option [ngValue]="null" disabled selected>Select a badge</option>
            <option *ngFor="let badge of badges" [ngValue]="badge">{{ badge.title }}</option>
        </select>
    </div>

    <!-- Preview of the selected badge -->
    <div *ngIf="selectedBadge" class="badge-preview">
        <h3>Selected Badge Preview</h3>
        <tim-badge *ngIf="selectedBadge"
                   title="{{ selectedBadge!.title  }}"
                   color="{{ selectedBadge!.color }}"
                   shape="{{ selectedBadge!.shape }}"
                   [image]="selectedBadge!.image"
                   description="{{ selectedBadge!.description }}"
                   message="{{ message }}">
        </tim-badge>
    </div>

    <div class="form-group">
        <label for="message">Message</label>
        <textarea id="message" rows="3" [(ngModel)]="message" placeholder="Enter a message..."></textarea>
    </div>

    <button id="assignButton" (click)="assignBadge(message)" [disabled]="!selectedUser || !selectedBadge">
        Give Badge
    </button>
        <button (click)="emptyForm()" [disabled]="!selectedUser && !selectedBadge && !message">Cancel</button>
    </div>
<|MERGE_RESOLUTION|>--- conflicted
+++ resolved
@@ -1,18 +1,12 @@
 <div class="badge-giver">
     <h2>Badge Giver</h2>
 
-<<<<<<< HEAD
-    <div class="user-selection">
-        <h3>Select a User</h3>
-        <select [(ngModel)]="selectedUser">
-            <option *ngFor="let user of users" [ngValue]="user" (click)="fetchUserBadges(selectedUser?.id)">{{ user.name }}</option>
-=======
+
     <div class="form-group">
         <label for="user">User</label>
         <select id="user" [(ngModel)]="selectedUser">
             <option [ngValue]="null" disabled selected>Select an user</option>
             <option *ngFor="let user of users" [ngValue]="user">{{ user.name }}</option>
->>>>>>> c3fc302d
         </select>
     </div>
     

--- conflicted
+++ resolved
@@ -14,13 +14,7 @@
 @Component({
     selector: "tim-badge-viewer",
     template: `
-        <ng-container *ngIf="selectedUserName && badges.length > 0">
-            <!-- Tämä otsikko näkyy vain, jos käyttäjä on valittu ja hänellä on badget -->
-            <label for="user-badges">{{selectedUserName}}'s badges</label>
-        </ng-container>
-        
         <ng-container *ngIf="badges.length > 0">
-<<<<<<< HEAD
             <p>{{this.userName}}'s badges</p>
             <div class="user_badges">
                 <tim-badge *ngFor="let badge of badges" 
@@ -36,28 +30,6 @@
         <ng-container *ngIf="badges.length == 0">
          <p>user has no badges</p>
         </ng-container>
-=======
-            <div class="user_badges">
-                <div *ngIf="id != null">
-                    <tim-badge *ngFor="let badge of badges" 
-                               title="{{badge.title}}" 
-                               color="{{badge.color}}" 
-                               shape="{{badge.shape}}"
-                               [image]="badge.image"
-                               description="{{badge.description}}"
-                               message="{{badge.message}}"
-                               (click)="selectBadge(badge)">
-                    </tim-badge>
-                </div>
-            </div>
-        </ng-container>
-
-        
-        <!-- Delete button, only shown when a badge is selected -->
-        <div *ngIf="showDeleteButton">
-          <button (click)="removeBadge(selectedBadge?.badgegiven_id)">Delete</button>
-        </div>
->>>>>>> cc0f482a
         `,
     styleUrls: ["badge-viewer-component.scss"],
 })
@@ -65,41 +37,13 @@
     userName?: string;
     userID: number = 0;
     badges: IBadge[] = [];
-<<<<<<< HEAD
-=======
-    @Input() id?: number;
-    @Input() selectedUserName?: string;
-    //@Output() selectedBadge?: IBadge;
-
-    // Track the selected badge and whether to show the delete button
-    selectedBadge?: IBadge;
-    showDeleteButton: boolean = false;
->>>>>>> cc0f482a
 
     private subscription: Subscription = new Subscription();
 
     constructor(private http: HttpClient, private badgeService: BadgeService) {}
 
     async getBadges(id: number) {
-<<<<<<< HEAD
         this.emptyBadges();
-=======
-        while (this.badges.length > 0) {
-            this.badges.pop();
-        }
-        const response = toPromise(this.http.get<[]>("/groups_badges/" + id));
-        const result = await response;
-        if (result.ok) {
-            if (result.result != undefined) {
-                for (const alkio of result.result) {
-                    const json = JSON.stringify(alkio);
-                    const obj = JSON.parse(json);
-                    this.badges.push(obj);
-                }
-                console.log("haettu käyttäjän " + id + " badget");
-            }
-        }
->>>>>>> cc0f482a
         this.badges = await this.badgeService.getUserBadges(id);
     }
 
@@ -119,21 +63,10 @@
             })
         );
     }
-<<<<<<< HEAD
 
     emptyBadges() {
         while (this.badges.length > 0) {
             this.badges.pop();
-        }
-=======
-    ngOnChanges(changes: SimpleChanges) {
-        if (changes.id) {
-            if (this.id != undefined) {
-                this.getBadges(this.id);
-            }
-        }
-    }
-
     ngOnDestroy() {
         this.subscription.unsubscribe();
     }
@@ -154,7 +87,6 @@
         this.badges = this.badges.filter(
             (badge) => badge.badgegiven_id !== badgegivenID
         );
->>>>>>> cc0f482a
     }
 }
 

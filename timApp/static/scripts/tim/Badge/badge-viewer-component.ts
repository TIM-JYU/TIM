--- conflicted
+++ resolved
@@ -21,7 +21,6 @@
         
         <ng-container *ngIf="badges.length > 0">
             <div class="user_badges">
-<<<<<<< HEAD
                 <div *ngIf="id != null">
                     <tim-badge *ngFor="let badge of badges" 
                                title="{{badge.title}}" 
@@ -35,33 +34,7 @@
                 </div>
             </div>
         </ng-container>
-=======
-                <tim-badge *ngFor="let badge of badges" 
-                           title="{{badge.title}}" 
-                           color="{{badge.color}}" 
-                           shape="{{badge.shape}}"
-                           [image]="badge.image"
-                           description="{{badge.description}}"
-                           message="{{badge.message}}"
-                           (click)="selectBadge(badge)">
-                </tim-badge>
-            </div>
-        </ng-container>
-        <ng-container *ngIf="badges.length == 0">
-         <p>{{selectedUserName}} has no badges</p>
-        </ng-container>
-        
-        <!-- Preview of the selected badge -->
-        <div *ngIf="selectedBadge" class="badge-preview">
-            <h3>Selected Badge Preview</h3>
-            <div class="badge-info">
-                <h4>{{ selectedBadge.title }}</h4>
-                <p><strong>Description:</strong> {{ selectedBadge.description }}</p>
-                <p><strong>Message:</strong> {{ selectedBadge.message }}</p>
-<!--                <img [src]="getBadgeImageUrl(selectedBadge.image)" alt="{{ selectedBadge.title }}" class="badge-image" />-->
-            </div>
-        </div>
->>>>>>> da05f440
+
         
         <!-- Delete button, only shown when a badge is selected -->
         <div *ngIf="showDeleteButton">
@@ -90,7 +63,6 @@
         while (this.badges.length > 0) {
             this.badges.pop();
         }
-<<<<<<< HEAD
         const response = toPromise(this.http.get<[]>("/groups_badges/" + id));
         const result = await response;
         if (result.ok) {
@@ -102,11 +74,8 @@
                 }
                 console.log("haettu käyttäjän " + id + " badget");
             }
-            console.log("Miks tätä kutsutaan kahdesti: ", this.badges);
         }
-=======
         this.badges = await this.badgeService.getUserBadges(id);
->>>>>>> da05f440
     }
 
     ngOnInit() {
@@ -114,8 +83,6 @@
             this.userName = Users.getCurrent().name;
             this.userID = Users.getCurrent().id;
         }
-<<<<<<< HEAD
-=======
         this.getBadges(this.userID);
 
         // Subscribe to badge update events
@@ -126,7 +93,6 @@
                 }
             })
         );
->>>>>>> da05f440
     }
     ngOnChanges(changes: SimpleChanges) {
         if (changes.id) {

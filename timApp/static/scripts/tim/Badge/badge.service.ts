--- conflicted
+++ resolved
@@ -10,7 +10,6 @@
 })
 export class BadgeService {
     private all_badges: IBadge[] = [];
-    //private;
 
     // Subject, joka laukaisee updatesignaalin
     private updateBadgeSubject = new Subject<void>();
@@ -66,16 +65,6 @@
      * @param badgegivenID badgegiven -tietokantataulukon id, jonka avulla valittu badge poistetaan käytöstä
      * @param giverID käyttäjän id, joka poistaa badgen käytöstä.
      */
-<<<<<<< HEAD
-    async withdrawBadge(badgegivenID: number, giverID: number) {
-        const response = toPromise(
-            this.http.get(`/withdraw_badge/${badgegivenID}/${giverID}`)
-        );
-        const result = await response;
-        if (result.ok) {
-            console.log("Badge poistettu käytöstä id:llä: " + badgegivenID);
-        }
-=======
     withdrawBadge(badgegivenID: number, giverID: number) {
         toPromise(
             this.http.post<{ok: boolean}>("/withdraw_badge", {
@@ -84,7 +73,6 @@
             })
         );
         console.log("Badge poistettu käytöstä id:llä: " + badgegivenID);
->>>>>>> bcf8fa80
     }
 
     // Funktio updatetapahtuman lähettämiseen

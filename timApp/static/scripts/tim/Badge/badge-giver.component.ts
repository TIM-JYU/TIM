import type {OnInit} from "@angular/core";
import {Input} from "@angular/core";
import {Component, NgModule} from "@angular/core";
import {HttpClient, HttpClientModule} from "@angular/common/http";
import {CommonModule} from "@angular/common";
import {FormsModule, ReactiveFormsModule} from "@angular/forms";
import {BadgeService} from "tim/Badge/badge.service";
import {toPromise} from "tim/util/utils";
<<<<<<< HEAD
import {Subscription} from "rxjs";
=======
import {BadgeViewerModule} from "tim/Badge/badge-viewer-component";
import {Users} from "tim/user/userService";
>>>>>>> c021c70a

interface Badge {
    id: number;
    title: string;
    description: string;
    color: string;
    shape: string;
    image: number;
}

interface IBadge {
    id: number;
    title: string;
    color: string;
    image: number;
    shape: string;
    description: string;
    message: string;
    context_group: string;
}

interface User {
    id: number;
    name: string;
    real_name: string;
    email: string;
}

interface BadgeGiven {
    id: number;
    badge: Badge;
    user_id: number;
    removed: boolean;
    message: string;
}

@Component({
    selector: "timBadgeGiver",
    templateUrl: "./badge-giver.component.html",
    styleUrls: ["./badge-giver.component.scss"],
})
export class BadgeGiverComponent implements OnInit {
    private subscription: Subscription = new Subscription();

    users: User[] = [];
    badges: any = [];
    selectedUser?: User;
    userBadges: BadgeGiven[] = [];
    selectedBadge?: Badge;
    message = "";
    badgeGiver = 0;

    constructor(private http: HttpClient, private badgeService: BadgeService) {}

    ngOnInit() {
        // Tilataan updateBadgelist-tapahtuma BadgeService:ltä
        this.subscription.add(
            this.badgeService.updateBadgeList$.subscribe(() => {
                this.fetchBadges(); // Kutsutaan fetchBadges-metodia updaten jälkeen
            })
        );
        this.fetchUsers();
        this.fetchBadges();
    }

    private async fetchUsers() {
        const response = toPromise(this.http.get<[]>("/groups/show/newgroup1"));
        const result = await response;
        if (result.ok) {
            if (result.result != undefined) {
                for (const alkio of result.result) {
                    this.users.push(alkio);
                }
            }
        }
    }

    async fetchBadges() {
        this.badges = await this.badgeService.getAllBadges();
    }

    fetchUserBadges(userId: number) {
        this.http
            .get<BadgeGiven[]>(`/api/badge-given/${userId}`)
            .subscribe((data) => {
                this.userBadges = data;
            });
    }

    async assignBadge(message: string) {
        if (Users.isLoggedIn()) {
            this.badgeGiver = Users.getCurrent().id;
        }
        const response = toPromise(
            this.http.get<[]>(
                "/give_badge/" +
                    this.badgeGiver +
                    "/" +
                    this.selectedUser?.id +
                    "/" +
                    this.selectedBadge?.id +
                    "/" +
                    message
            )
        );

        const result = await response;
        if (result.ok) {
            if (result.result != undefined) {
                console.log(
                    "badge " +
                        this.selectedBadge?.title +
                        " annettu käyttäjälle: " +
                        this.selectedUser?.name
                );
            }
        }
    }

    removeBadge(badgeId: number) {
        if (this.selectedUser) {
            const payload = {
                user_id: this.selectedUser.id,
                badge_id: badgeId,
                removed: true,
            };
            this.http.put("/api/badge-given/remove", payload).subscribe(() => {
                this.fetchUserBadges(this.selectedUser!.id);
            });
        }
    }

    protected readonly console = console;
}

@NgModule({
    declarations: [BadgeGiverComponent],
    exports: [BadgeGiverComponent],
    imports: [CommonModule, FormsModule, BadgeViewerModule],
})
export class BadgeGiverModule {}<|MERGE_RESOLUTION|>--- conflicted
+++ resolved
@@ -6,12 +6,9 @@
 import {FormsModule, ReactiveFormsModule} from "@angular/forms";
 import {BadgeService} from "tim/Badge/badge.service";
 import {toPromise} from "tim/util/utils";
-<<<<<<< HEAD
 import {Subscription} from "rxjs";
-=======
 import {BadgeViewerModule} from "tim/Badge/badge-viewer-component";
 import {Users} from "tim/user/userService";
->>>>>>> c021c70a
 
 interface Badge {
     id: number;

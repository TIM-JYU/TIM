import {HttpClient} from "@angular/common/http";
import {Component, NgModule, OnInit} from "@angular/core";
import {CommonModule} from "@angular/common";
import {to2} from "tim/util/utils";
import {FormsModule} from "@angular/forms";
import {Users} from "../user/userService";

interface CreateListOptions {
    // VIESTIM Keep this updated with ListOptions class (at the Python side of things)
    listname: string;
    domain: string;
    archive: boolean;
    archiveType: string;
    emails: string[];
}

@Component({
    selector: "tim-new-message-list",
    template: `
        <h1>Create new message list</h1>
        <div>
            <label for="list-name">List name: </label><input type="text" id="list-name" [(ngModel)]="listname"/>
            <select id="domain-select" [(ngModel)]="domain">
                <option *ngFor="let domain of domains">{{domain}}</option>
            </select>
        </div>
        <div>
        </div>
        <div>
            <input type="checkbox" id="if-archived" [(ngModel)]="archive"/> <label for="if-archived">Archive
            messages?</label>
        </div>
        <div>
            <p>Radio buttons example</p>
            <p>Currently selected item: {{ archiveType }}</p>
            <label *ngFor="let item of items">
                <input
                        name="items-radio"
                        type="radio"
                        [value]="item"
                        [(ngModel)]="archiveType"
                />
                {{ item }}
            </label>
        </div>
        <div>
            <label for="add-multiple-emails">Add multiple emails</label> <br/>
            <textarea id="add-multiple-emails" [(ngModel)]="emails"></textarea>
        </div>

        <div>
            <select id="search-groups" multiple>
                <option value="1">Lundberg Tomi</option>
                <option value="15">ViesTIM</option>
                <option value="17">ViesTIM-opetus</option>
                <option value="18">ViesTIM-ohjaajat</option>
            </select>
        </div>
        <button (click)="newList()">Create List</button>

    `,
})
export class NewMessageListComponent implements OnInit {
    listname: string = "";

    // list is archived by default
    archive: boolean = true;
    archiveType: string = "";
    items: string[] = ["public archive", "secret archive"];

<<<<<<< HEAD
    listname?: string;

    domain: string = "";
    domains: string[] = [];

    // list is archived by default
    archive: boolean = true;
=======
    domains = ["@lists.tim.jyu.fi", "@timlist.jyu.fi", "@lists.jyu.fi"];
    // default domain
    domain: string =
        !this.domains || this.domains.length == 0 ? "" : this.domains[1];
>>>>>>> ca735330

    emails?: string;

    urlPrefix: string = "/messagelist";

    ngOnInit(): void {
        if (Users.isLoggedIn()) {
            this.getDomains();
        }
    }

    private async getDomains() {
        const result = await to2(
            this.http.get<string[]>(`${this.urlPrefix}/domains`).toPromise()
        );
        if (result.ok) {
            this.domains = result.result;
        } else {
            console.error(result.result.error.error);
        }
    }

    constructor(private http: HttpClient) {}

    async newList() {
<<<<<<< HEAD
        // TODO: Validate input values before sending, e.g. this list
        //  has a unique name. The last line of validation has to happen at the server side.
        const result = await to2(
            this.http
                .post(`${this.urlPrefix}/createlist`, {
                    options: {
                        // VIESTIM check that all other options are inside this object here,
                        //  this organization matches the view function at emaillist.py
                        listname: this.listname,
                        domain: this.domain,
                        archive: this.archive,
                        emails: this.parseEmails(),
                        archiveType: this.archiveType,
                    },
                })
                .toPromise()
        ); // to2()
        if (!result.ok) {
            console.error(result.result.error.error);
        }
    }
=======
        const result = await this.createList({
            // VIESTIM These fields have to match with interface CreateListOptions, otherwise a type error happens.
            // TODO: Validate input values before sending, e.g. this list has a unique name.
            listname: this.listname,
            domain: this.domain,
            archive: this.archive,
            emails: this.parseEmails(),
            archiveType: this.archiveType,
        });
        if (!result.ok) {
            console.error(result.result.error.error);
        }
        // VIESTIM Helps see that data was sent succesfully after clicking the button.
        console.log("List options sent successfully.");
    } // newList()
>>>>>>> ca735330

    // VIESTIM this helper function helps keeping types in check.
    private createList(options: CreateListOptions) {
        return to2(
            this.http.post("/messagelist/createlist", {options}).toPromise()
        );
    }

    /**
     * Compile email addresses separated by line breaks into a list
     * @private
     */
    private parseEmails(): string[] {
        if (!this.emails) {
            return [];
        }
        return this.emails.split("\n").filter(Boolean);
    }
}

@NgModule({
    declarations: [NewMessageListComponent],
    exports: [NewMessageListComponent],
    imports: [CommonModule, FormsModule],
})
export class NewMsgListModule {}<|MERGE_RESOLUTION|>--- conflicted
+++ resolved
@@ -68,20 +68,9 @@
     archiveType: string = "";
     items: string[] = ["public archive", "secret archive"];
 
-<<<<<<< HEAD
-    listname?: string;
-
     domain: string = "";
     domains: string[] = [];
 
-    // list is archived by default
-    archive: boolean = true;
-=======
-    domains = ["@lists.tim.jyu.fi", "@timlist.jyu.fi", "@lists.jyu.fi"];
-    // default domain
-    domain: string =
-        !this.domains || this.domains.length == 0 ? "" : this.domains[1];
->>>>>>> ca735330
 
     emails?: string;
 
@@ -107,29 +96,6 @@
     constructor(private http: HttpClient) {}
 
     async newList() {
-<<<<<<< HEAD
-        // TODO: Validate input values before sending, e.g. this list
-        //  has a unique name. The last line of validation has to happen at the server side.
-        const result = await to2(
-            this.http
-                .post(`${this.urlPrefix}/createlist`, {
-                    options: {
-                        // VIESTIM check that all other options are inside this object here,
-                        //  this organization matches the view function at emaillist.py
-                        listname: this.listname,
-                        domain: this.domain,
-                        archive: this.archive,
-                        emails: this.parseEmails(),
-                        archiveType: this.archiveType,
-                    },
-                })
-                .toPromise()
-        ); // to2()
-        if (!result.ok) {
-            console.error(result.result.error.error);
-        }
-    }
-=======
         const result = await this.createList({
             // VIESTIM These fields have to match with interface CreateListOptions, otherwise a type error happens.
             // TODO: Validate input values before sending, e.g. this list has a unique name.
@@ -139,13 +105,14 @@
             emails: this.parseEmails(),
             archiveType: this.archiveType,
         });
-        if (!result.ok) {
+         if (!result.ok) {
             console.error(result.result.error.error);
-        }
-        // VIESTIM Helps see that data was sent succesfully after clicking the button.
+        } else {
+         // VIESTIM Helps see that data was sent succesfully after clicking the button.
         console.log("List options sent successfully.");
-    } // newList()
->>>>>>> ca735330
+    }
+
+    }
 
     // VIESTIM this helper function helps keeping types in check.
     private createList(options: CreateListOptions) {

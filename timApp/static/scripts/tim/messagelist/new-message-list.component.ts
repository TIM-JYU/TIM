--- conflicted
+++ resolved
@@ -69,21 +69,14 @@
         const result = await to2(
             this.http
                 .post<JSON>("/messagelist/createlist", {
-<<<<<<< HEAD
-                    listname: this.listname,
-                    domain: this.domain,
-                    archive: this.archive,
-                    archiveType: "isSecret",
-                    emails: this.parseEmails(),
-=======
                     options: {
                         // VIESTIM check that all other options are inside this object here,
                         // this organization matches the route function at emaillist.py
                         listname: this.listname,
                         domain: this.domain,
                         archive: this.archive,
+                        emails: this.parseEmails(),
                     },
->>>>>>> e3689f4b
                 })
                 .toPromise()
         ); // to2()

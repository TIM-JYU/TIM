--- conflicted
+++ resolved
@@ -624,7 +624,6 @@
     }
 
     async generateLoginCodes(group: ExamGroup) {
-<<<<<<< HEAD
         this.loading = true;
         this.error = undefined;
 
@@ -639,24 +638,6 @@
                 this.loading = false;
                 return;
             }
-=======
-        // Generate temporary login codes for members of the currently selected groups
-        // The codes are linked to the individual users via a database table
-        // TODO: Should check for existing and still valid codes before refreshing
-        //       to avoid accidentally changing valid ones (also display a warning).
-        // TODO: dialog that allows to set the activation_start and activation_end properties
-        // const members = await this.getMembersFromSelectedGroups();
-        const selectedMembers = this.getSelectedMembers(
-            this.getSelectedGroup()
-        );
-
-        const params = {
-            members: selectedMembers,
-        };
-        const res = await to2(showLoginCodeGenerationDialog(params));
-        if (res.ok) {
-            // fetch login codes for the UI
->>>>>>> ec0a8d04
         }
 
         const res = await toPromise(

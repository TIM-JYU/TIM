/**
 * Defines the client-side implementation of the review canvas.
 */

import * as t from "io-ts";
import {
    ApplicationRef,
    Component,
    DoBootstrap,
    ElementRef,
    NgModule,
    OnDestroy,
    OnInit,
    QueryList,
    ViewChild,
    ViewChildren,
} from "@angular/core";
import {BrowserModule} from "@angular/platform-browser";
import {HttpClientModule, HttpHeaders} from "@angular/common/http";
import {FormsModule} from "@angular/forms";
import {platformBrowserDynamic} from "@angular/platform-browser-dynamic";
import {Subject, Subscription} from "rxjs";
import {debounceTime, distinctUntilChanged} from "rxjs/operators";
import {PurifyModule} from "tim/util/purify.module";
import {defaultErrorMessage, defaultTimeout} from "../util/utils";
import {TimUtilityModule} from "../ui/tim-utility.module";
import {createDowngradedModule, doDowngrade} from "../downgrade";
import {CsUtilityModule} from "../../../../modules/cs/js/util/module";
import {
    FileSelectManagerComponent,
    IFile,
    IFileSpecification,
} from "../../../../modules/cs/js/util/file-select";
import {
    ITimComponent,
    IVelpableComponent,
    ViewCtrl,
} from "../document/viewctrl";
import {vctrlInstance} from "../document/viewctrlinstance";
import {AngularPluginBase} from "./angular-plugin-base.directive";
import {
    GenericPluginMarkup,
    getTopLevelFields,
    nullable,
    withDefault,
} from "./attributes";

const FileSubmission = t.intersection([
    t.type({
        source: t.string,
        path: t.string,
    }),
    t.partial({
        content: nullable(t.string),
        type: t.string,
    }),
]);
export type IFileSubmission = t.TypeOf<typeof FileSubmission>;

const UploadedFile = t.intersection([
    t.type({
        path: t.string,
        type: t.string,
    }),
    t.partial({
        rotation: t.number,
    }),
]);

interface IUploadedFile extends t.TypeOf<typeof UploadedFile> {}

interface IUploadResponse {
    file: string;
    type: string;
    block: number;
}

interface IReviewCanvasAnswerInput {
    input: {
        uploadedFiles?: {
            path: string;
            type: string;
            rotation?: number | null;
        }[];
    };
}

const PluginMarkupFields = t.intersection([
    t.partial({
        inputplaceholder: nullable(t.string),
        inputstem: t.string,
        filename: t.string,
    }),
    GenericPluginMarkup,
    t.type({
        // all withDefaults should come here; NOT in t.partial
        autoupdate: withDefault(t.number, 500),
        autosave: withDefault(t.boolean, true),
        maxSize: withDefault(t.number, 500),
    }),
]);

const PluginFields = t.intersection([
    getTopLevelFields(PluginMarkupFields),
    t.partial({
        uploadedFiles: nullable(t.array(UploadedFile)),
    }),
    t.type({
        state: nullable(
            t.type({
                uploadedFiles: nullable(t.array(UploadedFile)),
            })
        ),
    }),
]);

@Component({
    selector: "reviewcanvas-runner",
    template: `
        <tim-plugin-header *ngIf="header" header>
            <span [innerHTML]="header | purify"></span>
        </tim-plugin-header>
        <p stem *ngIf="stem" [innerHTML]="stem | purify"></p>
        <div *ngIf="!inReviewView()">
            <ng-container body>
                <div class="form-inline small">
                    <div style="position: relative;" *ngFor="let item of uploadedFiles; let i = index">
                       <div #wraps>
                            <img alt="Uploaded image" #img [src]="item.path" (load)="onImgLoad($event, i)">
                        </div>
                        <div class="tools">
                            <button class="timButton" title="Move up" i18n-title (click)="moveImageUp(i)">&uarr;</button>
                            <button class="timButton" title="Move down" i18n-title (click)="moveImageDown(i)">&darr;
                            </button>
                            <button class="timButton" title="Rotate clockwise" i18n-title (click)="increaseRotation(i)">&#8635;
                            </button>
                            <button class="timButton" title="Delete picture" i18n-title (click)="deleteImage(i)">
                                <i class="glyphicon glyphicon-trash"></i>
                            </button>
                        </div>
                    </div>
                </div>
                <file-select-manager class="small"
                                     [dragAndDrop]="dragAndDrop"
                                     [uploadUrl]="uploadUrl"
                                     [stem]="uploadstem"
                                     (file)="onFileLoad($event)"
                                     (upload)="onUploadResponse($event)"
                                     (uploadDone)="onUploadDone($event)"
                                     [accept]="'image/*,.pdf'">
                </file-select-manager>
                <tim-loading *ngIf="isRunning"></tim-loading>
                <div *ngIf="error" [innerHTML]="error"></div>
                <pre *ngIf="result">{{result}}</pre>
            </ng-container>
            <div *ngIf="connectionErrorMessage || userErrorMessage">
                <span *ngIf="connectionErrorMessage" class="error" [innerHTML]="connectionErrorMessage"></span>
                <span *ngIf="userErrorMessage" class="error" [innerHTML]="userErrorMessage"></span>
            </div>
            <button class="timButton" (click)="save()" i18n>Save answer</button>
        </div>
        <p footer *ngIf="footer" [textContent]="footer"></p>
    `,
    styleUrls: ["./reviewcanvas.scss"],
})
export class ReviewCanvasComponent
    extends AngularPluginBase<
        t.TypeOf<typeof PluginMarkupFields>,
        t.TypeOf<typeof PluginFields>,
        typeof PluginFields
    >
    implements OnInit, OnDestroy, ITimComponent, IVelpableComponent
{
    result?: string;
    error?: string;
    isRunning = false;
    timeout: number = 0;
    connectionErrorMessage?: string;
    userErrorMessage?: string;
    file?: object;
    modelChanged: Subject<object> = new Subject<object>();
    private modelChangeSub!: Subscription;
    changes = false;
    private loadedImages = 0;
    private vctrl!: ViewCtrl;

    fileSelect?: FileSelectManagerComponent;
    uploadUrl?: string;
    dragAndDrop: boolean = true;
    uploadstem?: string;
    uploadedFiles: IUploadedFile[] = [];

    @ViewChildren("img") imgElements!: QueryList<ElementRef<HTMLImageElement>>;
    @ViewChildren("wraps") wraps!: QueryList<ElementRef<HTMLDivElement>>;

    // uploadedFiles = new Set((o: IUploadedFile) =>
    //     this.uploadedFileName(o.path)
    // );

    uploadedFileName(url: string) {
        return url.split("/").slice(6).join("/");
    }

    getDefaultMarkup() {
        return {};
    }

    buttonText() {
        return super.buttonText() ?? "Save";
    }

    inReviewView(): boolean {
        return window.location.pathname.startsWith("/review/");
    }

    ngOnInit() {
        super.ngOnInit();
        this.vctrl = vctrlInstance!;
        if (!this.attrsall.preview) {
            this.vctrl.addTimComponent(this, this.markup.tag);
        }
        const taskId = this.pluginMeta.getTaskId();
        if (taskId?.docId) {
            this.uploadUrl = `/pluginUpload/${taskId.docId}/${taskId.name}/`;
        }

        this.modelChangeSub = this.modelChanged
            .pipe(debounceTime(this.autoupdate), distinctUntilChanged())
            .subscribe((newValue) => {
                this.file = newValue;
            });

        if (
            this.attrsall.state?.uploadedFiles &&
            this.attrsall.state?.uploadedFiles.length > 0
        ) {
            this.attrsall.state.uploadedFiles.forEach((uf) =>
                this.uploadedFiles.push(uf)
            );
        } else {
        }
    }

    ngOnDestroy() {
        if (!this.attrsall.preview) {
            this.vctrl.removeTimComponent(this, this.markup.tag);
        }
        this.modelChangeSub.unsubscribe();
    }

    @ViewChild(FileSelectManagerComponent)
    set fileSelectSetter(component: FileSelectManagerComponent | undefined) {
        this.fileSelect = component;
        if (!component) {
            return;
        }

        const path = this.markup.filename ?? "";
        const files: IFileSpecification[] = [];
        files.push({
            paths: [path],
            upload: true,
        });

        component.allowMultiple = true; // this.markup.allowMultipleFiles;
        component.multipleElements = true; // this.markup.multipleUploadElements;
        component.files = files;
    }

    get correct() {
        return true;
    }

    get autoupdate(): number {
        return this.markup.autoupdate;
    }

    get inputplaceholder() {
        return this.markup.inputplaceholder ?? "";
    }

    get inputstem() {
        return this.markup.inputstem ?? null;
    }

    reset(e: MouseEvent) {
        this.error = undefined;
        this.result = undefined;
    }

    onFileLoad(file: IFile) {
        return;
    }

    onUploadResponse(resp: unknown) {
        if (!resp) {
            return;
        }
        const resps = resp as [IUploadResponse];
        for (const response of resps) {
            this.uploadedFiles.push({path: response.file, type: response.type});
        }
    }

    onUploadDone(success: boolean) {
        if (!success) {
            return;
        }
        this.changes = true;
        this.doAutoSave();
    }

    async moveImageUp(index: number) {
        if (index === 0) {
            const item = this.uploadedFiles.shift() as IUploadedFile;
            this.uploadedFiles.push(item);

            await this.doAutoSave();
        } else {
            await this.swapUploadedFilePositions(index, index - 1);
        }
    }

    async moveImageDown(index: number) {
        if (index === this.uploadedFiles.length - 1) {
            const item = this.uploadedFiles.pop() as IUploadedFile;
            this.uploadedFiles.unshift(item);

            await this.doAutoSave();
        } else {
            await this.swapUploadedFilePositions(index, index + 1);
        }
    }

    increaseRotation(index: number) {
        this.changes = true;
        const uploadedFile = this.uploadedFiles[index];
        if (uploadedFile.rotation == undefined) {
            uploadedFile.rotation = 0;
        }
        uploadedFile.rotation += 1;
        if (uploadedFile.rotation > 3) {
            uploadedFile.rotation = 0;
        }
        this.rotateImage(index);
        this.doAutoSave();
    }

    /**
     * Rotate image with css according to current rotation (90deg per one rotation)
     * @param index image position in uploadedFiles
     */
    rotateImage(index: number) {
        const uploadedFile = this.uploadedFiles[index];
        if (uploadedFile.rotation == undefined) {
            return;
        }
        const imgElement = this.imgElements.get(index)?.nativeElement;
        const wrapper = this.wraps.get(index)?.nativeElement;
        if (!wrapper || !imgElement) {
            return;
        }
        const oldWidth = imgElement.width;
        const oldHeight = imgElement.height;
        const wrapperWidth = wrapper.clientWidth;
        const rotations = [
            "",
            "rotate(90deg)",
            "rotate(180deg)",
            "rotate(270deg)",
        ];
        imgElement.style.transform = rotations[uploadedFile.rotation];
        if (uploadedFile.rotation % 2 == 0) {
            imgElement.style.removeProperty("top");
            imgElement.style.removeProperty("height");
            wrapper.style.removeProperty("height");
        } else {
            imgElement.style.position = "relative";
            if (oldHeight < oldWidth) {
                imgElement.style.top = (oldWidth - oldHeight) / 2 + "px";
                wrapper.style.height = oldWidth + "px";
            } else {
                const newHeight = Math.min(oldHeight, wrapperWidth);
                imgElement.style.height = newHeight + "px";
                const newWidth = imgElement.width;
                wrapper.style.height = newWidth + "px";
                imgElement.style.top = -(newHeight - newWidth) / 2 + "px";
            }
        }
    }

    onImgLoad(e: Event, index: number): void {
        this.loadedImages += 1;
        this.rotateImage(index);
    }

    async deleteImage(index: number) {
        this.uploadedFiles.splice(index, 1);
        await this.doAutoSave();
    }

    async swapUploadedFilePositions(index1: number, index2: number) {
        const tmp = this.uploadedFiles[index2];

        this.uploadedFiles[index2] = this.uploadedFiles[index1];
        this.uploadedFiles[index1] = tmp;

        await this.doAutoSave();
    }

    async doAutoSave() {
        if (this.markup.autosave) {
            await this.save();
        }
    }

    async save() {
        if (this.uploadedFiles.length === 0) {
            this.userErrorMessage =
                "Cannot save answer; no files have been uploaded.";
            return {saved: false, message: this.userErrorMessage};
        }

        this.userErrorMessage = undefined;
        this.connectionErrorMessage = undefined;

        this.isRunning = true;

        const params: IReviewCanvasAnswerInput = {
            input: {
                uploadedFiles: this.uploadedFiles,
            },
        };

        const r = await this.postAnswer<IReviewCanvasAnswerInput>(
            params,
            new HttpHeaders({timeout: `${this.timeout + defaultTimeout}`})
        );

        if (r.ok) {
            const data = r.result;
            this.error = data.error;
            this.changes = false;
        } else {
            const data = r.result.error;
            if (data?.error) {
                this.error = data.error;
            }
            this.connectionErrorMessage =
                this.error ??
                this.markup.connectionErrorMessage ??
                defaultErrorMessage;
        }
        this.isRunning = false;
        return {
            saved: r.ok,
            message: r.ok ? undefined : this.connectionErrorMessage,
        };
    }

    isUnSaved() {
        return this.changes;
    }

    getAttributeType() {
        return PluginFields;
    }

    getContent() {
        return JSON.stringify(this.uploadedFiles);
    }

    /**
     * Return promise of images' dataUrl presentation or their original source
     * The returned images are fully rotated to their current rotation value (90deg per one rotation)
     */
    async getVelpImages(): Promise<string[] | undefined> {
<<<<<<< HEAD
        const imgs = this.uploadedFiles.map((file) => {
=======
        const rotatedimgsrcs = this.uploadedFiles.filter(
            (file) => file.rotation != undefined && file.rotation !== 0
        );
        const rotatedimgs = rotatedimgsrcs.map((file) => {
>>>>>>> 6bf45e07
            const newImg = new Image();
            newImg.src = file.path;
            return newImg;
        });
<<<<<<< HEAD
        // TODO: await only rotated images, since non-rotated images end up as src string anyway
        await Promise.all(imgs.map((img) => img.decode()));

        return imgs.map((img, index) => {
            const uploadedFile = this.uploadedFiles[index];
            if (uploadedFile.rotation == undefined) {
                return img.currentSrc;
            }
            const canvas = document.createElement("canvas");
            const ctx = canvas.getContext("2d")!;
            let dx = 0;
            let dy = 0;
            if (uploadedFile.rotation == 1) {
                dy = -img.height;
            }
            if (uploadedFile.rotation == 2) {
                dx = -img.width;
                dy = -img.height;
            }
            if (uploadedFile.rotation == 3) {
                dx = -img.width;
=======
        await Promise.all(rotatedimgs.map((img) => img.decode()));
        const ret: string[] = [];
        for (const file of this.uploadedFiles) {
            const uploadedFile = file;
            if (
                uploadedFile.rotation == undefined ||
                uploadedFile.rotation == 0
            ) {
                ret.push(uploadedFile.path);
            } else {
                const img = rotatedimgs.shift();
                if (img == undefined) {
                    throw Error("Failed to load velp images");
                }
                const canvas = document.createElement("canvas");
                const ctx = canvas.getContext("2d")!;
                let dx = 0;
                let dy = 0;
                if (uploadedFile.rotation == 1) {
                    dy = -img.height;
                }
                if (uploadedFile.rotation == 2) {
                    dx = -img.width;
                    dy = -img.height;
                }
                if (uploadedFile.rotation == 3) {
                    dx = -img.width;
                }
                canvas.height =
                    uploadedFile.rotation % 2 == 0 ? img.height : img.width;
                canvas.width =
                    uploadedFile.rotation % 2 == 0 ? img.width : img.height;
                ctx.rotate((Math.PI / 2) * uploadedFile.rotation);
                ctx.drawImage(img, dx, dy);
                ret.push(canvas.toDataURL());
>>>>>>> 6bf45e07
            }
        }
        return ret;
    }
}

@NgModule({
    declarations: [ReviewCanvasComponent],
    imports: [
        BrowserModule,
        HttpClientModule,
        FormsModule,
        TimUtilityModule,
        CsUtilityModule,
        PurifyModule,
    ],
})
export class ReviewCanvasModule implements DoBootstrap {
    ngDoBootstrap(appRef: ApplicationRef) {}
}

export const moduleDefs = [
    doDowngrade(
        createDowngradedModule((extraProviders) =>
            platformBrowserDynamic(extraProviders).bootstrapModule(
                ReviewCanvasModule
            )
        ),
        "reviewcanvasRunner",
        ReviewCanvasComponent
    ),
];<|MERGE_RESOLUTION|>--- conflicted
+++ resolved
@@ -475,41 +475,14 @@
      * The returned images are fully rotated to their current rotation value (90deg per one rotation)
      */
     async getVelpImages(): Promise<string[] | undefined> {
-<<<<<<< HEAD
-        const imgs = this.uploadedFiles.map((file) => {
-=======
         const rotatedimgsrcs = this.uploadedFiles.filter(
             (file) => file.rotation != undefined && file.rotation !== 0
         );
         const rotatedimgs = rotatedimgsrcs.map((file) => {
->>>>>>> 6bf45e07
             const newImg = new Image();
             newImg.src = file.path;
             return newImg;
         });
-<<<<<<< HEAD
-        // TODO: await only rotated images, since non-rotated images end up as src string anyway
-        await Promise.all(imgs.map((img) => img.decode()));
-
-        return imgs.map((img, index) => {
-            const uploadedFile = this.uploadedFiles[index];
-            if (uploadedFile.rotation == undefined) {
-                return img.currentSrc;
-            }
-            const canvas = document.createElement("canvas");
-            const ctx = canvas.getContext("2d")!;
-            let dx = 0;
-            let dy = 0;
-            if (uploadedFile.rotation == 1) {
-                dy = -img.height;
-            }
-            if (uploadedFile.rotation == 2) {
-                dx = -img.width;
-                dy = -img.height;
-            }
-            if (uploadedFile.rotation == 3) {
-                dx = -img.width;
-=======
         await Promise.all(rotatedimgs.map((img) => img.decode()));
         const ret: string[] = [];
         for (const file of this.uploadedFiles) {
@@ -545,7 +518,6 @@
                 ctx.rotate((Math.PI / 2) * uploadedFile.rotation);
                 ctx.drawImage(img, dx, dy);
                 ret.push(canvas.toDataURL());
->>>>>>> 6bf45e07
             }
         }
         return ret;

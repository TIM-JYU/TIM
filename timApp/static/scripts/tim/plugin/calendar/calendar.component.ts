--- conflicted
+++ resolved
@@ -2,27 +2,24 @@
     ApplicationRef,
     ChangeDetectionStrategy,
     ChangeDetectorRef,
-    // ChangeDetectorRef,
     Component,
     DoBootstrap,
     ElementRef,
-    // Injectable,
     NgModule,
     OnInit,
-    ViewEncapsulation,
     TemplateRef,
     ViewChild,
+    ViewEncapsulation,
 } from "@angular/core";
 import {BrowserAnimationsModule} from "@angular/platform-browser/animations";
 import * as t from "io-ts";
 import {
     CalendarDateFormatter,
     CalendarEvent,
-    // CalendarEventTitleFormatter,
+    CalendarEventAction,
     CalendarModule,
     CalendarView,
     DateAdapter,
-    CalendarEventAction,
 } from "angular-calendar";
 import {WeekViewHourSegment} from "calendar-utils";
 import {adapterFactory} from "angular-calendar/date-adapters/date-fns";
@@ -151,31 +148,19 @@
     template: `
         <mwl-utils-calendar-header [(view)]="view" [(viewDate)]="viewDate">
         </mwl-utils-calendar-header>
-<<<<<<< HEAD
         <div class="row text-center">
-        <div class="btn-group edit-btn col-md-4">
-            <button (click)="enableEditing()" [class.active]="editEnabled" class="btn timButton">Edit</button>
-            <button (click)="disableEditing()" [class.active]="!editEnabled" class="btn timButton">View</button>
-        </div>
-            <div class="col-md-4"> Näytä:
-                <div *ngFor="let box of checkboxEvents">
-                    <input (change)="getEventsToView()" type="checkbox" name="checkboxEvents" value="box.value" [(ngModel)]="box.checked" [checked]="" >{{box.name}}
-                </div>
-        </div>
-        <div [style.visibility] = "editEnabled ? 'visible' : 'hidden'" class="btn-group event-btn col-md-4">
-        <button (click)="setEventType($event)" *ngFor="let button of eventTypes" [class.active]="selectedEvent == (button.valueOf() +eventTypes.indexOf((button)))" class="btn timButton" id="{{button.valueOf() + eventTypes.indexOf(button) }}">{{button.valueOf()}}</button>
-        </div>
-=======
-
-        <div class="alert alert-info">
-            Click on a day or time slot on the view.
-            <strong *ngIf="clickedDate"
-            >You clicked on this time: {{ clickedDate | date:'medium' }}</strong
-            >
-            <strong *ngIf="clickedColumn !== undefined"
-            >You clicked on this column: {{ clickedColumn }}</strong
-            >
->>>>>>> d1920d6e
+            <div class="btn-group edit-btn col-md-4">
+                <button (click)="disableEditing()" [class.active]="!editEnabled" class="btn timButton">View</button>
+                <button (click)="enableEditing()" [class.active]="editEnabled" class="btn timButton">Edit</button>
+            </div>
+                <div class="col-md-4"> Näytä:
+                    <div *ngFor="let box of checkboxEvents">
+                        <input (change)="getEventsToView()" type="checkbox" name="checkboxEvents" value="box.value" [(ngModel)]="box.checked" [checked]="" >{{box.name}}
+                    </div>
+            </div>
+            <div [style.visibility] = "editEnabled ? 'visible' : 'hidden'" class="btn-group event-btn col-md-4">
+            <button (click)="setEventType($event)" *ngFor="let button of eventTypes" [class.active]="selectedEvent == (button.valueOf() +eventTypes.indexOf((button)))" class="btn timButton" id="{{button.valueOf() + eventTypes.indexOf(button) }}">{{button.valueOf()}}</button>
+            </div>
         </div>
 
         <ng-template
@@ -185,7 +170,6 @@
                 let-segmentHeight="segmentHeight"
                 let-isTimeLabel="isTimeLabel"
         >
-<<<<<<< HEAD
           <div
             #segmentElement
             class="cal-hour-segment"
@@ -197,21 +181,8 @@
           >
             <div class="cal-time" *ngIf="isTimeLabel">
               {{ segment.date | calendarDate:'weekViewHour':locale }}
-=======
-            <div
-                    #segmentElement
-                    class="cal-hour-segment"
-                    [style.height.px]="segmentHeight"
-                    [class.cal-hour-start]="segment.isStart"
-                    [class.cal-after-hour-start]="!segment.isStart"
-                    [ngClass]="segment.cssClass"
-                    (mousedown)="startDragToCreate(segment, $event, segmentElement)"
-            >
-                <div class="cal-time" *ngIf="isTimeLabel">
-                    {{ segment.date | calendarDate:'weekViewHour':locale }}
-                </div>
->>>>>>> d1920d6e
-            </div>
+            </div>
+          </div>
         </ng-template>
 
         <div [ngSwitch]="view">
@@ -255,16 +226,12 @@
             >
             </mwl-calendar-day-view>
         </div>
-<<<<<<< HEAD
         <app-timeview-selectors (accuracy)="setAccuracy($event)" (morning)="setMorning($event)" (evening)="setEvening($event)"></app-timeview-selectors>
-=======
-        <div>
+        <div hidden>
             <button class="timButton" id="saveBtn" (click)="saveChanges()"
                     [disabled]="!this.events.some(this.isTempEvent)">Save changes
             </button>
         </div>
-        <app-timeview-selectors (accuracy)="setAccuracy($event)" (morning)="setMorning($event)"
-                                (evening)="setEvening($event)"></app-timeview-selectors>
 
         <ng-template #modalContent let-close="close">
             <div class="modal-header">
@@ -284,7 +251,7 @@
                 </div>
             </div>
             <div class="modal-footer">
-                <button type="button" class="btn btn-outline-secondary timButton"
+                <button [style.visibility] = "editEnabled ? 'visible' : 'hidden'" type="button" class="btn btn-outline-secondary timButton"
                         (click)=" close(); deleteEvent(modalData?.event)">
                     Delete
                 </button>
@@ -293,7 +260,6 @@
                 </button>
             </div>
         </ng-template>
->>>>>>> d1920d6e
     `,
     encapsulation: ViewEncapsulation.None,
     styleUrls: ["calendar.component.scss"],
@@ -376,20 +342,17 @@
         super(el, http, domSanitizer);
     }
 
-<<<<<<< HEAD
     /**
      * Set type of event user wants to add while in edit-mode
      * @param event
      */
     setEventType(event: Event) {
-        const elementId: string = (event.target as Element).id;
-        this.selectedEvent = elementId;
-=======
+        this.selectedEvent = (event.target as Element).id;
+    }
     isTempEvent(event: CalendarEvent<{tmpEvent: boolean}>) {
         if (event.meta) {
             return event.meta.tmpEvent;
         }
->>>>>>> d1920d6e
     }
 
     setAccuracy(accuracy: number) {
@@ -517,6 +480,13 @@
         }
     }
 
+    trimEventData(event: CalendarEvent) {
+        delete event.meta;
+        delete event.id;
+        delete event.actions;
+        delete event.color;
+    }
+
     private async loadEvents() {
         const result = await toPromise(
             this.http.get<CalendarEvent<{tmpEvent: boolean}>[]>(
@@ -550,6 +520,8 @@
                 this.isTempEvent(event)
         ); // slice(this.lastEvent);
         if (eventsToAdd.length > 0) {
+            eventsToAdd.map((event) => this.trimEventData(event));
+            console.log(eventsToAdd);
             const result = await toPromise(
                 this.http.post<CalendarEvent[]>("/calendar/events", {
                     events: eventsToAdd,

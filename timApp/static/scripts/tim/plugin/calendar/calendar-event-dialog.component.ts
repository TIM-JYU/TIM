import {Component, NgModule} from "@angular/core";
import {FormsModule} from "@angular/forms";
import {HttpClient, HttpClientModule} from "@angular/common/http";
import {CommonModule} from "@angular/common";
import {DialogModule} from "../../ui/angulardialog/dialog.module";
import {TimUtilityModule} from "../../ui/tim-utility.module";
import {AngularDialogComponent} from "../../ui/angulardialog/angular-dialog-component.directive";
import {toPromise} from "../../util/utils";
import {Users} from "../../user/userService";
import {itemglobals} from "../../util/globals";
import {KATTIModule, TIMCalendarEvent} from "./calendar.component";

@Component({
    selector: "tim-calendar-event-dialog",
    template: `
        <tim-dialog-frame>
            <ng-container header>
                Edit event
            </ng-container>
            <ng-container body>
                <form #form="ngForm" class="form-horizontal" timCalDateTimeValidator>
                    <div class="form-group"
                         [ngClass]="{'has-error': ngModelTitle.invalid && ngModelTitle.dirty}">

                        <label for="title" class="col-sm-2 control-label">Title</label>
                        <div class="col-sm-9">
                            <input type="text" required
                                   maxlength="280"
                                   [(ngModel)]="title" #ngModelTitle="ngModel"
                                   (ngModelChange)="setMessage()"
                                   pattern="[^/]*"
                                   id="title" name="title"
                                   class="form-control"
                                   placeholder="Set title"
                                   [disabled]="!isEditEnabled()"/>
                        </div>
                        <label for="location" class="col-sm-2 control-label">Location</label>
                        <div class="col-sm-9">
                            <input type="text"
                            maxlength="120"
                                   [(ngModel)]="location" #ngModelLocation="ngModel"
                                   (ngModelChange)="setMessage()"
                                   id="location"
                                   placeholder="Set location"
                                   name="location"
                                   class="form-control"
                                   [disabled]="!isEditEnabled()"/>
                        </div>
                    </div>
                    <div class="form-group" [hidden]="!userIsManager() || !eventHasBookings()">
                        <label for="booker" class="col-sm-2 control-label">Booker</label>
                        <div class="col-sm-9">
                            <input type="text"
                                   [(ngModel)]="booker"
                                   (ngModelChange)="setMessage()"
                                   id="booker" name="booker"
                                   class="form-control"
                                   placeholder="Not booked"
                                   disabled="true"/>
                        </div>
                    </div>
                    <div class="form-group" [hidden]="!userIsManager() || !eventHasBookings()">
                        <label for="bookerEmail" class="col-sm-2 control-label">Booker email</label>
                        <div class="col-sm-9">
                            <input type="text"
                                   [(ngModel)]="bookerEmail"
                                   (ngModelChange)="setMessage()"
                                   id="bookerEmail" name="bookerEmail"
                                   class="form-control"
                                   placeholder=""
                                   disabled="true"/>
                        </div>
                    </div>
                    <div class="form-group ">
                        <div class="col-sm-4">
                            <label for="startDate" class="col-sm-8 control-label">From</label>
                            <div class="input-group">
                                <input i18n-placeholder type="date"
                                       required
                                       [(ngModel)]="startDate"
                                       (ngModelChange)="setMessage()"
                                       id="startDate" name="startDate"
                                       class="form-control"
                                       [disabled]="!isEditEnabled()"
                                       >

                                <input i18n-placeholder type="time"
                                       required
                                       [(ngModel)]="startTime"
                                       (ngModelChange)="setMessage()"
                                       id="startTime" name="startTime"
                                       class="form-control"
                                       [disabled]="!isEditEnabled()"
                                        >
                            </div>
                        </div>
                    <div class="col-sm-4">
                        <label for="endDate" class="col-sm-6 control-label">To</label>
                            <div class="input-group">
                                <input i18n-placeholder type="date"
                                       required
                                       [(ngModel)]="endDate"
                                       (ngModelChange)="setMessage()"
                                       id="endDate" name="endDate"
                                       class="form-control"
                                       [disabled]="!isEditEnabled()"
                                        >
                                <input i18n-placeholder type="time"
                                       required
                                       [(ngModel)]="endTime"
                                       (ngModelChange)="setMessage()"
                                       id="endTime" name="endTime"
                                       class="form-control"
                                       [disabled]="!isEditEnabled()">
                            </div>
                        </div>
                        <div class="col-sm-4" [hidden]="!isEditEnabled()">
                        <label for="bookingStopDate" class="col-sm-12 control-label">Book before</label>
                            <div class="input-group">

                                <input type="date"
                                       required
                                       [(ngModel)]="bookingStopDate"
                                       (ngModelChange)="setMessage()"
                                       id="bookingStopDate" name="bookingStopDate"
                                       class="form-control"
                                       [disabled]="!isEditEnabled()"
                                       >

                                <input type="time"
                                       required
                                       [(ngModel)]="bookingStopTime"
                                       (ngModelChange)="setMessage()"
                                       id="bookingStopTime" name="bookingStopTime"
                                       class="form-control"
                                       [disabled]="!isEditEnabled()"
                                        >
                            </div>
                        </div>
                        <div class="col-md-12">
                            <label for="description">Event description</label>
                            <textarea maxlength="1020"
                             [(ngModel)]="description"
                             (ngModelChange)="setMessage()"
                             name="description"
                             class="form-control"
                             [disabled]="!isEditEnabled()">
                            </textarea>
                        </div>
                    </div>
                </form>
                <tim-alert *ngIf="form.invalid" severity="danger" [hidden] ="!form.errors?.['bookingEndInvalid']">
                <ng-container *ngIf="form.errors?.['bookingEndInvalid']">Booking must be done before the event</ng-container>
                </tim-alert>
                
                <tim-alert *ngIf="form.invalid" severity="danger" [hidden] ="!form.errors?.['dateInvalid']">
                <ng-container *ngIf="form.errors?.['dateInvalid']">Start of the event must be before end.</ng-container>
                </tim-alert>
                <tim-alert *ngIf="ngModelTitle.invalid && ngModelTitle.dirty" severity="danger">
                    <ng-container *ngIf="ngModelTitle.errors?.['required']">
                        Title is required.
                    </ng-container>
                    
                    <ng-container *ngIf="ngModelTitle.errors?.['pattern']">
                        Title should not contain the slash character. <!--TODO: Think about the pattern-->
                    </ng-container>
                    <!-- <ng-container i18n *ngIf="ngModelTitle.errors?.['pattern']">
                        End time has to be after the start. TODO: Figure aut custom form validation 
                    </ng-container> -->
                </tim-alert>
                <tim-alert *ngIf="message" severity="danger">
                    <ng-container *ngIf="message">
                        {{message}}
                    </ng-container>
                </tim-alert>

            </ng-container>
            <ng-container footer>
                <button class="timButton" type="button" style="background-color: red; float: left"
                        (click)="deleteEvent()" [disabled]="form.invalid" [hidden]="!isEditEnabled()">
                    Delete
                </button>
                <button class="timButton" type="button" style="float: left"
                        (click)="bookEvent()" [disabled]="eventIsFull() || !eventCanBeBooked()" [hidden]="isEditEnabled()">
                    Book event
                </button>
                <button class="btn timButton" type="button" [hidden]="!userHasBooked()" (click)="cancelBooking()" style="background-color: red;">
                    Cancel Booking
                </button>
                <button class="timButton" type="submit" (click)="saveChanges()" [disabled]="form.invalid"
                        [hidden]="!isEditEnabled()">
                    Save
                </button>
                <button i18n class="btn btn-default" type="button" (click)="dismiss()">
                    Cancel
                </button>
            </ng-container>
        </tim-dialog-frame>
    `,
})
export class CalendarEventDialogComponent extends AngularDialogComponent<
    TIMCalendarEvent,
    TIMCalendarEvent
> {
    protected dialogName = "CalendarEventEdit";

    title = "";
    location = "";
    message?: string;
    bookingStopTime = "";
    bookingStopDate = "";
    startDate = "";
    startTime = "";
    endDate = "";
    endTime = "";
    booker = "";
    bookerEmail: string | null = "";
<<<<<<< HEAD
    description = "";
=======
    userBooked = false;
>>>>>>> 07a5575b

    constructor(private http: HttpClient) {
        super();
    }

    /**
     * Sends the event information to the TIM server to be persisted
     */
    async saveChanges(): Promise<void> {
        const id = this.data.id;

        if (!id) {
            return;
        }
        console.log(this.description);
        console.log(this.location);
        console.log(this.title);
        console.log(this.bookingStopDate);
        console.log(this.bookingStopTime);

        const eventToEdit = {
            description: this.description,
            title: this.title,
            location: this.location,
            start: new Date(`${this.startDate}T${this.startTime}`),
            end: new Date(`${this.endDate}T${this.endTime}`),
            signup_before: new Date(
                `${this.bookingStopDate}T${this.bookingStopTime}`
            ),
        };

        const result = await toPromise(
            this.http.put(`/calendar/events/${id}`, {
                event: eventToEdit,
            })
        );
        if (result.ok) {
            console.log(result.result);
            this.data.title = eventToEdit.title;
            this.data.meta!.description = eventToEdit.description;
            this.data.meta!.location = eventToEdit.location;
            this.data.start = eventToEdit.start;
            this.data.end = eventToEdit.end;
            this.data.meta!.signup_before = eventToEdit.signup_before;
            this.close(this.data);
        } else {
            // TODO: Handle error responses properly
            console.error(result.result.error.error);
            this.setMessage(result.result.error.error);
        }
    }

    /**
     * Sends the delete request for the event to the TIM server
     */
    async deleteEvent() {
        const eventToDelete = this.data;

        if (!eventToDelete.id || !eventToDelete.meta) {
            return;
        }
        if (
            !eventToDelete.meta.tmpEvent &&
            confirm("Are you sure you want to delete the event?") // TODO: make more sophisticated confirmation dialog
        ) {
            const result = await toPromise(
                this.http.delete(`/calendar/events/${eventToDelete.id}`)
            );
            if (result.ok) {
                console.log(result.result);
                eventToDelete.meta.deleted = true;
                this.close(eventToDelete);
            } else {
                console.error(result.result.error.error);
                this.setMessage(result.result.error.error);
            }
        } else {
            // Do nothing
        }
    }

    /**
     * Sets the error message to the dialog
     * @param message Error message
     */
    setMessage(message?: string): void {
        this.message = message;
    }

    /**
     * Sets the dialog data with event information when loaded
     */
    ngOnInit() {
        this.title = this.data.title;
        this.location = this.data.meta!.location;
        this.description = this.data.meta!.description;
        const startOffset = this.data.start.getTimezoneOffset();
        const startDate = new Date(
            this.data.start.getTime() - startOffset * 60 * 1000
        );
        const bookerGroups = this.data.meta!.booker_groups;
        if (bookerGroups) {
            bookerGroups.forEach((group) => {
                // TODO: Make a list of all bookers when the event capacity is higher than 1
                group.users.forEach((user) => {
                    this.bookerEmail = user.email;
                    this.booker = user.name;
                });
            });
        }

        const startDateTime = startDate.toISOString().split("T");

        this.startDate = startDateTime[0];

        this.startTime = startDateTime[1].split(".")[0];

        const bookOffset = this.data.meta!.signup_before.getTimezoneOffset();
        const bookStopDate = new Date(
            this.data.meta!.signup_before.getTime() - bookOffset * 60 * 1000
        );

        const bookDateTime = bookStopDate.toISOString().split("T");

        this.bookingStopDate = bookDateTime[0];
        this.bookingStopTime = bookDateTime[1].split(".")[0];

        if (this.data.end) {
            const endOffset = this.data.start.getTimezoneOffset();
            const endDate = new Date(
                this.data.end.getTime() - endOffset * 60 * 1000
            );
            const endDateTime = endDate.toISOString().split("T");

            this.endDate = endDateTime[0];
            this.endTime = endDateTime[1].split(".")[0];
        }
    }

    /**
     * True if editing is enabled for the event, otherwise false
     */
    isEditEnabled() {
        if (this.data.meta) {
            return this.data.meta.editEnabled;
        }
    }

    /**
     * Sends the booking request for the event to the TIM-server
     */
    async bookEvent() {
        const eventToBook = this.data;
        if (!confirm(`Book the event "${this.data.title}"?`)) {
            return;
        }
        const result = await toPromise(
            this.http.post("/calendar/bookings", {
                event_id: eventToBook.id,
            })
        );
        if (result.ok) {
            console.log(result.result);
            this.data.meta!.enrollments++;

            const booker = Users.getCurrent().groups.find((group) => {
                return group.name === Users.getCurrent().name;
            });
            if (booker) {
                let fullName = Users.getCurrent().real_name;
                if (!fullName) {
                    fullName = Users.getCurrent().name;
                }
                this.data.meta!.booker_groups.push({
                    name: booker.name,
                    users: [
                        {
                            id: Users.getCurrent().id,
                            name: `${fullName}`,
                            email: Users.getCurrent().email,
                        },
                    ],
                });
            }

            this.close(eventToBook);
        } else {
            console.error(result.result.error.error);
            this.setMessage(result.result.error.error);
        }
    }

    /**
     * Cancel booking of a selected event from the current user. Sends the id of the event to the API, which handles
     * recognition of the current user group.
     *
     */
    async cancelBooking() {
        const openEvent = this.data;
        const eventId = this.data.id;
        if (!eventId || !confirm("Are you sure you want to cancel booking?")) {
            return;
        } //
        const result = await toPromise(
            this.http.delete(`/calendar/bookings/${eventId}`)
        );
        console.log(result);
        if (result.ok) {
            console.log(result.result);
            this.data.meta!.enrollments--;

            this.data.meta!.booker_groups.forEach((group) => {
                if (group.name == Users.getCurrent().name) {
                    group.name = "";
                    group.users.forEach((user) => {
                        user.id = -1;
                        user.email = "";
                        user.name = "";
                    });
                }
            });
            this.close(openEvent);
        } else {
            console.error(result.result.error.error);
            this.setMessage(result.result.error.error);
        }
    }

    eventIsFull() {
        return this.data.meta!.enrollments >= this.data.meta!.maxSize;
    }

    userIsManager() {
        return (
            itemglobals().curr_item.rights.manage ||
            itemglobals().curr_item.rights.owner
        );
    }

    eventHasBookings() {
        return this.data.meta!.enrollments > 0;
    }

<<<<<<< HEAD
    eventCanBeBooked() {
        const nowDate = new Date();
        const bookBefore = new Date(this.data.meta!.signup_before);
        return bookBefore.getTime() > nowDate.getTime();
=======
    userHasBooked() {
        this.userBooked = false;
        const bookers = this.data.meta!.booker_groups;
        bookers.forEach((booker) => {
            Users.getCurrent().groups.forEach((userGroup) => {
                if (booker.name == userGroup.name) {
                    this.userBooked = true;
                }
            });
        });
        return this.userBooked;
>>>>>>> 07a5575b
    }
}

@NgModule({
    declarations: [CalendarEventDialogComponent],
    imports: [
        DialogModule,
        FormsModule,
        TimUtilityModule,
        CommonModule,
        HttpClientModule,
        KATTIModule,
    ],
    exports: [CalendarEventDialogComponent],
})
export class CalendarEventDialogModule {}<|MERGE_RESOLUTION|>--- conflicted
+++ resolved
@@ -215,11 +215,8 @@
     endTime = "";
     booker = "";
     bookerEmail: string | null = "";
-<<<<<<< HEAD
     description = "";
-=======
     userBooked = false;
->>>>>>> 07a5575b
 
     constructor(private http: HttpClient) {
         super();
@@ -463,12 +460,12 @@
         return this.data.meta!.enrollments > 0;
     }
 
-<<<<<<< HEAD
     eventCanBeBooked() {
         const nowDate = new Date();
         const bookBefore = new Date(this.data.meta!.signup_before);
         return bookBefore.getTime() > nowDate.getTime();
-=======
+    }
+
     userHasBooked() {
         this.userBooked = false;
         const bookers = this.data.meta!.booker_groups;
@@ -480,7 +477,6 @@
             });
         });
         return this.userBooked;
->>>>>>> 07a5575b
     }
 }
 

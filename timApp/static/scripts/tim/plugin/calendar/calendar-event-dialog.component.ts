/**
 * Component for the dialog that is used for modifying, deleting and booking events
 *
 * @author Miika Immonen
 * @author Terhi Kamula
 * @author Anssi Lepikko
 * @author Touko Miettinen
 * @author Joose Tikkanen
 * @license MIT
 * @date 24.5.2022
 */
import {Component, NgModule} from "@angular/core";
import {FormsModule} from "@angular/forms";
import {HttpClient, HttpClientModule} from "@angular/common/http";
import {CommonModule, formatDate} from "@angular/common";
import {DialogModule} from "../../ui/angulardialog/dialog.module";
import {TimUtilityModule} from "../../ui/tim-utility.module";
import {AngularDialogComponent} from "../../ui/angulardialog/angular-dialog-component.directive";
import {toPromise} from "../../util/utils";
import {Users} from "../../user/userService";
import {itemglobals} from "../../util/globals";
import {showConfirm} from "../../ui/showConfirmDialog";
import {TimCalendarModule, TIMCalendarEvent} from "./calendar.component";

@Component({
    selector: "tim-calendar-event-dialog",
    template: `
        <tim-dialog-frame>
            <ng-container i18n header>
                Edit event
            </ng-container>
            <ng-container body>
                <form #form="ngForm" class="form-horizontal" timCalDateTimeValidator>
                    <div class="form-group"
                         [ngClass]="{'has-error': ngModelTitle.invalid && ngModelTitle.dirty}">

                        <label i18n for="title" class="col-sm-2 control-label">Title</label>
                        <div class="col-sm-9">
                            <input i18n type="text" required
                                   maxlength="280"
                                   [(ngModel)]="title" #ngModelTitle="ngModel"
                                   (ngModelChange)="setMessage()"
                                   pattern="[^/]*"
                                   id="title" name="title"
                                   class="form-control"
                                   placeholder="Set title"
                                   [disabled]="!isEditEnabled()"/>
                        </div>
                        <label i18n for="location" class="col-sm-2 control-label">Location</label>
                        <div class="col-sm-9">
                            <input type="text"
                            maxlength="120"
                                   [(ngModel)]="location" #ngModelLocation="ngModel"
                                   (ngModelChange)="setMessage()"
                                   id="location"
                                   placeholder="Set location" i18n-placeholder
                                   name="location"
                                   class="form-control"
                                   [disabled]="!isEditEnabled()" />
                        </div>
                        <label i18n for="maxSize" class="col-sm-2 control-label">Capacity</label>
                        <div class="col-sm-3">
                            <input type="number"
                            min="0" max="2000" [(ngModel)]="maxSize"
                                   #ngModelMaxSize="ngModel"
                            (ngModelChange)="setMessage()"
                            id="maxSize" name="maxSize" class="form-control"
                            [disabled] ="!isEditEnabled()">
                        </div>
                    </div>
                    <div class="form-group" [hidden]="isPersonalEvent()">
                            <label i18n for="capacity" class="col-sm-2 control-label">Capacity</label>
                            <div class="col-sm-10">
                                <b><abbr title="Amount of enrolled users">{{getEventEnrollments()}}</abbr> / <abbr title="Maximum capacity of the event">{{getEventCapacity()}}</abbr></b>
                            </div>
                        </div>
                    <div [hidden]="multipleBookers()">
                        <div class="form-group" [hidden]="!userIsManager() || !eventHasBookings()">
                            <label i18n for="booker" class="col-sm-2 control-label">Booker</label>
                            <div class="col-sm-9">
                                <input type="text"
                                       [(ngModel)]="booker"
                                       (ngModelChange)="setMessage()"
                                       id="booker" name="booker"
                                       class="form-control"
                                       placeholder=""
                                       disabled="true"/>
                            </div>
                        </div>
                        <div class="form-group" [hidden]="!userIsManager() || !eventHasBookings()">
                            <label i18n for="bookerEmail" class="col-sm-2 control-label">Booker email</label>
                            <div class="col-sm-9">
                                <input type="text"
                                       [(ngModel)]="bookerEmail"
                                       (ngModelChange)="setMessage()"
                                       id="bookerEmail" name="bookerEmail"
                                       class="form-control"
                                       placeholder=""
                                       disabled="true"/>
                            </div>
                        </div>
                    </div>
                    <div [hidden]="hideBookerListLink()" class="form-group">
                        <label i18n for="bookers" class="col-sm-2 control-label">Bookers</label>
                        <a i18n href="/calendar/events/{{this.data.id}}/bookers" target="_blank" class="col-sm-10">Show list
                            of all bookers</a>
                    </div>

                    <div class="form-group">
                        <div class="col-sm-4">
                        <label i18n for="startDate" class="col-sm-8 control-label">From</label>
                        
                            <div class="input-group">
                                <input type="date"
                                       required
                                       [(ngModel)]="startDate"
                                       (ngModelChange)="setMessage()"
                                       id="startDate" name="startDate"
                                       class="form-control"
                                       [disabled]="!isEditEnabled()"
                                >

                                <input type="time"
                                       required
                                       [(ngModel)]="startTime"
                                       (ngModelChange)="setMessage()"
                                       id="startTime" name="startTime"
                                       class="form-control"
                                       [disabled]="!isEditEnabled()"
                                >
                            </div>
                        </div>
                    <div class="col-sm-4">
                        <label i18n for="endDate" class="col-sm-6 control-label">To</label>
                            <div class="input-group">
                                <input type="date"
                                       required
                                       [(ngModel)]="endDate"
                                       (ngModelChange)="setMessage()"
                                       id="endDate" name="endDate"
                                       class="form-control"
                                       [disabled]="!isEditEnabled()"
                                >
                                <input type="time"
                                       required
                                       [(ngModel)]="endTime"
                                       (ngModelChange)="setMessage()"
                                       id="endTime" name="endTime"
                                       class="form-control"
                                       [disabled]="!isEditEnabled()">
                            </div>
                        </div>
                        <div class="col-sm-4" [hidden]="!isEditEnabled() || isPersonalEvent()">
                        <label i18n for="bookingStopDate" class="col-sm-12 control-label">Book before</label>
                            <div class="input-group">

                                <input type="date"
                                       required
                                       [(ngModel)]="bookingStopDate"
                                       (ngModelChange)="setMessage()"
                                       id="bookingStopDate" name="bookingStopDate"
                                       class="form-control"
                                       [disabled]="!isEditEnabled()"
                                       >

                                <input type="time"
                                       required
                                       [(ngModel)]="bookingStopTime"
                                       (ngModelChange)="setMessage()"
                                       id="bookingStopTime" name="bookingStopTime"
                                       class="form-control"
                                       [disabled]="!isEditEnabled()"
                                        >
                            </div>
                            </div>
                        </div>
                    <div class="form-group">
                        <div class="input-group">
                            <div class="col-sm-12">
                            <label i18n class="col-sm-12 control-label" for="description">Event description</label>
                            <textarea maxlength="1020" id="description" 
                             [(ngModel)]="description" #ngModelDescription="ngModel"
                             (ngModelChange)="setMessage()"
                             name="description"
                             class="form-control"
                             [disabled]="!isEditEnabled()">
                            </textarea>
                        </div>
                    <div class="col-sm-12" [hidden] ="hideBookerMessage()">
                        <label i18n for="bookerMessage" class="col-sm-12 control-label">Message (optional)</label>
                            <input type="text" [disabled] = "hideBookerMessage()"
                                   [(ngModel)]="messageText"
                                   (ngModelChange)="setMessage()"
                                    name="messageText"
                                    class="form-control">
<<<<<<< HEAD
                        <button i18n class="btn timButton message-btn" type="button"
=======
                        <button class="btn timButton message-btn" type="button" [disabled]="messageText.length<1"
>>>>>>> 5be81a42
                        (click)="updateBookMessage()">Send message
                        </button>
                    </div>
                        </div>
                        <div [(ngModel)]="bookerMessage" [hidden]="hideBookerMessage()" name="bookerMessage" ngDefaultControl class="col-sm-12" style="white-space: pre-line">{{bookerMessage}}
                        </div>
                    </div>
                </form>
                <tim-alert *ngIf="(maxSize>2000 || maxSize<0) && ngModelMaxSize.dirty" >
                    <ng-container i18n >Event capacity must be 0-2000</ng-container>
                </tim-alert>

                <tim-alert *ngIf="form.invalid" severity="danger" [hidden] ="!form.errors?.['bookingEndInvalid']">
                <ng-container i18n *ngIf="form.errors?.['bookingEndInvalid']">Booking must be done before the event</ng-container>
                </tim-alert>
                
                <tim-alert *ngIf="form.invalid" severity="danger" [hidden] ="!form.errors?.['dateInvalid']">
                <ng-container i18n *ngIf="form.errors?.['dateInvalid']">Start of the event must be before end.</ng-container>

                </tim-alert>
                <tim-alert *ngIf="ngModelTitle.invalid && ngModelTitle.dirty" severity="danger">
                    <ng-container i18n *ngIf="ngModelTitle.errors?.['required']">
                        Title is required.
                    </ng-container>

                    <ng-container i18n *ngIf="ngModelTitle.errors?.['pattern']">
                        Title should not contain the slash character. <!--TODO: Think about the pattern-->
                    </ng-container>
                    <!-- <ng-container i18n *ngIf="ngModelTitle.errors?.['pattern']">
                        End time has to be after the start. TODO: Figure aut custom form validation 
                    </ng-container> -->
                </tim-alert>
                <tim-alert *ngIf="message" severity="danger">
                    <ng-container *ngIf="message">
                        {{message}}
                    </ng-container>
                </tim-alert>

            </ng-container>
            <ng-container class="col-sm-12" footer>
                <div class="col-sm-12 row">
                <span [hidden]="hideEventFulLSpan()" style="float: left; margin-left: 10px">
                    <b i18n>The event is full.</b>
                </span>
                <span [hidden]="!userHasBooked()" style="float: left">
                    <b i18n>You have booked this event.</b>
                </span>
            </div>
                <div class="col-sm-12 row">
                    <button i18n class="btn timButton col-sm-4" type="button" [hidden]="!userHasBooked() || isEditEnabled()" (click)="cancelBooking()"
                        style="background-color: red; float: left">
                    Cancel Booking
                    </button>
                    <button i18n class="btn timButton col-sm-2" type="button" style="background-color: red; float: left"
                        (click)="deleteEvent()" [disabled]="form.invalid" [hidden]="!isEditEnabled()">
                    Delete
                    </button>
                    <button i18n class="btn timButton col-sm-4" type="button" style="float: left"
                        (click)="bookEvent()" [disabled]="eventIsFull() || !eventCanBeBooked()" [hidden]="hideBookingButton()">
                    Book event
                    </button>
                    <button i18n class="btn btn-default col-sm-2" type="button" style="float:right" (click)="dismiss()">
                     Cancel
                    </button>
                    <button i18n class="btn timButton col-sm-2" type="submit" style="float:right" (click)="saveChanges()" [disabled]="form.invalid"
                        [hidden]="!isEditEnabled()">
                    Save
                    </button>
                </div>
            </ng-container>
        </tim-dialog-frame>
    `,
})
export class CalendarEventDialogComponent extends AngularDialogComponent<
    TIMCalendarEvent,
    TIMCalendarEvent
> {
    protected dialogName = "CalendarEventEdit";

    title = "";
    location = "";
    maxSize = 0;
    message?: string;
    bookingStopTime = "";
    bookingStopDate = "";
    messageText = "";
    startDate = "";
    startTime = "";
    endDate = "";
    endTime = "";
    booker = "";
    bookerEmail: string | null = "";
    bookerMessage = "";
    description = "";
    userBooked = false;

    constructor(private http: HttpClient) {
        super();
    }

    /**
     * Sends the event information to the TIM server to be persisted
     */
    async saveChanges(): Promise<void> {
        const id = this.data.id;
        if (!id) {
            return;
        }
        if (!this.description) {
            this.description = "";
        }
        if (!this.location) {
            this.location = "";
        }
        if (!this.maxSize) {
            this.maxSize = this.getEventCapacity();
        } else if (
            this.eventHasBookings() &&
            this.maxSize < this.getEventCapacity()
        ) {
            this.maxSize = this.getEventCapacity();
        }

        const eventToEdit = {
            max_size: this.maxSize,
            description: this.description,
            title: this.title,
            location: this.location,
            start: new Date(`${this.startDate}T${this.startTime}`),
            end: new Date(`${this.endDate}T${this.endTime}`),
            signup_before: new Date(
                `${this.bookingStopDate}T${this.bookingStopTime}`
            ),
        };

        const result = await toPromise(
            this.http.put(`/calendar/events/${id}`, {
                event: eventToEdit,
            })
        );
        if (result.ok) {
            this.data.meta!.maxSize = eventToEdit.max_size;
            this.data.title = eventToEdit.title;
            this.data.meta!.description = eventToEdit.description;
            this.data.meta!.location = eventToEdit.location;
            this.data.start = eventToEdit.start;
            this.data.end = eventToEdit.end;
            this.data.meta!.signup_before = eventToEdit.signup_before;
            this.close(this.data);
        } else {
            console.error(result.result.error.error);
            if (result.result.error.error) {
                this.setMessage(result.result.error.error);
            } else {
                this.setMessage(
                    "Something went wrong. TIM admins have been notified about the issue."
                );
            }
        }
    }

    /**
     * Sends the delete request for the event to the TIM server
     */
    async deleteEvent() {
        const eventToDelete = this.data;

        if (!eventToDelete.id || !eventToDelete.meta) {
            return;
        }
        if (
            !eventToDelete.meta.tmpEvent &&
            (await showConfirm(
                $localize`Delete an Event`,
                $localize`Are you sure you want to delete the event "${this.data.title}"?`
            ))
        ) {
            const result = await toPromise(
                this.http.delete(`/calendar/events/${eventToDelete.id}`)
            );
            if (result.ok) {
                eventToDelete.meta.deleted = true;
                this.close(eventToDelete);
            } else {
                console.error(result.result.error.error);
                if (result.result.error.error) {
                    this.setMessage(result.result.error.error);
                } else {
                    this.setMessage(
                        "Something went wrong. TIM admins have been notified about the issue."
                    );
                }
            }
        } else {
            // Do nothing
        }
    }

    /**
     * Sets the error message to the dialog
     * @param message Error message
     */
    setMessage(message?: string): void {
        this.message = message;
    }

    /**
     * Sets the dialog data with event information when loaded
     */
    ngOnInit() {
        this.maxSize = this.getEventCapacity();
        this.title = this.data.title;
        this.location = this.data.meta!.location;
        this.description = this.data.meta!.description;
        const startOffset = this.data.start.getTimezoneOffset();
        const startDate = new Date(
            this.data.start.getTime() - startOffset * 60 * 1000
        );
        const bookerGroups = this.data.meta!.booker_groups;
        if (bookerGroups) {
            bookerGroups.forEach((group) => {
                // TODO: These attributes are only used with events with maximum capacity of 1
                if (group.message) {
                    this.bookerMessage = group.message;
                }
                group.users.forEach((user) => {
                    this.bookerEmail = user.email;
                    this.booker = user.name;
                });
            });
        }

        const startDateTime = startDate.toISOString().split("T");

        this.startDate = startDateTime[0];

        this.startTime = startDateTime[1].split(".")[0];

        const finalBookDate: Date = this.data.meta!.signup_before;
        const bookOffset = finalBookDate.getTimezoneOffset();
        const bookStopDate = new Date(
            finalBookDate.getTime() - bookOffset * 60 * 1000
        );

        const bookDateTime = bookStopDate.toISOString().split("T");

        this.bookingStopDate = bookDateTime[0];
        this.bookingStopTime = bookDateTime[1].split(".")[0];

        if (this.data.end) {
            const endOffset = this.data.start.getTimezoneOffset();
            const endDate = new Date(
                this.data.end.getTime() - endOffset * 60 * 1000
            );
            const endDateTime = endDate.toISOString().split("T");

            this.endDate = endDateTime[0];
            this.endTime = endDateTime[1].split(".")[0];
        }
    }

    /**
     * True if editing is enabled for the event, otherwise false
     */
    isEditEnabled() {
        if (this.data.meta) {
            return this.data.meta.editEnabled;
        }
        return false; // Events should always have their meta field
    }

    /**
     *  Used when a booker of an event sends message to the enrollment of an event.
     *  Updates the message linked to the enrollment with a chat-like timestamp + identifier of the booker.
     *  TODO: Currently works only with events that has maximum capacity of 1
     */
    async updateBookMessage() {
        if (!this.messageText) {
            this.messageText = "";
        }
        if (!this.bookerMessage) {
            this.bookerMessage = "";
        }
        const eventToBook = this.data;
        const dateNow = new Date();
        let bookerGroup = "";
        if (this.data.meta!.booker_groups.length > 0) {
            bookerGroup = this.data.meta!.booker_groups[0].name;
        }
        const bookMessage = `${this.bookerMessage}
        ${Users.getCurrent().name} ${formatDate(
            dateNow,
            "d.M.yy HH:mm",
            "fi-FI"
        )}: ${this.messageText}`;

        if (
            !(await showConfirm(
                $localize`Post message`,
                $localize`Post message to booking?`
            ))
        ) {
            return;
        }
        const result = await toPromise(
            this.http.put("/calendar/bookings", {
                event_id: eventToBook.id,
                booker_msg: bookMessage,
                booker_group: bookerGroup,
            })
        );
        if (result.ok) {
            this.bookerMessage = bookMessage;
            this.messageText = "";
            if (this.data.meta) {
                if (this.data.meta.booker_groups.length > 0) {
                    this.data.meta.booker_groups[0].message = bookMessage;
                }
            }
        }
    }

    /**
     * Sends the booking request for the event to the TIM-server
     */
    async bookEvent() {
        const eventToBook = this.data;
        if (
            !(await showConfirm(
                $localize`Book an Event`,
                $localize`Book the event "${this.data.title}"?`
            ))
        ) {
            return;
        }
        if (!this.eventCanBeBooked()) {
            return;
        }

        const result = await toPromise(
            this.http.post("/calendar/bookings", {
                event_id: eventToBook.id,
                booker_msg: this.messageText,
            })
        );
        if (result.ok) {
            this.data.meta!.enrollments++;

            const booker = Users.getCurrent().groups.find((group) => {
                return group.name === Users.getCurrent().name;
            });
            if (booker) {
                let fullName = Users.getCurrent().real_name;
                if (!fullName) {
                    fullName = Users.getCurrent().name;
                }
                this.data.meta!.booker_groups.push({
                    name: booker.name,
                    message: this.bookerMessage,
                    users: [
                        {
                            id: Users.getCurrent().id,
                            name: `${fullName}`,
                            email: Users.getCurrent().email,
                        },
                    ],
                });
            }

            this.close(eventToBook);
        } else {
            console.error(result.result.error.error);
            if (result.result.error.error) {
                this.setMessage(result.result.error.error);
            } else {
                this.setMessage(
                    "Something went wrong. TIM admins have been notified about the issue."
                );
            }
        }
    }

    /**
     * Cancel booking of a selected event from the current user. Sends the id of the event to the API, which handles
     * recognition of the current user group.
     *
     */
    async cancelBooking() {
        const openEvent = this.data;
        const eventId = this.data.id;
        if (
            !eventId ||
            !(await showConfirm(
                $localize`Cancel booking`,
                $localize`Are you sure you want to cancel booking "${this.data.title}"?`
            ))
        ) {
            return;
        } //
        const result = await toPromise(
            this.http.delete(`/calendar/bookings/${eventId}`)
        );
        if (result.ok) {
            this.data.meta!.enrollments--;

            this.data.meta!.booker_groups.forEach((group) => {
                if (group.name == Users.getCurrent().name) {
                    group.name = "";
                    group.message = "";
                    group.users.forEach((user) => {
                        user.id = -1;
                        user.email = "";
                        user.name = "";
                    });
                }
            });
            this.close(openEvent);
        } else {
            console.error(result.result.error.error);
            if (result.result.error.error) {
                this.setMessage(result.result.error.error);
            } else {
                this.setMessage(
                    "Something went wrong. TIM admins have been notified about the issue."
                );
            }
        }
    }

    /**
     * Returns true if the event is full otherwise false. Events with the capacity of 0 are considered not full.
     */
    eventIsFull() {
        if (this.data.meta) {
            if (this.data.meta.maxSize == 0) {
                return false;
            }
            return this.data.meta.enrollments >= this.data.meta.maxSize;
        }
        return false; // Events should always have their meta field
    }

    /**
     * Returns true if user is manager or owner, otherwise false
     */
    userIsManager() {
        return (
            itemglobals().curr_item.rights.manage ||
            itemglobals().curr_item.rights.owner
        );
    }

    /**
     * Returns true if there are any bookings on the handled event otherwise false
     */
    eventHasBookings() {
        return this.data.meta!.enrollments > 0;
    }

    /**
     *
     * Compares the current time to the time set by the maker of an event as the end time/date for booking.
     * Returns true if the current time allows the booking of the event.
     */
    eventCanBeBooked() {
        const nowDate = new Date();
        const bookBefore = new Date(this.data.meta!.signup_before);
        return bookBefore.getTime() > nowDate.getTime();
    }

    /**
     * Returns true if the booker message -field should not be shown to the user
     */
    hideBookerMessage() {
        if (this.data.meta!.maxSize != 1) {
            return true;
            // TODO: Only supports use of booker message in events for one attendee
        }
        if (this.isEditEnabled() || !this.eventHasBookings()) {
            return true;
        } else if (this.userIsManager() || this.userHasBooked()) {
            return false;
        } else if (this.eventIsFull()) {
            return true;
        }
        return true;
    }

    /**
     * Returns true if a user has booked the handled event otherwise false
     */
    userHasBooked() {
        this.userBooked = false;
        const bookers = this.data.meta!.booker_groups;
        bookers.forEach((booker) => {
            Users.getCurrent().groups.forEach((userGroup) => {
                if (booker.name == userGroup.name) {
                    this.userBooked = true;
                }
            });
        });
        return this.userBooked;
    }

    /**
     * True if the event can have multiple bookers, false if not
     */
    multipleBookers() {
        if (this.data.meta) {
            return this.data.meta.maxSize > 1;
        }
        return false; // Events should always have their meta field
    }

    /**
     * True if event has no bookings.
     * If event has bookings: true if user is not manager or the event can only have one booking. Otherwise, false.
     */
    hideBookerListLink() {
        if (!this.eventHasBookings()) {
            return true;
        }
        return !this.userIsManager() || !this.multipleBookers();
    }

    /**
     * Amount of enrollments for the event
     */
    getEventEnrollments() {
        if (this.data.meta) {
            return this.data.meta.enrollments;
        }
        return -1; // Events should always have their meta field
    }

    /**
     * The maximum capacity for the event
     */
    getEventCapacity() {
        if (this.data.meta) {
            return this.data.meta.maxSize;
        }
        return -1; // Events should always have their meta field
    }

    /**
     * True if max size of the event is 0.
     * If not: true if editing is enabled or user has booked the event. Otherwise, false.
     */
    hideBookingButton() {
        if (this.data.meta) {
            if (this.data.meta.maxSize == 0) {
                return true;
            }
        }
        return this.isEditEnabled() || this.userHasBooked();
    }

    /**
     * True if editing is enabled. If not: true if event is not full or user has booked the event. Otherwise, false.
     */
    hideEventFulLSpan() {
        if (this.isEditEnabled()) {
            return true;
        }
        return !this.eventIsFull() || this.userHasBooked();
    }

    /**
     * True if max size of the event is 0, otherwise false
     */
    isPersonalEvent() {
        if (this.data.meta) {
            return this.data.meta.maxSize === 0;
        }
        return false; // Events should always have their meta field
    }
}

@NgModule({
    declarations: [CalendarEventDialogComponent],
    imports: [
        DialogModule,
        FormsModule,
        TimUtilityModule,
        CommonModule,
        HttpClientModule,
        TimCalendarModule,
    ],
    exports: [CalendarEventDialogComponent],
})
export class CalendarEventDialogModule {}<|MERGE_RESOLUTION|>--- conflicted
+++ resolved
@@ -193,11 +193,9 @@
                                    (ngModelChange)="setMessage()"
                                     name="messageText"
                                     class="form-control">
-<<<<<<< HEAD
-                        <button i18n class="btn timButton message-btn" type="button"
-=======
-                        <button class="btn timButton message-btn" type="button" [disabled]="messageText.length<1"
->>>>>>> 5be81a42
+
+                        <button i18n class="btn timButton message-btn" type="button" [disabled]="messageText.length<1"
+
                         (click)="updateBookMessage()">Send message
                         </button>
                     </div>

--- conflicted
+++ resolved
@@ -25,29 +25,22 @@
         document.getElementsByTagName("head")[0].appendChild(this.style);
     }
 
+    $onInit() {
+
+    }
+
     async submit(saveUrl) {
         this.saving = true;
         try {
-<<<<<<< HEAD
             const response = await $http.post<ISettings>(saveUrl, this.settings);
             this.settings = response.data;
             this.updateCss();
-=======
-            const data = await $http.post(saveUrl, sc.settings);
-            sc.settings = data.data;
-            sc.updateCss();
->>>>>>> 56cb69b9
         } catch (e) {
             alert("Failed to save settings.");
         } finally {
             this.saving = false;
         }
-<<<<<<< HEAD
     }
-=======
-        sc.$apply();
-    };
->>>>>>> 56cb69b9
 
     updateCss() {
         $('link[rel="stylesheet"]').first().attr("href", "/static/gen/" + this.settings.css_combined + ".css");
@@ -55,23 +48,15 @@
 
     clearLocalStorage() {
         window.localStorage.clear();
-<<<<<<< HEAD
+    }
+
+    addPrintSettings() {
+        jQuery.get("/static/userPrintSettings.css", (data) => {
+            $("#customCssArea").val(data);
+            $("#customCssArea").serialize();
+        }, "text");
     }
 }
-=======
-    };
-
-    sc.addPrintSettings = function() {
-        jQuery.get('/static/userPrintSettings.css', function(data) {
-            $('#customCssArea').val(data);
-            $('#customCssArea').serialize();
-        }, 'text');
-    };
-
-    $(".docEditor").change(function() {
-        sc.style.innerHTML = sc.settings.custom_css;
-    });
->>>>>>> 56cb69b9
 
 timApp.component("timSettings", {
     controller: SettingsCtrl,

import {BrowserModule} from "@angular/platform-browser";
import {Component, NgModule} from "@angular/core";
import {FormsModule} from "@angular/forms";
import {HttpClient} from "@angular/common/http";
import {AngularDialogComponent} from "../ui/angulardialog/angular-dialog-component.directive";
import {DialogModule} from "../ui/angulardialog/dialog.module";
import {to2} from "../util/utils";
import {Users} from "../user/userService";
import {IDocument, redirectToItem} from "../item/IItem";
import {
    archivePolicyNames,
    ArchiveType,
    CreateListOptions,
    ReplyToListChanges,
} from "./listOptionTypes";

@Component({
    selector: "message-list-creation",
    template: `
        <tim-dialog-frame size="lg">
            <ng-container header>
                Message list creation
            </ng-container>
            <ng-container body>
                <div>
                    <label for="list-name" class="list-name">List name: </label>
                    <input type="text" name="list-name" id="list-name"
                           [(ngModel)]="listname"
                           (keyup)="checkNameRequirementsLocally()"/>
                    <span>@</span>
                    <select id="domain-select" name="domain-select" [(ngModel)]="domain">
                        <option [disabled]="domains.length" *ngFor="let domain of domains">{{domain}}</option>
                    </select>
                </div>
                <div class="archive-options">
                    <p class="list-name">List archive policy: </p>
                    <ul style="list-style-type: none">
                        <li *ngFor="let option of archiveOptions">
                            <input
                                    name="items-radio"
                                    type="radio"
                                    id="archive-{{option.archiveType}}"
                                    [value]="option.archiveType"
                                    [(ngModel)]="archive"
                            />
                            <label for="archive-{{option}}">{{option.policyName}}</label>
                        </li>
                    </ul>
                </div>
            </ng-container>
            <ng-container footer>
                <button class="timButton" type="button" (click)="newList() ">Create</button>
            </ng-container>
        </tim-dialog-frame>
    `,
    styleUrls: ["message-list-creation.component.scss"],
})
export class MessageListComponent extends AngularDialogComponent<
    unknown,
    unknown
> {
    protected dialogName = "MessageList";
    listname: string = "";

    urlPrefix: string = "/messagelist";

    domains: string[] = [];
    domain: string = "";

    // List has a private members only archive by default.
    archive: ArchiveType = ArchiveType.GROUPONLY;
    archiveOptions = archivePolicyNames;

    // For name check
    timeoutID?: number;
    notifyOwnerOnListChange: boolean = true;

    listDescription: string = "";
    listInfo: string = "";

    constructor(private http: HttpClient) {
        super();
    }

    ngOnInit(): void {
        if (Users.isLoggedIn()) {
            void this.getDomains();
        }
    }

    private async getDomains() {
        const result = await to2(
            this.http.get<string[]>(`${this.urlPrefix}/domains`).toPromise()
        );
        if (result.ok) {
            this.domains = result.result;

            // Set default domain.
            this.domain = this.domains[0];
        } else {
            console.error(result.result.error.error);
        }
    }

    async newList() {
        const result = await this.createList({
            // VIESTIM These fields have to match with interface CreateListOptions, otherwise a type error happens.
            listname: this.listname,
            // We added '@' in domain name for display purposes, remove it when sending domain to the server.
            // VIESTIM: This bit is probably now obsolete, since the '@' is no longer added to the value, but is
            //  instead put directly to an HTML-element
            domain: this.domain.startsWith("@")
                ? this.domain.slice(1)
                : this.domain,
            archive: this.archive,
<<<<<<< HEAD
=======
            notifyOwnerOnListChange: this.notifyOwnerOnListChange,
>>>>>>> 3f73f23c
            listInfo: this.listInfo,
            listDescription: this.listDescription,
            htmlAllowed: true,
            defaultReplyType: ReplyToListChanges.NOCHANGES,
        });
        if (!result.ok) {
            console.error(result.result.error.error);
        } else {
            // VIESTIM Helps see that data was sent succesfully after clicking the button.
            redirectToItem(result.result);
        }
    }

    // VIESTIM this helper function helps keeping types in check.
    private createList(options: CreateListOptions) {
        return to2(
            this.http
                .post<IDocument>("/messagelist/createlist", {options})
                .toPromise()
        );
    }

    /**
     * Check list name requirements locally.
     *
     * If you make changes here, make sure to check that the server checks the same things. Otherwise there will
     * inconsistant name checking and a confused user.
     *
     * @returns {boolean} Returns true if name requirements are met. Otherwise returns false.
     */
    checkNameRequirementsLocally(): boolean {
        // VIESTIM: Since the server has the final say for allowed names, sync these rules with the server. Maybe they
        //  could be imported from the server?
        // TODO: Replace console.logs with a better feedback system for the user.
        console.log(`start check on listname: ${this.listname}`);

        // Cancel previous timed call to server name checks.
        if (this.timeoutID) {
            clearTimeout(this.timeoutID);
        }
        this.timeoutID = undefined;

        // Name length is within length boundaries.
        if (this.listname.length < 5 || 36 < this.listname.length) {
            console.log("Name not in length boundaries");
            return false;
        }

        // Name starts with a character that is a letter a - z.
        // Notice that ^ serves two different purposes in the following regular expression.
        // The first one checks at the beginning of the string, the second is a negation.
        const regExpStartCharacter: RegExp = /^[a-z]/;
        if (!regExpStartCharacter.test(this.listname)) {
            console.log("name doesn't start with a lowercase letter");
            return false;
        }

        // Name contains at least one digit.
        const regExpAtLeastOneDigit: RegExp = /\d/;
        if (!regExpAtLeastOneDigit.test(this.listname)) {
            console.error("name doesn't contain at least one digit.");
            return false;
        }

        // Name can't contain multiple sequential dots.
        const regExpMultipleDots: RegExp = /\.\.+/;
        if (regExpMultipleDots.test(this.listname)) {
            console.log("name contains multiple dots");
            return false;
        }

        // Name doesn't end in a dot.
        // ESLint prefers to not use regex for this. And by "prefer" we mean this won't transpile with a regular
        // expression.
        if (this.listname.endsWith(".")) {
            console.log("name ends in a dot");
            return false;
        }

        // Name contains only acceptable characters, which are:
        //     letters                  a - z
        //     numbers                  0 - 9
        //     dot                      '.'
        //     underscore               '_'
        //     hyphen (or "minus sign") '-'
        // The following regular expression searches for characters that are *not* one of the above. If those are not
        // found the name is of correct form. Notice that hyphen is in two different roles and one hyphen has
        // to be escaped. The dot does not have to be escaped here.
        const regExpNonAllowedCharacters: RegExp = /[^a-z0-9.\-_]/;
        if (regExpNonAllowedCharacters.test(this.listname)) {
            console.log("Name had forbidden characters");
            return false;
        }
        console.log("name has passed all local tests");
        console.log(
            "start server side tests in 5 seconds after last key down."
        );
        // Local tests have been passed. Now launch server side checks.
        this.timeoutID = window.setTimeout(
            () => this.checkListNameAvailability(),
            5 * 1000
        );

        return true;
    }

    /**
     * Helper to check if this list name exists.
     * VIESTIM: This is a demo function, will only probably need this when we have implemented the creation dialoque?
     */
    async checkListNameAvailability() {
        // Name candidate depends on whether domains are configured for TIM.
        const nameCandidate: string = this.domain
            ? `${this.listname}@${this.domain}`
            : this.listname;

        const result = await to2(
            this.http
                .get(`${this.urlPrefix}/checkname/${nameCandidate}`)
                .toPromise()
        );
        if (result.ok) {
            // VIESTIM: we need a better indication that the name is available to the user.
            console.log("Name check done. Name is available.");
        } else {
            // VIESTIM: We need a better indication that the name is not available to the user.
            console.error(result.result.error.error);
        }
    }
}

@NgModule({
    declarations: [MessageListComponent],
    imports: [BrowserModule, DialogModule, FormsModule],
})
export class MessageListModule {}<|MERGE_RESOLUTION|>--- conflicted
+++ resolved
@@ -17,7 +17,7 @@
 @Component({
     selector: "message-list-creation",
     template: `
-        <tim-dialog-frame size="lg">
+        <tim-dialog-frame>
             <ng-container header>
                 Message list creation
             </ng-container>
@@ -113,10 +113,7 @@
                 ? this.domain.slice(1)
                 : this.domain,
             archive: this.archive,
-<<<<<<< HEAD
-=======
             notifyOwnerOnListChange: this.notifyOwnerOnListChange,
->>>>>>> 3f73f23c
             listInfo: this.listInfo,
             listDescription: this.listDescription,
             htmlAllowed: true,

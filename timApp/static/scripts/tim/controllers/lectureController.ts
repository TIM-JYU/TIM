/**
 * Created by hajoviin on 24.2.2015.
 * Contoller that handles lectures.
 * @module lectureController
 * @author Matias Berg
 * @author Bek Eljurkaev
 * @author Minna Lehtomäki
 * @author Juhani Sihvonen
 * @author Hannu Viinikainen
 * @licence MIT
 * @copyright 2015 Timppa project authors
 */

import angular, {IScope} from "angular";
import {IController} from "angular";
import $ from "jquery";
import moment from "moment";
import {timApp} from "tim/app";
import sessionsettings from "tim/session";
<<<<<<< HEAD
import {GetURLParameter, markAsUsed, setsetting} from "tim/utils";
import {showMessageDialog} from "../dialog";
import {$http, $log, $rootScope, $timeout, $window} from "../ngimport";
import {ViewCtrl} from "./view/viewctrl";
import {showLectureDialog} from "./createLectureCtrl";
import * as wall from "../components/lectureWall";
import {
    hasLectureEnded,
    ILecture, ILectureListResponse, ILecturePerson, ILectureResponse, ILectureSettings,
    IMessage, isLectureListResponse,
} from "../lecturetypes";
import {Users} from "../services/userService";
import {showLectureEnding} from "../components/lectureEnding";

markAsUsed(wall);

enum LectureEndingDialogState {
    NotAnswered,
    Open,
    Answered,
}

// TODO: Painike, josta voisi hakea kysymyksiä.
// TODO: Button, to get questions and wall.
export class LectureController implements IController {
    private static $inject = ["$scope"];
    public isLecturer: boolean;
    public lecture: ILecture | null;
    public lectures: ILecture[];
    public lectureSettings: ILectureSettings;
    public questionShown: boolean;
    private lectureEndingDialogState: LectureEndingDialogState;
    private canStart: boolean;
    private canStop: boolean;
    private chosenLecture: ILecture | null;
    private clockOffset: number;
    private currentPointsId: number | null;
    private currentQuestionId: number | null;
    private futureLecture: ILecture | null;
    private futureLectures: ILecture[];
    private gettingAnswers: boolean;
    private lastID: number;
    private lectureAnswer: ILectureResponse;
    private lectureEnded: boolean;
    private lecturerTable: ILecturePerson[];
    private markup: {json: string};
    private newMessagesAmount: number;
    private newMessagesAmountText: string;
    private passwordQuess: string | null;
    private polling: boolean;
    private pollingLectures: number[];
    private questionTitle: string;
    private requestOnTheWay: boolean;
    private scope: IScope;
    private settings: any;
    private showAnswerWindow: boolean;
    private showPoll: boolean;
    private showStudentAnswers: boolean;
    private studentTable: ILecturePerson[];
    private timeout: any;
    private viewctrl: ViewCtrl | undefined;
    private wallMessages: IMessage[];
    private wallName: string;
    private pollTimeout: number;

    constructor(scope: IScope) {
        this.scope = scope;
        this.wallName = "Wall";
        this.newMessagesAmount = 0;
        this.newMessagesAmountText = "";
        this.showPoll = true;
        this.polling = true;
        this.requestOnTheWay = false;
        this.canStart = true;
        this.canStop = false;
        this.lectures = [];
        this.futureLectures = [];
        this.futureLecture = null;
        this.chosenLecture = null;
        this.passwordQuess = "";
        this.pollingLectures = [];
        this.isLecturer = false;
        this.showAnswerWindow = false;
        this.showStudentAnswers = false;
        this.studentTable = [];
        this.lecturerTable = [];
        this.gettingAnswers = false;
        this.lectureEndingDialogState = LectureEndingDialogState.NotAnswered;
        this.lectureEnded = false;
        this.wallMessages = [];
        this.questionTitle = "";
        this.clockOffset = 0;
        this.currentQuestionId = null;
        this.currentPointsId = null;
        this.settings = sessionsettings;
        this.lecture = null;

        this.lectureSettings = {
=======
import * as utils from "tim/utils";
import {setsetting} from "tim/utils";
import {showDialog} from "../dialog";
import {$http, $rootScope, $timeout, $window} from "../ngimport";

//TODO: Painike, josta voisi hakea kysymyksiä.
//TODO: Button, to get questions and wall.
timApp.controller("LectureController", ["$scope",

    function($scope) {
        "use strict";
        $scope.clearMessages = function() {
            $scope.wallMessages = [];
            $scope.wallKeys = {};
        }

        $scope.pushMessage = function(msg) {
            let str = msg.sender + msg.time + msg.message;
            if ( $scope.wallKeys[str] ) return false;
            $scope.wallKeys[str] = true;
            $scope.wallMessages.push(msg);
            return true;
        }

        $scope.messageToString = function(msg) {
            var ret = ''
            if ($scope.messageName)  ret += msg.sender + " ";
            if ($scope.messageTime)  ret += "<" + msg.time + ">: ";
            ret += msg.message + "\n";
           return ret;
        }

        $scope.docNamePath = "";
        $scope.lectureStartTime = moment();
        $scope.lectureEndTime = moment();
        $scope.lectureName = "";
        $scope.msg = "";
        $scope.newMsg = "";
        $scope.wallName = "Wall";
        $scope.messageName = true;
        $scope.messageTime = true;
        $scope.newMessagesAmount = 0;
        $scope.newMessagesAmountText = "";
        $scope.showPoll = true;
        $scope.polling = true;
        $scope.requestOnTheWay = false;
        $scope.canStart = true;
        $scope.canStop = false;
        $scope.showLectureCreation = false;
        $scope.lectures = [];
        $scope.futureLectures = [];
        $scope.futureLecture = "";
        $scope.chosenLecture = "";
        $scope.passwordQuess = "";
        $scope.pollingLectures = [];
        $scope.useDate = false;
        $scope.useDuration = false;
        $scope.dateChosen = false;
        $scope.durationChosen = false;
        $scope.durationHour = "";
        $scope.durationMin = "";
        $scope.isLecturer = false;
        $scope.lectureId = null;
        $scope.showAnswerWindow = false;
        $scope.showStudentAnswers = false;
        $scope.studentTable = [];
        $scope.lecturerTable = [];
        $scope.gettingAnswers = false;
        $scope.answeredToLectureEnding = false;
        $scope.showLectureEnding = false;
        $scope.extend = {};
        $scope.extend.extendTime = "15";
        $scope.lectureEnded = false;
        $scope.showLectureForm = false;
        $scope.showLectureOptions = false;
        $scope.clearMessages();
        $scope.questionTitle = "";
        $scope.clockOffset = 0;
        $scope.current_question_id = false;
        $scope.current_points_id = false;
        $scope.settings = sessionsettings;

        //TODO: Move all lecture settings to lectureSettings object, so they will work as ng-model
        $scope.lectureSettings = {
            pollingStopped: false,
>>>>>>> abfd32f0
            inLecture: false,
            lectureMode: $window.lectureMode || false,
            useAnswers: true,
            useQuestions: true,
            useWall: true,
        };
    }

    $onInit() {
        this.checkIfInLecture();
        this.getClockOffset();
    }

    $postLink() {
        $(document).on("visibilitychange", () => {
            if (document.visibilityState === "hidden") {
                $log.info("hidden");
                this.timeout = $window.setTimeout(() => {
                    this.lostFocus();
                }, 1000);
            } else {
                this.gotFocus();
                $log.info("visible");
            }
        });

        angular.element($window).on("blur", () => {
            angular.element($window).on("focus.gotfocus", () => {
                this.gotFocus();
            });
        });

        this.focusOn();
    }

    showRightView(answer) {
        if (answer.isInLecture) {
            this.showLectureView(answer);
        } else {
            this.showBasicView(answer);
        }
    }

    getDocIdOrNull(): number | null {
        if (this.viewctrl) {
            return this.viewctrl.docId;
        }
        return null;
    }

    /**
     * Makes http request to check if the current user is in lecture.
     * @memberof module:lectureController
     */
    async checkIfInLecture() {
        const response = await $http<ILectureResponse | ILectureListResponse>({
            url: "/checkLecture",
            method: "GET",
            params: {doc_id: this.getDocIdOrNull(), buster: new Date().getTime()},
        });
        const answer = response.data;
        let lectureCode = GetURLParameter("lecture");

        // Check if the lecture parameter is autojoin.
        // If it is and there is only one lecture going on in the document, join it automatically.
        // Otherwise proceed as usual.
        const tryToJoin = lectureCode !== null;
        let tryToAutoJoin = lectureCode === "autojoin";
        if (isLectureListResponse(answer)) {
            if (tryToAutoJoin && answer.lectures.length === 1) {
                this.chosenLecture = answer.lectures[0];
                lectureCode = answer.lectures[0].lecture_code;
            } else {
                if (tryToAutoJoin && answer.lectures.length > 1) {
                    showMessageDialog("Cannot autojoin a lecture because there are more than one lecture in this document going on.");
                } else if (tryToAutoJoin && answer.lectures.length <= 0) {
                    showMessageDialog("There are no ongoing lectures for this document.");
                }
                return this.showRightView(answer);
            }
        } else {
            tryToAutoJoin = false;
        }
        if (tryToJoin) {
            $http<boolean>({
                url: "/lectureNeedsPassword",
                method: "GET",
                params: {
                    doc_id: this.viewctrl!.docId,
                    lecture_code: lectureCode,
                    buster: new Date().getTime(),
                },
            }).then((resp) => {
                const needsPassword = resp.data;
                if (lectureCode === null) {
                    throw new Error("lectureCode was unexpectedly null");
                }
                const changeLecture = this.joinLecture(lectureCode, needsPassword);
                if (!changeLecture) {
                    this.showRightView(answer);
                }
            }, () => {
                if (tryToAutoJoin) {
                    showMessageDialog("Could not find a lecture for this document.");
                } else {
                    showMessageDialog(`Lecture ${lectureCode} not found.`);
                }
                this.showRightView(answer);
            });
        } else {
            this.showRightView(answer);
        }
    }

    /**
     * Method to join selected lecture. Checks that lecture is chosen and sends http request to server.
     * @memberof module:lectureController
     * @param lectureCode Name of the lecture to be joined.
     * @param codeRequired True if lecture needs password, else false
     * @return {boolean} true, if successfully joined lecture, else false
     */
    async joinLecture(lectureCode: string, codeRequired: boolean) {
        let changeLecture = true;
        if (this.lecture !== null) {
            const inLecture = this.lectureSettings.inLecture;
            if (inLecture) {
                if (this.lecture.lecture_code === lectureCode) {
                    changeLecture = false;
                } else {
                    changeLecture = $window.confirm(`You are already in lecture ${this.lecture.lecture_code}. Do you want to switch to lecture ${lectureCode}?`);
                }
            }
        }
        if (!changeLecture) {
            return false;
        }

        if (codeRequired) {
            this.passwordQuess = $window.prompt("Please enter a password:", "");
        }
        if (this.chosenLecture === null && lectureCode === "") {
            $window.alert("Choose lecture to join");
            return false;
        }

        const response = await $http<ILectureResponse>({
            url: "/joinLecture",
            method: "POST",
            params: {
                doc_id: this.viewctrl!.docId,
                lecture_code: lectureCode,
                password_quess: this.passwordQuess,
                buster: new Date().getTime(),
            },
        });
        const answer = response.data;
        this.passwordQuess = "";
        const input = $("#passwordInput");
        if (hasLectureEnded(answer.lecture)) {
            showMessageDialog(`Lecture '${lectureCode}' has ended`);
            return false;
        } else if (answer.lecture.is_full) {
            showMessageDialog(`Lecture '${lectureCode}' is full`);
            return false;
        } else if (!answer.correctPassword) {
            showMessageDialog("Wrong access code!");
            return false;
        } else if (!Users.isLoggedIn()) {
            // if the user was logged in as a temporary user, we must refresh
            // to update the plugins (they may require login)
            $window.location.reload();
        } else {
            $("#currentList").slideUp();
            this.focusOn();
            this.studentTable = [];
            this.lecturerTable = [];
            input.removeClass("errorBorder");
            input.attr("placeholder", "Access code");
            if (this.isLecturer) {
                this.showLectureView(answer);
                this.lectureSettings.useWall = true;
                this.lectureSettings.useQuestions = true;
            } else {
                this.lectureAnswer = answer;
                this.showLectureView(this.lectureAnswer);
                this.lectureSettings.useWall = true;
                this.lectureSettings.useQuestions = true;
            }
            return true;
        }
    }

    /**
     * Checks time offset between client server. Used to set question end time right.
     */
    getClockOffset() {
        $http<{t1, t2, t3}>({
            url: "/getServerTime",
            method: "GET",
            params: {t1: new Date().valueOf()},
        }).then((response) => {
            const data = response.data;
            const t4 = new Date().valueOf();
            const t3 = parseInt(data.t3);
            const t2 = parseInt(data.t2);
            const t1 = parseInt(data.t1);
            this.clockOffset = ((t2 - t1) + (t3 - t4)) / 2;
            window.setTimeout(() => {
                setsetting("clock_offset", this.clockOffset.toString());
            }, 1000);
            $log.info("Clock offset: ", this.clockOffset);
        }, () => {
            if (this.settings.clock_offset) {
                this.clockOffset = this.settings.clock_offset;
            } else {
                this.clockOffset = 0;
            }
        });
    }

    lectureOrThrow(): ILecture {
        if (this.lecture === null) {
            throw new Error("this.lecture was null");
        }
        return this.lecture;
    }

    async initEventHandlers() {
        /**
         * Use data.asked_id to reask question.
         * Use data.par_id to ask a question from document.
         */
        this.scope.$on("askQuestion", async (event, data) => {
            this.markup = data.markup;
            const args: any = {
                lecture_id: data.lecture_id,
                doc_id: data.doc_id,
                buster: new Date().getTime(),
            };
            if (data.asked_id) {
                args.asked_id = data.asked_id;
            } else {
                args.par_id = data.par_id;
            }
            const response = await $http<number>({
                url: "/askQuestion",
                method: "POST",
                params: args,
            });
            const id = response.data;
            this.showStudentAnswers = true;
            if (this.lectureSettings.useAnswers) {
                // Because of dynamic creation needs to wait 1ms to ensure that the directive is made(maybe?)
                $timeout(() => {
                    $rootScope.$broadcast("createChart", this.markup.json);
                    this.showStudentAnswers = false;
                }, 1);

                const answer = {askedId: id};
                this.currentQuestionId = id;
                this.getLectureAnswers(answer);
            }
            $rootScope.$broadcast("setQuestionJson", {
                markup: this.markup,
                questionParId: data.par_id,
                askedId: id,
                isAsking: true,
                isLecturer: this.isLecturer,
                askedTime: new Date().valueOf() + this.clockOffset,
                clockOffset: this.clockOffset,
            });
            this.showAnswerWindow = true;
        });

        this.scope.$on("joinLecture", (event, lecture) => {
            this.joinLecture(lecture.lecture_code, lecture.is_access_code);
        });

        this.scope.$on("changeQuestionTitle", (event, data) => {
            this.questionTitle = data.questionTitle;
        });

        this.scope.$on("toggleQuestion", (event, data) => {
            this.questionShown = !this.questionShown;
            this.scope.$emit("newQuestion", data);
        });

        this.scope.$on("showAnswers", (event, x) => {
            this.showStudentAnswers = x;
        });

        /*
         Event listener for closeQuestion. Closes question pop-up.
         */
        this.scope.$on("closeQuestion", () => {
            this.currentQuestionId = null;
            this.showAnswerWindow = false;
        });

        this.scope.$on("questionStopped", () => {
            this.currentQuestionId = null;
        });

        /*
         Event listener for answerToQuestion. Closes the answer pop-up and sends answer to server.
         */
        this.scope.$on("answerToQuestion", (event, answer) => {
            this.currentQuestionId = null;
            if (!this.isLecturer) {
                this.showAnswerWindow = false;
            }
            $http<{questionLate?}>({
                url: "/answerToQuestion",
                method: "PUT",
                params: {
                    asked_id: answer.askedId,
                    lecture_id: this.lectureOrThrow().lecture_id,
                    input: {answers: answer.answer},        // 'answer': answerString,
                    buster: new Date().getTime(),
                },
            })
                .then((response) => {
                    const answer = response.data;
                    if (angular.isDefined(answer.questionLate)) {
                        showMessageDialog(answer.questionLate);
                    }
                }, () => {
                    $log.info("Failed to answer to question");
                });
        });

        this.scope.$on("pointsClosed", (event, askedId) => {
            this.currentPointsId = null;
            $http({
                url: "/closePoints",
                method: "PUT",
                params: {
                    asked_id: askedId,
                    lecture_id: this.lectureOrThrow().lecture_id,
                    buster: new Date().getTime(),
                },
            }).then(() => {
            }, () => {
                $log.info("Failed to answer to question");
            });
        });

        /*
         Event window for closeAnswerShow. Closes pop-up to show answers and stops gettin more of them.
         */
        this.scope.$on("closeAnswerShow", () => {
            this.showStudentAnswers = false;
        });
    }

    /**
     * Clears the password input when changing the lecture from current lectures list.
     * @memberof module:lectureController
     */
    clearChange() {
        this.passwordQuess = "";
    }

    /**
     * Puts chosen lecture options to use.
     * @memberof module:lectureController
     * @param useQuestions Whether or not to display questions?
     * @param useWall Whether or not to display the wall?
     */
    // TODO: Change showLectureView so that it doesn't set useWall and useQuestions if they are set in
    // lectureOptions dialog
    useOptions(useQuestions, useWall) {
        this.showLectureView(this.lectureAnswer);
        this.lectureSettings.useWall = useWall;
        this.lectureSettings.useQuestions = useQuestions;
    }

    /**
     * Toggle the lecture creation form.
     * @memberof module:lectureController
     */
    async toggleLecture() {
        const result = await showLectureDialog(this.viewctrl!.item);
        if (result !== null) {
            await this.checkIfInLecture();
        }
    }

    /**
     * Starts lecture that is in future lecture list.
     * @memberof module:lectureController
     */
    async startFutureLecture() {
        if (this.futureLecture === null) {
            throw new Error("futureLecture was null");
        }
        const response = await $http<ILectureResponse>({
            url: "/startFutureLecture",
            method: "POST",
            params: {doc_id: this.viewctrl!.docId, lecture_code: this.futureLecture.lecture_code},
        });
        const answer = response.data;
        this.showLectureView(answer);
    }

    /**
     * Change the usage of wall. Used as lectureWall close callback function.
     * @param wallUsage Whether wall should be displayed or not.
     * @memberof module:lectureController
     */
    changeUsingWall(wallUsage: boolean) {
        this.lectureSettings.useWall = wallUsage;
        this.scope.$apply();
    }

    /**
     * Initializes the window to be lecture view a.k.a. the current user in in lecture.
     * @param response The lecture to be shown.
     * @memberof module:lectureController
     */
    async showLectureView(response: ILectureResponse) {
        this.lecture = response.lecture;
        this.isLecturer = response.isLecturer;

        this.wallName = "Wall - " + response.lecture.lecture_code;
        if (this.wallName.length > 30) {
            this.wallName = this.wallName.substring(0, 30) + "...";
        }
        this.lectureSettings.inLecture = true;
        this.polling = true;
        this.lectureSettings.useWall = response.useWall;
        this.lectureSettings.useQuestions = response.useQuestions;

<<<<<<< HEAD
        await this.getAllMessages();
=======
        /**
         * Depending on what users wants to see on the wall, makes the msg to correct form. Able to show the
         * name of the sender, time and message. Sender and time are optional.
         * @memberof module:lectureController
         */
        $scope.showInfo = function() {
            $scope.msg = "";
            let wm = $scope.wallMessages;
            for (let i = 0; i < wm.length; i++) {
                $scope.msg += $scope.messageToString(wm[i]);
            }
        };

        /**
         * Clears the password input when changing the lecture from current lectures list.
         * @memberof module:lectureController
         */
        $scope.clearChange = function() {
            $scope.passwordQuess = "";
        };

        /**
         * Puts chosen lecture options to use.
         * @memberof module:lectureController
         * @param useQuestions Whether or not to display questions?
         * @param useWall Whether or not to display the wall?
         */
        //TODO: Change showLectureView so that it doesn't set useWall and useQuestions if they are set in
        // lectureOptions dialog
        $scope.useOptions = function(useQuestions, useWall) {
            $scope.showLectureView($scope.lectureAnswer);
            $scope.lectureSettings.useWall = useWall;
            $scope.lectureSettings.useQuestions = useQuestions;
            $scope.showLectureOptions = false;
        };

        /**
         * Hides the wall if the wall hasn't moved.
         * @memberof module:lectureController
         */
        $scope.hideWall = function() {
            $scope.lectureSettings.wallMinimized = !$scope.lectureSettings.wallMinimized;
            const base = wall.find("#wallBase");
            $scope.newMessagesAmount = 0;
            $scope.newMessagesAmountText = "";
            if ($scope.lectureSettings.wallMinimized) {
                $scope.wallHeight = wall.height();
                wall.height(15);
                base.css("display", "none");
                wall.css("min-height", "0");
            } else {
                base.css("display", "");
                wall.css("min-height", "");
                wall.height($scope.wallHeight);
            }
            $scope.wallName = "Wall - " + $scope.lectureName;
            $scope.$apply();
        };

        /**
         * Toggle the lecture creation form.
         * @memberof module:lectureController
         */
        $scope.toggleLecture = function() {
            $("#currentList").hide();
            $("#futureList").hide();
            $scope.showLectureForm = true;
            $rootScope.$broadcast("initLectureFormVals");
        };

        /**
         * Starts lecture that is in future lecture list.
         * @memberof module:lectureController
         */
        $scope.startFutureLecture = function() {
            $http({
                url: "/startFutureLecture",
                method: "POST",
                params: {doc_id: $scope.docId, lecture_code: $scope.futureLecture.lecture_code},
            })
                .then(function(response) {
                    const answer = response.data;
                    $scope.showLectureView(answer);
                });
        };

        /**
         * Change the usage of wall. Used as lectureWall close callback function.
         * @param wallUsage Whether wall should be displayed or not.
         * @memberof module:lectureController
         */
        $scope.changeUsingWall = function(wallUsage) {
            $scope.lectureSettings.useWall = wallUsage;
            $scope.$apply();
        };

        /**
         * Initializes the window to be lecture view a.k.a. the current user in in lecture.
         * @param lecture The lecture to be shown.
         * @memberof module:lectureController
         */
        $scope.showLectureView = function(lecture) {
            $scope.docNamePath = encodeURI(lecture.doc_name);
            $scope.isLecturer = lecture.isLecturer;

            $scope.lectureName = lecture.lectureCode;
            $scope.wallName = "Wall - " + lecture.lectureCode;
            if ($scope.wallName.length > 30) {
                $scope.wallName = $scope.wallName.substring(0, 30) + "...";
            }
            $scope.lectureStartTime = lecture.startTime;
            $scope.lectureEndTime = lecture.endTime;
            $scope.lectureSettings.inLecture = true;
            $scope.lectureId = lecture.lectureId;
            $scope.polling = true;
            $scope.msg = "";
            $scope.lectureSettings.useWall = lecture.useWall;
            $scope.lectureSettings.useQuestions = lecture.useQuestions;

            $scope.getAllMessages();

            if ($scope.isLecturer) {
                $rootScope.$broadcast("getQuestions");
                $scope.canStop = true;
                $scope.addPeopleToList(lecture.students, $scope.studentTable);
                $scope.addPeopleToList(lecture.lecturers, $scope.lecturerTable);
            }
        };

        /**
         * Adds people entities to give list.
         * @param people name: String, active:String
         * @param peopleList List of people in the lecture.
         * @memberof module:lectureController
         */
        $scope.addPeopleToList = function(people, peopleList) {
            for (let i = 0; i < people.length; i++) {
                let oldUser = false;
                for (let index = 0; index < peopleList.length; index++) {
                    if (peopleList[index].id === people[i].user_id) {
                        oldUser = true;
                        peopleList[index].active = people[i].active;
                        break;
                    }
                }
>>>>>>> abfd32f0

        if (this.isLecturer) {
            this.canStop = true;
            this.addPeopleToList(response.students, this.studentTable);
            this.addPeopleToList(response.lecturers, this.lecturerTable);
        }
    }

    /**
     * Adds people entities to give list.
     * @param people name: String, active:String
     * @param peopleList List of people in the lecture.
     * @memberof module:lectureController
     */
    addPeopleToList(people: ILecturePerson[], peopleList: ILecturePerson[]) {
        for (let i = 0; i < people.length; i++) {
            let oldUser = false;
            for (let index = 0; index < peopleList.length; index++) {
                if (peopleList[index].user_id === people[i].user_id) {
                    oldUser = true;
                    peopleList[index].active = people[i].active;
                    break;
                }
            }

<<<<<<< HEAD
            if (!oldUser) {
                const student = {
                    active: people[i].active,
                    name: people[i].name,
                    user_id: people[i].user_id,
                };
                peopleList.push(student);
=======
        /**
         * Initializes the window to be basic view a.k.a. view where user is not in lecture.
         * @param answer The lecture to be processed.
         * @memberof module:lectureController
         */
        $scope.showBasicView = function(answer) {
            if ($scope.$parent && $scope.$parent.item) {
                $scope.docNamePath = encodeURI($scope.$parent.item.path);
            }
            $scope.isLecturer = answer.isLecturer;
            if ($scope.isLecturer) {
                $rootScope.$broadcast("getQuestions");
                $scope.canStart = true;
                $scope.canStop = false;
            }
            $scope.lectureSettings.inLecture = false;
            $scope.clearMessages();
            $scope.wallKeys = {};
            $scope.polling = false;
            $scope.lectureId = -1;
            $scope.lectureName = "Not running";
            $scope.showStudentAnswers = false;
            $scope.showAnswerWindow = false;
            $scope.lecturerTable = [];
            $scope.studentTable = [];
            $scope.lectures = [];
            $scope.futureLectures = [];

            if (answer === "") {
                return;
>>>>>>> abfd32f0
            }
        }
    }

    /**
     * Initializes the window to be basic view a.k.a. view where user is not in lecture.
     * @param answer The lecture to be processed.
     * @memberof module:lectureController
     */
    showBasicView(answer: ILectureListResponse) {
        this.isLecturer = answer.isLecturer;
        if (this.isLecturer) {
            this.canStart = true;
            this.canStop = false;
        }
        this.lectureSettings.inLecture = false;
        this.wallMessages = [];
        this.polling = false;
        this.lecture = null;
        this.showStudentAnswers = false;
        this.showAnswerWindow = false;
        this.lecturerTable = [];
        this.studentTable = [];
        this.lectures = [];
        this.futureLectures = [];

        for (let i = 0; i < answer.lectures.length; i++) {
            this.lectures.push(answer.lectures[i]);
        }

<<<<<<< HEAD
        for (let i = 0; i < answer.futureLectures.length; i++) {
            this.futureLectures.push(answer.futureLectures[i]);
        }
=======
            for (let i = 0; i < answer.lectures.length; i++) {
                $scope.lectures.push(answer.lectures[i]);
            }

            for (let i = 0; i < answer.futureLectures.length; i++) {
                $scope.futureLectures.push(answer.futureLectures[i]);
            }

            if ($scope.lectures.length > 0) {
                $scope.chosenLecture = $scope.lectures[0];
            }

            if ($scope.futureLectures.length > 0) {
                $scope.futureLecture = $scope.futureLectures[0];
            }
        };

        $scope.extend.choices = [5, 10, 15, 30, 45, 60];

        /**
         * Extends the lecture based on the time selected in pop-up to extend lecture.
         * Currently extends to the old lecture ending time. Other option is to extend
         * from the current moment(needs to be implemented).
         * @memberof module:lectureController
         */
        $scope.extendLecture = function() {
            const endTimeDate = moment($scope.lectureEndTime).add($scope.extend.extendTime, "minutes");
            console.log("extending lecture");
            $scope.answeredToLectureEnding = true;
            console.log(endTimeDate);
            $http({
                url: "/extendLecture",
                method: "POST",
                params: {doc_id: $scope.docId, lecture_id: $scope.lectureId, new_end_time: endTimeDate},
            })
                .then(function() {
                    $scope.lectureEndTime = endTimeDate;
                    $scope.showLectureEnding = false;
                    $scope.lectureEnded = false;
                    $scope.answeredToLectureEnding = false;
                    $window.console.log("Lecture extended");
                }, function() {
                    $window.console.log("Failed to extend the lecture");
                });
        };

        /**
         * Closes the lecture view and sets answered to lectureEnding to true to prevent multiple quesitions from this.
         * @memberof module:lectureController
         */
        $scope.continueLecture = function() {
            $scope.answeredToLectureEnding = true;
            $scope.showLectureEnding = false;
        };

        /**
         * Gets lectureInfo and shows editLecture dialog
         * @memberof module:lectureController
         */
        $scope.editLecture = function(lectureCode) {
            $("#currentList").hide();
            $("#futureList").hide();
            let params: any = {lecture_code: lectureCode, doc_id: $scope.docId};
            if ($scope.lectureId >= 0) {
                params = {lecture_id: $scope.lectureId};
            }
            $http<{lectureId, lectureCode, lectureStartTime, lectureEndTime, password, options}>({
                url: "/showLectureInfoGivenName",
                method: "GET",
                params,
            })
                .then(function(response) {
                    const lecture = response.data;
                    $rootScope.$broadcast("editLecture", {
                        lecture_id: lecture.lectureId,
                        lecture_name: lecture.lectureCode,
                        start_date: moment(lecture.lectureStartTime),
                        end_date: moment(lecture.lectureEndTime),
                        password: lecture.password || "",
                        options: lecture.options,
                        editMode: true,
                    });
                    $scope.showLectureForm = true;
                }, function() {
                    $window.console.log("Failed to fetch lecture.");
                });
        };

        /**
         * Sends http request to end the lecture.
         * @memberof module:lectureController
         */
        $scope.endLecture = function() {
            $scope.showLectureEnding = false;

            // TODO: Change to some better confirm dialog.
            const confirmAnswer = $window.confirm("Do you really want to end this lecture?");
            if (confirmAnswer) {
                $http({
                    url: "/endLecture",
                    method: "POST",
                    params: {doc_id: $scope.docId, lecture_id: $scope.lectureId},
                })
                    .then(function(response) {
                        const answer = response.data;
                        $scope.showBasicView(answer);
                        $scope.chosenLecture = "";
                        $scope.msg = "";
                        $window.console.log("Lecture ended, not deleted");

                    }, function() {
                        $window.console.log("Failed to delete the lecture");
                    });
            }
        };

        /**
         * Sends http request to delete the lecture.
         * @memberof module:lectureController
         */
        $scope.deleteLecture = function() {
            $http({
                url: "/deleteLecture",
                method: "POST",
                params: {doc_id: $scope.docId, lecture_id: $scope.lectureId, buster: new Date().getTime()},
            })
                .then(function(response) {
                    const answer = response.data;
                    $scope.showBasicView(answer);
                    $scope.lectures.splice($scope.lectureId, 1);
                    $scope.chosenLecture = "";
                    $scope.msg = "";
                    $window.console.log("Lecture deleted");

                }, function() {
                    $window.console.log("Failed to delete the lecture");
                });
        };

        /**
         * Sends http request to leave the lecture.
         * @memberof module:lectureController
         */
        $scope.leaveLecture = function(lectureId, confirm) {
            //TODO: better confirm dialog
            $scope.msg = "";
            $http({
                url: "/leaveLecture",
                method: "POST",
                params: {
                    lecture_id: lectureId || $scope.lectureId,
                    doc_id: $scope.docId,
                    buster: new Date().getTime(),
                },
            })
                .then(function(response) {
                    const answer = response.data;
                    $scope.showBasicView(answer);
                });
        };

        /**
         * Shows lecture creation. //TODO: Something is missing from here
         */
        $scope.modifyLecture = function() {
            $scope.showLectureCreation = true;
        };
>>>>>>> abfd32f0

        if (this.lectures.length > 0) {
            this.chosenLecture = this.lectures[0];
        }

        if (this.futureLectures.length > 0) {
            this.futureLecture = this.futureLectures[0];
        }
    }

    /**
     * Extends the lecture based on the time selected in pop-up to extend lecture.
     * Currently extends to the old lecture ending time. Other option is to extend
     * from the current moment(needs to be implemented).
     * @memberof module:lectureController
     */
    async extendLecture(minutes: number) {
        const lecture = this.lectureOrThrow();
        const endTimeDate = moment(lecture.end_time).add(minutes, "minutes");
        $log.info("extending lecture");
        $log.info(endTimeDate);
        await $http({
            url: "/extendLecture",
            method: "POST",
            params: {lecture_id: lecture.lecture_id, new_end_time: endTimeDate},
        });
        lecture.end_time = endTimeDate;
        this.lectureEnded = false;
        this.lectureEndingDialogState = LectureEndingDialogState.NotAnswered;
        $log.info("Lecture extended");
    }

    /**
     * Gets lectureInfo and shows editLecture dialog
     * @memberof module:lectureController
     */
    async editLecture(lectureId: string) {
        let params = {lecture_id: lectureId};
        const response = await $http<ILecture>({
            url: "/showLectureInfoGivenName",
            method: "GET",
            params,
        });
        const lecture = response.data;
        await showLectureDialog(this.viewctrl!.item, lecture);
    }

    /**
     * Sends http request to end the lecture.
     * @memberof module:lectureController
     */
    async endLecture() {
        // TODO: Change to some better confirm dialog.
        const confirmAnswer = $window.confirm("Do you really want to end this lecture?");
        if (confirmAnswer) {
            const response = await $http<ILectureListResponse>({
                url: "/endLecture",
                method: "POST",
<<<<<<< HEAD
                params: {lecture_id: this.lectureOrThrow().lecture_id},
            });
            const answer = response.data;
            this.showBasicView(answer);
            this.chosenLecture = null;
            $log.info("Lecture ended, not deleted");
        }
    }

    /**
     * Sends http request to leave the lecture.
     * @memberof module:lectureController
     */
    async leaveLecture() {
        const response = await $http<ILectureListResponse>({
            url: "/leaveLecture",
            method: "POST",
            params: {
                buster: new Date().getTime(),
                lecture_id: this.lectureOrThrow().lecture_id,
            },
        });
        await this.checkIfInLecture();
    }

    /**
     * Sends http request to get all the messages from the current lecture.
     * @memberof module:lectureController
     */
    async getAllMessages() {
        const response = await $http<{lastid, lectureId, data: IMessage[]}>({
            url: "/getAllMessages",
            method: "GET",
            params: {lecture_id: this.lectureOrThrow().lecture_id, buster: new Date().getTime()},
        });
        const answer = response.data;
        answer.data.forEach((msg) => {
            this.wallMessages.push(msg);
        });
=======
                params: {message, lecture_id: $scope.lectureId},
            })
                .then(function() {
                    $scope.newMsg = "";
                    //TODO: Fix this to scroll bottom without cheating.
                    const wallArea = $("#wallArea");
                    wallArea.animate({scrollTop: wallArea[0].scrollHeight * 10}, 1000);

                    $window.clearTimeout($scope.timeout);
                    $scope.polling = true;
                    $scope.pollingStopped = false;
                    $scope.startLongPolling($scope.lastID);

                }, function() {
                    $window.console.log("Can't send message or something");
                });

        };



        /**
         * Sends http request to get all the messages from the current lecture.
         * @memberof module:lectureController
         */
        $scope.getAllMessages = function() {
            $scope.msg = "";
            $http<{lastid, lectureId, data}>({
                url: "/getAllMessages",
                method: "GET",
                params: {lecture_id: $scope.lectureId, buster: new Date().getTime()},
            })
                .then(function(response) {
                    const answer = response.data;
                    angular.forEach(answer.data, function(msg) {
                        $scope.pushMessage(msg);
                        $scope.msg += $scope.messageToString(msg);
                    });
>>>>>>> abfd32f0

        // TODO: Fix this to scroll bottom without cheating.
        const wallArea = $("#wallArea");
        wallArea.animate({scrollTop: wallArea[0].scrollHeight * 10}, 1000);

        this.lastID = answer.lastid;

        if (this.pollingLectures.indexOf(answer.lectureId) === -1) {
            this.startLongPolling(this.lastID);
            this.pollingLectures.push(answer.lectureId);
        }
    }

    /**
     * Gets answers from the current lecture to current question.
     * @param answer Lecture to get the answers from.
     * @memberof module:lectureController
     */
    async getLectureAnswers(answer) {
        let timeoutLectureAnswers;
        this.gettingAnswers = true;
        const response = await $http.get<{answers, noAnswer}>("/getLectureAnswers", {
            params: {
                asked_id: answer.askedId,
                buster: new Date().getTime(),
            },
        });
        const respData = response.data;
        $rootScope.$broadcast("putAnswers", {answers: respData.answers});
        if (this.gettingAnswers && !angular.isDefined(respData.noAnswer)) {
            $window.clearTimeout(timeoutLectureAnswers);

            // Odottaa sekunnin ennen kuin pollaa uudestaan.
            timeoutLectureAnswers = setTimeout(() => {
                this.getLectureAnswers(respData);
            }, 1000);
        }
    }

    /**
     * Starts long polling for the updates.(messages, questions, lecture ending)
     * @param lastID Last id which was received.
     * @memberof module:lectureController
     */
    startLongPolling(lastID) {
        this.message_longPolling(lastID);
    }

    message_longPolling(lastID) {
        if (!lastID) {
            lastID = -1;
        }
        if (this.requestOnTheWay) {
            $log.info("Poll multiplication prevented");
            return;
        }
        if (this.lecture === null) {
            return;
        }
        this.requestOnTheWay = true;
        $http<{
            isLecture, lectureId, lectureEnding, students,
            lecturers, new_end_time, points_closed, question, result, askedId, status, data: IMessage[], lastid: number,
        }>({
            url: "/getUpdates",
            method: "GET",
            params: {
                client_message_id: lastID,
                lecture_id: this.lecture.lecture_id,
                doc_id: this.getDocIdOrNull(),
                is_lecturer: this.isLecturer, // Tarkista mielummin serverin päässä
                get_messages: this.lectureSettings.useWall,
                get_questions: this.lectureSettings.useQuestions,
                current_question_id: this.currentQuestionId || null,
                current_points_id: this.currentPointsId || null,
                buster: new Date().getTime(),
            },
        })
            .then(async (response) => {
                const answer = response.data;
                this.requestOnTheWay = false;
                if (isLectureListResponse(answer)) {
                    this.showBasicView(answer);
                    return;
                } else if (answer.isLecture !== null) {
                    this.pollingLectures.splice(this.pollingLectures.indexOf(answer.lectureId), 1);
                    if (this.lecture === null) {
                        return;
                    }
                    if (answer.lectureId !== this.lecture.lecture_id) {
                        return;
                    }

<<<<<<< HEAD
                    if (answer.lectureEnding !== 100) {
                        if (answer.lectureEnding === 1 && !this.lectureEnded) {
                            this.lectureEnded = true;
                            if (this.lectureEndingDialogState !== LectureEndingDialogState.Open) {
                                this.lectureEndingDialogState = LectureEndingDialogState.NotAnswered;
=======
                }, function() {
                    $window.console.log("Couldn't get answers");
                });
        };

         $scope.timeout = null;
        /**
         * Starts long polling for the updates.(messages, questions, lecture ending)
         * @param lastID Last id which was received.
         * @memberof module:lectureController
         */
        $scope.startLongPolling = function(lastID) {
            // $scope.newMsg = "Alku";
            function message_longPolling(lastID) {
                // $scope.newMsg = "Lähti";
                $window.clearTimeout($scope.timeout);

                if (!lastID) {
                    lastID = -1;
                }
                if ($scope.requestOnTheWay === true) {
                    $window.console.log("Poll multiplication prevented");
                    return;
                }
                $scope.requestOnTheWay = true;
                var buster = (""+new Date().getTime())
                buster =buster.substring(buster.length-4)
                $http<{
                    e, lectureId, lectureEnding, students,  // # e = isLecture
                    lecturers, new_end_time, points_closed, question, result, askedId, status, data,
                    lastid, ms
                }>({
                    url: "/getUpdates",
                    method: "GET",
                    params: { // shorten params because this is hevily used
                        c: lastID,   //  client_message_id
                        l: $scope.lectureId, // lecture_id
                        d: $scope.docId, // doc_id
                        t: $scope.isLecturer ? 't' : null, // is_lecturer, Tarkista mielummin serverin päässä
                        m: $scope.lectureSettings.useWall ? 't' : null, // get_messages
                        q: $scope.lectureSettings.useQuestions ? 't' : null, // get_questions
                        i: $scope.current_question_id || null, // current_question_id
                        p: $scope.current_points_id || null, // current_points_id
                        b: buster,
                    },
                })
                    .then(function(response) {
                        $window.clearTimeout($scope.timeout);
                        const answer = response.data;
                        // $scope.newMsg = "Täällä";
                        $scope.requestOnTheWay = false;
                        var isLecture = answer.e
                        var poll_interval_ms = answer.ms;
                        if (!isLecture) {
                            $scope.showBasicView(answer);
                            return;
                        }

                        if (isLecture === -1) { // now new updates
                            answer.lastid = lastID;
                        } else {  // new updates
                            $scope.pollingLectures.splice($scope.pollingLectures.indexOf(answer.lectureId), 1);
                            if (answer.lectureId !== $scope.lectureId) {
                                return;
                            }

                            if (answer.lectureEnding !== 100) {
                                if (answer.lectureEnding === 1 && !$scope.lectureEnded) {
                                    $scope.showLectureEnding = true;
                                    $scope.lectureEnded = true;
                                }
                                if (!$scope.answeredToLectureEnding) {
                                    $scope.showLectureEnding = true;
                                }
>>>>>>> abfd32f0
                            }
                        }
                        if (this.lectureEndingDialogState === LectureEndingDialogState.NotAnswered) {
                            this.lectureEndingDialogState = LectureEndingDialogState.Open;
                            const result = await showLectureEnding(this.lecture);
                            this.lectureEndingDialogState = LectureEndingDialogState.Answered;
                            switch (result.result) {
                                case "dontextend":
                                    break;
                                case "extend":
                                    this.extendLecture(result.extendTime);
                                    break;
                                case "end":
                                    this.endLecture();
                                    break;
                            }
                        }
                    }

<<<<<<< HEAD
                    this.addPeopleToList(answer.students, this.studentTable);
                    this.addPeopleToList(answer.lecturers, this.lecturerTable);

                    // If 'new_end_time' is not undefined, extend or end question according to new_end_time
                    if (typeof answer.new_end_time !== "undefined" && !this.isLecturer) {
                        $rootScope.$broadcast("update_end_time", answer.new_end_time);
                        // If 'question' or 'result' is in answer, show question/explanation accordingly
                    } else if (typeof answer.points_closed !== "undefined") {
                        this.currentPointsId = null;
                        $rootScope.$broadcast("update_end_time", null);
                    } else if ((answer.question || answer.result)) {
                        if (this.isLecturer) {
                            if (answer.result) {
                                this.currentQuestionId = null;
                                this.currentPointsId = answer.askedId;
                            } else {
                                this.currentQuestionId = answer.askedId;
                            }
=======
                        if ($scope.polling) {

                            if ( $scope.pollingLectures.indexOf($scope.lectureId) < 0)
                                $scope.pollingLectures.push($scope.lectureId);

                            if (answer.status === "results") {
                                let newMessages = 0;
                                angular.forEach(answer.data, function(msg) {
                                    if ( !$scope.pushMessage(msg) ) return;
                                    newMessages++;
                                    $scope.msg += $scope.messageToString(msg);
                                });
                                $scope.newMessagesAmount += newMessages;
                                if ($scope.lectureSettings.wallMinimized) {
                                    $scope.newMessagesAmountText = " (" + $scope.newMessagesAmount.toString() + ")";
                                } else {
                                    $scope.newMessagesAmountText = "";
                                }
                                $scope.wallName = "Wall - " + $scope.lectureName + $scope.newMessagesAmountText;
                                $scope.lastID = answer.lastid;
                                const wallArea = $("#wallArea");
                                wallArea.scrollTop(wallArea[0].scrollHeight);
                            } else {
                                $window.console.log("Sending new poll.");
                           }
                            // Odottaa pyydetyn ajan ennen kuin pollaa uudestaan.
                            var pollInterval = parseInt(poll_interval_ms);
                            if ( isNaN(pollInterval) || pollInterval < 1000 ) pollInterval = 4000;
                            $scope.timeout = setTimeout(function() {
                                message_longPolling(answer.lastid);
                            }, pollInterval);

>>>>>>> abfd32f0
                        } else {
                            this.showQuestion(answer);
                        }
<<<<<<< HEAD
                    }
                } else { // now new updates
                    answer.lastid = lastID;
                }

                $window.clearTimeout(this.pollTimeout);
                if (this.polling) {
                    if (this.lecture === null) {
                        return;
                    }
                    this.pollingLectures.push(this.lecture.lecture_id);
                    // Odottaa sekunnin ennen kuin pollaa uudestaan.
                    this.pollTimeout = setTimeout(() => {
                        this.message_longPolling(answer.lastid);
                    }, 2000);

                    if (answer.status === "results") {
                        let newMessages = 0;
                        answer.data.forEach((msg) => {
                            newMessages++;
                            this.wallMessages.push(msg);
                        });
                        this.newMessagesAmount += newMessages;
                        this.newMessagesAmountText = " (" + this.newMessagesAmount + ")";
                        this.wallName = "Wall - " + this.lecture.lecture_code + this.newMessagesAmountText;
                        this.lastID = answer.lastid;
                        const wallArea = $("#wallArea");
                        wallArea.scrollTop(wallArea[0].scrollHeight);
=======
                    }, function() {
                        // $scope.newMsg = "Virhe";
                        $scope.requestOnTheWay = false;
                        $window.clearTimeout($scope.timeout);
                        //Odottaa 30s ennen kuin yrittää uudelleen errorin jälkeen.
                        $scope.timeout = setTimeout(function() {
                            message_longPolling($scope.lastID);
                        }, 30000);
                    });
            } // message_longPolling

            message_longPolling(lastID);
        };

        $scope.showQuestion = function(answer) {
            console.log("Showing question");
            let showPoints = "";
            if (answer.result) {
                showPoints = "Show points: ";
            }
            $scope.showAnswerWindow = true;
            let markup = JSON.parse(answer.questionjson);
            if (!markup.json) {
                markup = {json: markup}; // compability for old
            }
            markup.expl = {};

            if (answer.expl) {
                markup.expl = JSON.parse(answer.expl);
            }
            if (answer.points) {
                markup.points = answer.points;
            }
            markup.userpoints = answer.userpoints;

            $scope.questionTitle = showPoints + markup.json.questionTitle;
            if (answer.result) {
                $scope.current_question_id = false;
                $scope.current_points_id = answer.askedId;
            } else {
                $scope.current_question_id = answer.askedId;
            }
            $rootScope.$broadcast("setQuestionJson", {
                result: answer.result,
                answer: answer.answer,
                markup,
                askedId: answer.askedId,
                isLecturer: $scope.isLecturer,
                askedTime: answer.asked,
                clockOffset: $scope.clockOffset,
            });
        };

        $scope.getQuestionManually = function(event) {
            $http<{already_answered}>({
                url: "/getQuestionManually",
                method: "GET",
                params: {
                    lecture_id: $scope.lectureId,
                    buster: new Date().getTime(),
                },
            })
                .then(function(response) {
                    const answer = response.data;
                    if (!answer) {
                        // showDialog("No running questions."); // TODO:  show this in sidemenu
                    } else if (answer.already_answered) {
                        showDialog("You have already answered to the current question."); // TODO:  show this in sidemenu
>>>>>>> abfd32f0
                    } else {
                        $log.info("Sending new poll.");
                    }
                } else {
                    $log.info("Got answer but not polling anymore.");
                }
            }, () => {
                this.requestOnTheWay = false;
                $window.clearTimeout(this.pollTimeout);
                // Odottaa 30s ennen kuin yrittää uudelleen errorin jälkeen.
                this.pollTimeout = setTimeout(() => {
                    this.message_longPolling(this.lastID);
                }, 30000);
            });
    }

    showQuestion(answer) {
        $log.info("Showing question");
        let showPoints = "";
        if (answer.result) {
            showPoints = "Show points: ";
        }
        this.showAnswerWindow = true;
        let markup = JSON.parse(answer.questionjson);
        if (!markup.json) {
            markup = {json: markup}; // compatibility for old
        }
        markup.expl = {};

        if (answer.expl) {
            markup.expl = JSON.parse(answer.expl);
        }
        if (answer.points) {
            markup.points = answer.points;
        }
        markup.userpoints = answer.userpoints;

        this.questionTitle = showPoints + markup.json.questionTitle;
        if (answer.result) {
            this.currentQuestionId = null;
            this.currentPointsId = answer.askedId;
        } else {
            this.currentQuestionId = answer.askedId;
        }
        $rootScope.$broadcast("setQuestionJson", {
            result: answer.result,
            answer: answer.answer,
            markup,
            askedId: answer.askedId,
            isLecturer: this.isLecturer,
            askedTime: answer.asked,
            clockOffset: this.clockOffset,
        });
    }

    async getQuestionManually(event) {
        const response = await $http<{already_answered}>({
            url: "/getQuestionManually",
            method: "GET",
            params: {
                lecture_id: this.lectureOrThrow().lecture_id,
                buster: new Date().getTime(),
            },
        });
        const answer = response.data;
        if (!answer) {
            showMessageDialog("No running questions.");
        } else if (answer.already_answered) {
            showMessageDialog("You have already answered to the current question.");
        } else {
            this.showQuestion(answer);
        }
    }

    gotFocus() {
        if (!this.lectureSettings.inLecture) {
            return;
        }
        $log.info("Got focus");
        if (typeof this.timeout !== "undefined") {
            $window.clearTimeout(this.timeout);
        }
        this.polling = true;
        this.scope.$apply();
        if (!this.requestOnTheWay) {
            this.startLongPolling(this.lastID);
        }
        this.focusOff();
    }

    lostFocus() {
        $log.info("Lost focus");
        this.polling = false;
        angular.element($window).on("focus.gotfocus", () => {
            this.gotFocus();
        });
    }

    focusOn() {
        angular.element($window).on("focus.gotfocus", () => {
            this.gotFocus();
        });
    }

    focusOff() {
        angular.element($window).off("focus.gotfocus");
    }
}

timApp.component("timLecture", {
    controller: LectureController,
    require: {
        viewctrl: "?^timView",
    },
    template: "<div ng-transclude></div>",
    transclude: true,
});<|MERGE_RESOLUTION|>--- conflicted
+++ resolved
@@ -17,7 +17,6 @@
 import moment from "moment";
 import {timApp} from "tim/app";
 import sessionsettings from "tim/session";
-<<<<<<< HEAD
 import {GetURLParameter, markAsUsed, setsetting} from "tim/utils";
 import {showMessageDialog} from "../dialog";
 import {$http, $log, $rootScope, $timeout, $window} from "../ngimport";
@@ -82,6 +81,7 @@
     private wallMessages: IMessage[];
     private wallName: string;
     private pollTimeout: number;
+    private pollingStopped: boolean;
 
     constructor(scope: IScope) {
         this.scope = scope;
@@ -116,93 +116,6 @@
         this.lecture = null;
 
         this.lectureSettings = {
-=======
-import * as utils from "tim/utils";
-import {setsetting} from "tim/utils";
-import {showDialog} from "../dialog";
-import {$http, $rootScope, $timeout, $window} from "../ngimport";
-
-//TODO: Painike, josta voisi hakea kysymyksiä.
-//TODO: Button, to get questions and wall.
-timApp.controller("LectureController", ["$scope",
-
-    function($scope) {
-        "use strict";
-        $scope.clearMessages = function() {
-            $scope.wallMessages = [];
-            $scope.wallKeys = {};
-        }
-
-        $scope.pushMessage = function(msg) {
-            let str = msg.sender + msg.time + msg.message;
-            if ( $scope.wallKeys[str] ) return false;
-            $scope.wallKeys[str] = true;
-            $scope.wallMessages.push(msg);
-            return true;
-        }
-
-        $scope.messageToString = function(msg) {
-            var ret = ''
-            if ($scope.messageName)  ret += msg.sender + " ";
-            if ($scope.messageTime)  ret += "<" + msg.time + ">: ";
-            ret += msg.message + "\n";
-           return ret;
-        }
-
-        $scope.docNamePath = "";
-        $scope.lectureStartTime = moment();
-        $scope.lectureEndTime = moment();
-        $scope.lectureName = "";
-        $scope.msg = "";
-        $scope.newMsg = "";
-        $scope.wallName = "Wall";
-        $scope.messageName = true;
-        $scope.messageTime = true;
-        $scope.newMessagesAmount = 0;
-        $scope.newMessagesAmountText = "";
-        $scope.showPoll = true;
-        $scope.polling = true;
-        $scope.requestOnTheWay = false;
-        $scope.canStart = true;
-        $scope.canStop = false;
-        $scope.showLectureCreation = false;
-        $scope.lectures = [];
-        $scope.futureLectures = [];
-        $scope.futureLecture = "";
-        $scope.chosenLecture = "";
-        $scope.passwordQuess = "";
-        $scope.pollingLectures = [];
-        $scope.useDate = false;
-        $scope.useDuration = false;
-        $scope.dateChosen = false;
-        $scope.durationChosen = false;
-        $scope.durationHour = "";
-        $scope.durationMin = "";
-        $scope.isLecturer = false;
-        $scope.lectureId = null;
-        $scope.showAnswerWindow = false;
-        $scope.showStudentAnswers = false;
-        $scope.studentTable = [];
-        $scope.lecturerTable = [];
-        $scope.gettingAnswers = false;
-        $scope.answeredToLectureEnding = false;
-        $scope.showLectureEnding = false;
-        $scope.extend = {};
-        $scope.extend.extendTime = "15";
-        $scope.lectureEnded = false;
-        $scope.showLectureForm = false;
-        $scope.showLectureOptions = false;
-        $scope.clearMessages();
-        $scope.questionTitle = "";
-        $scope.clockOffset = 0;
-        $scope.current_question_id = false;
-        $scope.current_points_id = false;
-        $scope.settings = sessionsettings;
-
-        //TODO: Move all lecture settings to lectureSettings object, so they will work as ng-model
-        $scope.lectureSettings = {
-            pollingStopped: false,
->>>>>>> abfd32f0
             inLecture: false,
             lectureMode: $window.lectureMode || false,
             useAnswers: true,
@@ -636,155 +549,7 @@
         this.lectureSettings.useWall = response.useWall;
         this.lectureSettings.useQuestions = response.useQuestions;
 
-<<<<<<< HEAD
         await this.getAllMessages();
-=======
-        /**
-         * Depending on what users wants to see on the wall, makes the msg to correct form. Able to show the
-         * name of the sender, time and message. Sender and time are optional.
-         * @memberof module:lectureController
-         */
-        $scope.showInfo = function() {
-            $scope.msg = "";
-            let wm = $scope.wallMessages;
-            for (let i = 0; i < wm.length; i++) {
-                $scope.msg += $scope.messageToString(wm[i]);
-            }
-        };
-
-        /**
-         * Clears the password input when changing the lecture from current lectures list.
-         * @memberof module:lectureController
-         */
-        $scope.clearChange = function() {
-            $scope.passwordQuess = "";
-        };
-
-        /**
-         * Puts chosen lecture options to use.
-         * @memberof module:lectureController
-         * @param useQuestions Whether or not to display questions?
-         * @param useWall Whether or not to display the wall?
-         */
-        //TODO: Change showLectureView so that it doesn't set useWall and useQuestions if they are set in
-        // lectureOptions dialog
-        $scope.useOptions = function(useQuestions, useWall) {
-            $scope.showLectureView($scope.lectureAnswer);
-            $scope.lectureSettings.useWall = useWall;
-            $scope.lectureSettings.useQuestions = useQuestions;
-            $scope.showLectureOptions = false;
-        };
-
-        /**
-         * Hides the wall if the wall hasn't moved.
-         * @memberof module:lectureController
-         */
-        $scope.hideWall = function() {
-            $scope.lectureSettings.wallMinimized = !$scope.lectureSettings.wallMinimized;
-            const base = wall.find("#wallBase");
-            $scope.newMessagesAmount = 0;
-            $scope.newMessagesAmountText = "";
-            if ($scope.lectureSettings.wallMinimized) {
-                $scope.wallHeight = wall.height();
-                wall.height(15);
-                base.css("display", "none");
-                wall.css("min-height", "0");
-            } else {
-                base.css("display", "");
-                wall.css("min-height", "");
-                wall.height($scope.wallHeight);
-            }
-            $scope.wallName = "Wall - " + $scope.lectureName;
-            $scope.$apply();
-        };
-
-        /**
-         * Toggle the lecture creation form.
-         * @memberof module:lectureController
-         */
-        $scope.toggleLecture = function() {
-            $("#currentList").hide();
-            $("#futureList").hide();
-            $scope.showLectureForm = true;
-            $rootScope.$broadcast("initLectureFormVals");
-        };
-
-        /**
-         * Starts lecture that is in future lecture list.
-         * @memberof module:lectureController
-         */
-        $scope.startFutureLecture = function() {
-            $http({
-                url: "/startFutureLecture",
-                method: "POST",
-                params: {doc_id: $scope.docId, lecture_code: $scope.futureLecture.lecture_code},
-            })
-                .then(function(response) {
-                    const answer = response.data;
-                    $scope.showLectureView(answer);
-                });
-        };
-
-        /**
-         * Change the usage of wall. Used as lectureWall close callback function.
-         * @param wallUsage Whether wall should be displayed or not.
-         * @memberof module:lectureController
-         */
-        $scope.changeUsingWall = function(wallUsage) {
-            $scope.lectureSettings.useWall = wallUsage;
-            $scope.$apply();
-        };
-
-        /**
-         * Initializes the window to be lecture view a.k.a. the current user in in lecture.
-         * @param lecture The lecture to be shown.
-         * @memberof module:lectureController
-         */
-        $scope.showLectureView = function(lecture) {
-            $scope.docNamePath = encodeURI(lecture.doc_name);
-            $scope.isLecturer = lecture.isLecturer;
-
-            $scope.lectureName = lecture.lectureCode;
-            $scope.wallName = "Wall - " + lecture.lectureCode;
-            if ($scope.wallName.length > 30) {
-                $scope.wallName = $scope.wallName.substring(0, 30) + "...";
-            }
-            $scope.lectureStartTime = lecture.startTime;
-            $scope.lectureEndTime = lecture.endTime;
-            $scope.lectureSettings.inLecture = true;
-            $scope.lectureId = lecture.lectureId;
-            $scope.polling = true;
-            $scope.msg = "";
-            $scope.lectureSettings.useWall = lecture.useWall;
-            $scope.lectureSettings.useQuestions = lecture.useQuestions;
-
-            $scope.getAllMessages();
-
-            if ($scope.isLecturer) {
-                $rootScope.$broadcast("getQuestions");
-                $scope.canStop = true;
-                $scope.addPeopleToList(lecture.students, $scope.studentTable);
-                $scope.addPeopleToList(lecture.lecturers, $scope.lecturerTable);
-            }
-        };
-
-        /**
-         * Adds people entities to give list.
-         * @param people name: String, active:String
-         * @param peopleList List of people in the lecture.
-         * @memberof module:lectureController
-         */
-        $scope.addPeopleToList = function(people, peopleList) {
-            for (let i = 0; i < people.length; i++) {
-                let oldUser = false;
-                for (let index = 0; index < peopleList.length; index++) {
-                    if (peopleList[index].id === people[i].user_id) {
-                        oldUser = true;
-                        peopleList[index].active = people[i].active;
-                        break;
-                    }
-                }
->>>>>>> abfd32f0
 
         if (this.isLecturer) {
             this.canStop = true;
@@ -810,7 +575,6 @@
                 }
             }
 
-<<<<<<< HEAD
             if (!oldUser) {
                 const student = {
                     active: people[i].active,
@@ -818,38 +582,6 @@
                     user_id: people[i].user_id,
                 };
                 peopleList.push(student);
-=======
-        /**
-         * Initializes the window to be basic view a.k.a. view where user is not in lecture.
-         * @param answer The lecture to be processed.
-         * @memberof module:lectureController
-         */
-        $scope.showBasicView = function(answer) {
-            if ($scope.$parent && $scope.$parent.item) {
-                $scope.docNamePath = encodeURI($scope.$parent.item.path);
-            }
-            $scope.isLecturer = answer.isLecturer;
-            if ($scope.isLecturer) {
-                $rootScope.$broadcast("getQuestions");
-                $scope.canStart = true;
-                $scope.canStop = false;
-            }
-            $scope.lectureSettings.inLecture = false;
-            $scope.clearMessages();
-            $scope.wallKeys = {};
-            $scope.polling = false;
-            $scope.lectureId = -1;
-            $scope.lectureName = "Not running";
-            $scope.showStudentAnswers = false;
-            $scope.showAnswerWindow = false;
-            $scope.lecturerTable = [];
-            $scope.studentTable = [];
-            $scope.lectures = [];
-            $scope.futureLectures = [];
-
-            if (answer === "") {
-                return;
->>>>>>> abfd32f0
             }
         }
     }
@@ -880,179 +612,9 @@
             this.lectures.push(answer.lectures[i]);
         }
 
-<<<<<<< HEAD
         for (let i = 0; i < answer.futureLectures.length; i++) {
             this.futureLectures.push(answer.futureLectures[i]);
         }
-=======
-            for (let i = 0; i < answer.lectures.length; i++) {
-                $scope.lectures.push(answer.lectures[i]);
-            }
-
-            for (let i = 0; i < answer.futureLectures.length; i++) {
-                $scope.futureLectures.push(answer.futureLectures[i]);
-            }
-
-            if ($scope.lectures.length > 0) {
-                $scope.chosenLecture = $scope.lectures[0];
-            }
-
-            if ($scope.futureLectures.length > 0) {
-                $scope.futureLecture = $scope.futureLectures[0];
-            }
-        };
-
-        $scope.extend.choices = [5, 10, 15, 30, 45, 60];
-
-        /**
-         * Extends the lecture based on the time selected in pop-up to extend lecture.
-         * Currently extends to the old lecture ending time. Other option is to extend
-         * from the current moment(needs to be implemented).
-         * @memberof module:lectureController
-         */
-        $scope.extendLecture = function() {
-            const endTimeDate = moment($scope.lectureEndTime).add($scope.extend.extendTime, "minutes");
-            console.log("extending lecture");
-            $scope.answeredToLectureEnding = true;
-            console.log(endTimeDate);
-            $http({
-                url: "/extendLecture",
-                method: "POST",
-                params: {doc_id: $scope.docId, lecture_id: $scope.lectureId, new_end_time: endTimeDate},
-            })
-                .then(function() {
-                    $scope.lectureEndTime = endTimeDate;
-                    $scope.showLectureEnding = false;
-                    $scope.lectureEnded = false;
-                    $scope.answeredToLectureEnding = false;
-                    $window.console.log("Lecture extended");
-                }, function() {
-                    $window.console.log("Failed to extend the lecture");
-                });
-        };
-
-        /**
-         * Closes the lecture view and sets answered to lectureEnding to true to prevent multiple quesitions from this.
-         * @memberof module:lectureController
-         */
-        $scope.continueLecture = function() {
-            $scope.answeredToLectureEnding = true;
-            $scope.showLectureEnding = false;
-        };
-
-        /**
-         * Gets lectureInfo and shows editLecture dialog
-         * @memberof module:lectureController
-         */
-        $scope.editLecture = function(lectureCode) {
-            $("#currentList").hide();
-            $("#futureList").hide();
-            let params: any = {lecture_code: lectureCode, doc_id: $scope.docId};
-            if ($scope.lectureId >= 0) {
-                params = {lecture_id: $scope.lectureId};
-            }
-            $http<{lectureId, lectureCode, lectureStartTime, lectureEndTime, password, options}>({
-                url: "/showLectureInfoGivenName",
-                method: "GET",
-                params,
-            })
-                .then(function(response) {
-                    const lecture = response.data;
-                    $rootScope.$broadcast("editLecture", {
-                        lecture_id: lecture.lectureId,
-                        lecture_name: lecture.lectureCode,
-                        start_date: moment(lecture.lectureStartTime),
-                        end_date: moment(lecture.lectureEndTime),
-                        password: lecture.password || "",
-                        options: lecture.options,
-                        editMode: true,
-                    });
-                    $scope.showLectureForm = true;
-                }, function() {
-                    $window.console.log("Failed to fetch lecture.");
-                });
-        };
-
-        /**
-         * Sends http request to end the lecture.
-         * @memberof module:lectureController
-         */
-        $scope.endLecture = function() {
-            $scope.showLectureEnding = false;
-
-            // TODO: Change to some better confirm dialog.
-            const confirmAnswer = $window.confirm("Do you really want to end this lecture?");
-            if (confirmAnswer) {
-                $http({
-                    url: "/endLecture",
-                    method: "POST",
-                    params: {doc_id: $scope.docId, lecture_id: $scope.lectureId},
-                })
-                    .then(function(response) {
-                        const answer = response.data;
-                        $scope.showBasicView(answer);
-                        $scope.chosenLecture = "";
-                        $scope.msg = "";
-                        $window.console.log("Lecture ended, not deleted");
-
-                    }, function() {
-                        $window.console.log("Failed to delete the lecture");
-                    });
-            }
-        };
-
-        /**
-         * Sends http request to delete the lecture.
-         * @memberof module:lectureController
-         */
-        $scope.deleteLecture = function() {
-            $http({
-                url: "/deleteLecture",
-                method: "POST",
-                params: {doc_id: $scope.docId, lecture_id: $scope.lectureId, buster: new Date().getTime()},
-            })
-                .then(function(response) {
-                    const answer = response.data;
-                    $scope.showBasicView(answer);
-                    $scope.lectures.splice($scope.lectureId, 1);
-                    $scope.chosenLecture = "";
-                    $scope.msg = "";
-                    $window.console.log("Lecture deleted");
-
-                }, function() {
-                    $window.console.log("Failed to delete the lecture");
-                });
-        };
-
-        /**
-         * Sends http request to leave the lecture.
-         * @memberof module:lectureController
-         */
-        $scope.leaveLecture = function(lectureId, confirm) {
-            //TODO: better confirm dialog
-            $scope.msg = "";
-            $http({
-                url: "/leaveLecture",
-                method: "POST",
-                params: {
-                    lecture_id: lectureId || $scope.lectureId,
-                    doc_id: $scope.docId,
-                    buster: new Date().getTime(),
-                },
-            })
-                .then(function(response) {
-                    const answer = response.data;
-                    $scope.showBasicView(answer);
-                });
-        };
-
-        /**
-         * Shows lecture creation. //TODO: Something is missing from here
-         */
-        $scope.modifyLecture = function() {
-            $scope.showLectureCreation = true;
-        };
->>>>>>> abfd32f0
 
         if (this.lectures.length > 0) {
             this.chosenLecture = this.lectures[0];
@@ -1111,7 +673,6 @@
             const response = await $http<ILectureListResponse>({
                 url: "/endLecture",
                 method: "POST",
-<<<<<<< HEAD
                 params: {lecture_id: this.lectureOrThrow().lecture_id},
             });
             const answer = response.data;
@@ -1151,46 +712,6 @@
         answer.data.forEach((msg) => {
             this.wallMessages.push(msg);
         });
-=======
-                params: {message, lecture_id: $scope.lectureId},
-            })
-                .then(function() {
-                    $scope.newMsg = "";
-                    //TODO: Fix this to scroll bottom without cheating.
-                    const wallArea = $("#wallArea");
-                    wallArea.animate({scrollTop: wallArea[0].scrollHeight * 10}, 1000);
-
-                    $window.clearTimeout($scope.timeout);
-                    $scope.polling = true;
-                    $scope.pollingStopped = false;
-                    $scope.startLongPolling($scope.lastID);
-
-                }, function() {
-                    $window.console.log("Can't send message or something");
-                });
-
-        };
-
-
-
-        /**
-         * Sends http request to get all the messages from the current lecture.
-         * @memberof module:lectureController
-         */
-        $scope.getAllMessages = function() {
-            $scope.msg = "";
-            $http<{lastid, lectureId, data}>({
-                url: "/getAllMessages",
-                method: "GET",
-                params: {lecture_id: $scope.lectureId, buster: new Date().getTime()},
-            })
-                .then(function(response) {
-                    const answer = response.data;
-                    angular.forEach(answer.data, function(msg) {
-                        $scope.pushMessage(msg);
-                        $scope.msg += $scope.messageToString(msg);
-                    });
->>>>>>> abfd32f0
 
         // TODO: Fix this to scroll bottom without cheating.
         const wallArea = $("#wallArea");
@@ -1240,6 +761,7 @@
     }
 
     message_longPolling(lastID) {
+        $window.clearTimeout(this.pollTimeout);
         if (!lastID) {
             lastID = -1;
         }
@@ -1251,31 +773,36 @@
             return;
         }
         this.requestOnTheWay = true;
+        var buster = (""+new Date().getTime());
+        buster =buster.substring(buster.length-4);
         $http<{
-            isLecture, lectureId, lectureEnding, students,
-            lecturers, new_end_time, points_closed, question, result, askedId, status, data: IMessage[], lastid: number,
+            e, lectureId, lectureEnding, students,
+            lecturers, new_end_time, points_closed, question, result, askedId, status, data: IMessage[], lastid, ms,
         }>({
             url: "/getUpdates",
             method: "GET",
             params: {
-                client_message_id: lastID,
-                lecture_id: this.lecture.lecture_id,
-                doc_id: this.getDocIdOrNull(),
-                is_lecturer: this.isLecturer, // Tarkista mielummin serverin päässä
-                get_messages: this.lectureSettings.useWall,
-                get_questions: this.lectureSettings.useQuestions,
-                current_question_id: this.currentQuestionId || null,
-                current_points_id: this.currentPointsId || null,
-                buster: new Date().getTime(),
+                c: lastID,   //  client_message_id
+                l: this.lecture.lecture_id, // lecture_id
+                d: this.getDocIdOrNull(), // doc_id
+                t: this.isLecturer ? 't' : null, // is_lecturer, Tarkista mielummin serverin päässä
+                m: this.lectureSettings.useWall ? 't' : null, // get_messages
+                q: this.lectureSettings.useQuestions ? 't' : null, // get_questions
+                i: this.currentQuestionId || null, // current_question_id
+                p: this.currentPointsId || null, // current_points_id
+                b: buster,
             },
         })
             .then(async (response) => {
+                $window.clearTimeout(this.pollTimeout);
                 const answer = response.data;
                 this.requestOnTheWay = false;
+                var isLecture = answer.e;
+                var poll_interval_ms = answer.ms;
                 if (isLectureListResponse(answer)) {
                     this.showBasicView(answer);
                     return;
-                } else if (answer.isLecture !== null) {
+                } else if (isLecture !== null) {
                     this.pollingLectures.splice(this.pollingLectures.indexOf(answer.lectureId), 1);
                     if (this.lecture === null) {
                         return;
@@ -1284,88 +811,11 @@
                         return;
                     }
 
-<<<<<<< HEAD
                     if (answer.lectureEnding !== 100) {
                         if (answer.lectureEnding === 1 && !this.lectureEnded) {
                             this.lectureEnded = true;
                             if (this.lectureEndingDialogState !== LectureEndingDialogState.Open) {
                                 this.lectureEndingDialogState = LectureEndingDialogState.NotAnswered;
-=======
-                }, function() {
-                    $window.console.log("Couldn't get answers");
-                });
-        };
-
-         $scope.timeout = null;
-        /**
-         * Starts long polling for the updates.(messages, questions, lecture ending)
-         * @param lastID Last id which was received.
-         * @memberof module:lectureController
-         */
-        $scope.startLongPolling = function(lastID) {
-            // $scope.newMsg = "Alku";
-            function message_longPolling(lastID) {
-                // $scope.newMsg = "Lähti";
-                $window.clearTimeout($scope.timeout);
-
-                if (!lastID) {
-                    lastID = -1;
-                }
-                if ($scope.requestOnTheWay === true) {
-                    $window.console.log("Poll multiplication prevented");
-                    return;
-                }
-                $scope.requestOnTheWay = true;
-                var buster = (""+new Date().getTime())
-                buster =buster.substring(buster.length-4)
-                $http<{
-                    e, lectureId, lectureEnding, students,  // # e = isLecture
-                    lecturers, new_end_time, points_closed, question, result, askedId, status, data,
-                    lastid, ms
-                }>({
-                    url: "/getUpdates",
-                    method: "GET",
-                    params: { // shorten params because this is hevily used
-                        c: lastID,   //  client_message_id
-                        l: $scope.lectureId, // lecture_id
-                        d: $scope.docId, // doc_id
-                        t: $scope.isLecturer ? 't' : null, // is_lecturer, Tarkista mielummin serverin päässä
-                        m: $scope.lectureSettings.useWall ? 't' : null, // get_messages
-                        q: $scope.lectureSettings.useQuestions ? 't' : null, // get_questions
-                        i: $scope.current_question_id || null, // current_question_id
-                        p: $scope.current_points_id || null, // current_points_id
-                        b: buster,
-                    },
-                })
-                    .then(function(response) {
-                        $window.clearTimeout($scope.timeout);
-                        const answer = response.data;
-                        // $scope.newMsg = "Täällä";
-                        $scope.requestOnTheWay = false;
-                        var isLecture = answer.e
-                        var poll_interval_ms = answer.ms;
-                        if (!isLecture) {
-                            $scope.showBasicView(answer);
-                            return;
-                        }
-
-                        if (isLecture === -1) { // now new updates
-                            answer.lastid = lastID;
-                        } else {  // new updates
-                            $scope.pollingLectures.splice($scope.pollingLectures.indexOf(answer.lectureId), 1);
-                            if (answer.lectureId !== $scope.lectureId) {
-                                return;
-                            }
-
-                            if (answer.lectureEnding !== 100) {
-                                if (answer.lectureEnding === 1 && !$scope.lectureEnded) {
-                                    $scope.showLectureEnding = true;
-                                    $scope.lectureEnded = true;
-                                }
-                                if (!$scope.answeredToLectureEnding) {
-                                    $scope.showLectureEnding = true;
-                                }
->>>>>>> abfd32f0
                             }
                         }
                         if (this.lectureEndingDialogState === LectureEndingDialogState.NotAnswered) {
@@ -1385,7 +835,6 @@
                         }
                     }
 
-<<<<<<< HEAD
                     this.addPeopleToList(answer.students, this.studentTable);
                     this.addPeopleToList(answer.lecturers, this.lecturerTable);
 
@@ -1404,44 +853,9 @@
                             } else {
                                 this.currentQuestionId = answer.askedId;
                             }
-=======
-                        if ($scope.polling) {
-
-                            if ( $scope.pollingLectures.indexOf($scope.lectureId) < 0)
-                                $scope.pollingLectures.push($scope.lectureId);
-
-                            if (answer.status === "results") {
-                                let newMessages = 0;
-                                angular.forEach(answer.data, function(msg) {
-                                    if ( !$scope.pushMessage(msg) ) return;
-                                    newMessages++;
-                                    $scope.msg += $scope.messageToString(msg);
-                                });
-                                $scope.newMessagesAmount += newMessages;
-                                if ($scope.lectureSettings.wallMinimized) {
-                                    $scope.newMessagesAmountText = " (" + $scope.newMessagesAmount.toString() + ")";
-                                } else {
-                                    $scope.newMessagesAmountText = "";
-                                }
-                                $scope.wallName = "Wall - " + $scope.lectureName + $scope.newMessagesAmountText;
-                                $scope.lastID = answer.lastid;
-                                const wallArea = $("#wallArea");
-                                wallArea.scrollTop(wallArea[0].scrollHeight);
-                            } else {
-                                $window.console.log("Sending new poll.");
-                           }
-                            // Odottaa pyydetyn ajan ennen kuin pollaa uudestaan.
-                            var pollInterval = parseInt(poll_interval_ms);
-                            if ( isNaN(pollInterval) || pollInterval < 1000 ) pollInterval = 4000;
-                            $scope.timeout = setTimeout(function() {
-                                message_longPolling(answer.lastid);
-                            }, pollInterval);
-
->>>>>>> abfd32f0
                         } else {
                             this.showQuestion(answer);
                         }
-<<<<<<< HEAD
                     }
                 } else { // now new updates
                     answer.lastid = lastID;
@@ -1449,14 +863,9 @@
 
                 $window.clearTimeout(this.pollTimeout);
                 if (this.polling) {
-                    if (this.lecture === null) {
-                        return;
-                    }
-                    this.pollingLectures.push(this.lecture.lecture_id);
-                    // Odottaa sekunnin ennen kuin pollaa uudestaan.
-                    this.pollTimeout = setTimeout(() => {
-                        this.message_longPolling(answer.lastid);
-                    }, 2000);
+
+                    if (this.pollingLectures.indexOf(this.lecture.lecture_id) < 0)
+                        this.pollingLectures.push(this.lecture.lecture_id);
 
                     if (answer.status === "results") {
                         let newMessages = 0;
@@ -1470,81 +879,19 @@
                         this.lastID = answer.lastid;
                         const wallArea = $("#wallArea");
                         wallArea.scrollTop(wallArea[0].scrollHeight);
-=======
-                    }, function() {
-                        // $scope.newMsg = "Virhe";
-                        $scope.requestOnTheWay = false;
-                        $window.clearTimeout($scope.timeout);
-                        //Odottaa 30s ennen kuin yrittää uudelleen errorin jälkeen.
-                        $scope.timeout = setTimeout(function() {
-                            message_longPolling($scope.lastID);
-                        }, 30000);
-                    });
-            } // message_longPolling
-
-            message_longPolling(lastID);
-        };
-
-        $scope.showQuestion = function(answer) {
-            console.log("Showing question");
-            let showPoints = "";
-            if (answer.result) {
-                showPoints = "Show points: ";
-            }
-            $scope.showAnswerWindow = true;
-            let markup = JSON.parse(answer.questionjson);
-            if (!markup.json) {
-                markup = {json: markup}; // compability for old
-            }
-            markup.expl = {};
-
-            if (answer.expl) {
-                markup.expl = JSON.parse(answer.expl);
-            }
-            if (answer.points) {
-                markup.points = answer.points;
-            }
-            markup.userpoints = answer.userpoints;
-
-            $scope.questionTitle = showPoints + markup.json.questionTitle;
-            if (answer.result) {
-                $scope.current_question_id = false;
-                $scope.current_points_id = answer.askedId;
-            } else {
-                $scope.current_question_id = answer.askedId;
-            }
-            $rootScope.$broadcast("setQuestionJson", {
-                result: answer.result,
-                answer: answer.answer,
-                markup,
-                askedId: answer.askedId,
-                isLecturer: $scope.isLecturer,
-                askedTime: answer.asked,
-                clockOffset: $scope.clockOffset,
-            });
-        };
-
-        $scope.getQuestionManually = function(event) {
-            $http<{already_answered}>({
-                url: "/getQuestionManually",
-                method: "GET",
-                params: {
-                    lecture_id: $scope.lectureId,
-                    buster: new Date().getTime(),
-                },
-            })
-                .then(function(response) {
-                    const answer = response.data;
-                    if (!answer) {
-                        // showDialog("No running questions."); // TODO:  show this in sidemenu
-                    } else if (answer.already_answered) {
-                        showDialog("You have already answered to the current question."); // TODO:  show this in sidemenu
->>>>>>> abfd32f0
                     } else {
-                        $log.info("Sending new poll.");
+                        $window.console.log("Sending new poll.");
                     }
+                    // Odottaa pyydetyn ajan ennen kuin pollaa uudestaan.
+                    var pollInterval = parseInt(poll_interval_ms);
+                    if (isNaN(pollInterval) || pollInterval < 1000) pollInterval = 4000;
+                    this.pollTimeout = setTimeout(() => {
+                        this.message_longPolling(answer.lastid);
+                    }, pollInterval);
+
                 } else {
-                    $log.info("Got answer but not polling anymore.");
+                    this.pollingStopped = true;
+                    $window.console.log("Got answer but not polling anymore.");
                 }
             }, () => {
                 this.requestOnTheWay = false;

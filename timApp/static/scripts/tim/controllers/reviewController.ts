import angular, {IController, IScope} from "angular";
import $ from "jquery";
import {timApp} from "tim/app";
import {checkIfElement, getElementParent, assertIsText, scrollToElement, stringOrNull, angularWait} from "../utils";
import {$compile, $http, $window} from "../ngimport";
import {addElementToParagraphMargin} from "./view/parhelpers";
import {IItem} from "../IItem";
import {IAnnotation, IVelp} from "../directives/velptypes";
import {ViewCtrl} from "./view/viewctrl";
import {VelpSelectionController} from "../directives/velpSelection";
import {IAnswer} from "../IAnswer";
import {AnswerBrowserController} from "../directives/answerbrowser3";

/**
 * The controller handles the logic related to adding and removing annotations. It also handles the way how
 * the selected area is defined in the view. Requires `velpSelection` directive.
 *
 * @module reviewController
 * @author Joonas Lattu
 * @author Petteri Palojärvi
 * @author Seppo Tarvainen
 * @licence MIT
 * @copyright 2016 Timber project members
 */

const UNDEFINED = "undefined";
const illegalClasses = ["annotation-element", "highlighted", "editorArea", "previewcontent"];

/**
 * Angular controller for handling annotations.
 * @lends module:reviewController
 */
export class ReviewController implements IController {
    private static $inject = ["$scope"];
    private annotationsAdded: boolean;
    private selectedArea: Range;
    public selectedElement: Element;
    public item: IItem;
    private annotations: IAnnotation[];
    private annotationids: {0: number};
    public zIndex: number;
    public docId: number;
    private scope: IScope;
    private velpBadge: HTMLElementTagNameMap["input"];
    private velpBadgePar: string;
    private vctrl: ViewCtrl;
    private velpSelection: VelpSelectionController;
    private onInit: (params: {$SCOPE: IScope}) => void;
    private velpMode: boolean;

    constructor(scope: IScope) {
        this.scope = scope;
        this.annotationsAdded = false;
        this.selectedArea = null;
        this.selectedElement = null;
        this.velpMode = $window.velpMode;
        this.item = $window.item;
        this.docId = this.item.id;
        this.annotations = [];
        this.annotationids = {0: 0};
        this.zIndex = 1;
    }

    async $onInit() {
        this.onInit({$SCOPE: this.scope});
        const response = await $http.get<IAnnotation[]>("/{0}/get_annotations".replace("{0}", this.docId.toString()));
        this.annotations = response.data;
    }

    initVelpSelection(velpSelection: VelpSelectionController) {
        this.velpSelection = velpSelection;
        this.loadDocumentAnnotations();
    }

    /**
     * Loads the document annotations into the view.
     * @method loadDocumentAnnotations
     */
    loadDocumentAnnotations(): void {
        const annotationsToRemove = [];

        for (let i = 0; i < this.annotations.length; i++) {

            const placeInfo = this.annotations[i].coord;
            const parent = document.getElementById(placeInfo.start.par_id);

            if (parent === null) {
                // TODO: Decide what to do, when parent element has been deleted, for now remove annotation from list
                annotationsToRemove.push(this.annotations[i]);
                continue;
            }

            if (this.annotations[i].answer_id !== null) {
                if (!parent.classList.contains("has-annotation")) {
                    parent.classList.add("has-annotation");
                }
                continue;
            }

            if (parent.getAttribute("t") === placeInfo.start.t && placeInfo.start.offset !== null) {

                try {
                    let elements = parent.querySelector(".parContent");

                    const startElpath = placeInfo.start.el_path;

                    for (let j = 0; j < startElpath.length; j++) {
                        const elementChildren = this.getElementChildren(elements);
                        if (elementChildren[startElpath[j]] !== null) {
                            elements = elementChildren[startElpath[j]];
                        }
                    }

                    const startel = elements.childNodes[placeInfo.start.node];
                    const endel = elements.childNodes[placeInfo.end.node];

                    const range = document.createRange();
                    range.setStart(startel, placeInfo.start.offset);
                    range.setEnd(endel, placeInfo.end.offset);
                    this.addAnnotationToCoord(range, this.annotations[i], false);
                    this.addAnnotationToElement(parent, this.annotations[i], false, "Added also margin annotation");
                } catch (err) {
                    this.addAnnotationToElement(parent, this.annotations[i], false, "Could not show annotation in correct place");
                }
            } else {
                this.addAnnotationToElement(parent, this.annotations[i], false, "Paragraph has been modified");
            }
        }

        for (let k = 0; k < annotationsToRemove.length; k++) {
            const index = this.annotations.indexOf(annotationsToRemove[k]);
            this.annotations.splice(index, 1);
        }

        this.annotationsAdded = true;
    }

    /**
     * Gets the children (not childNodes) of the element.
     * @method getElementChildren
     * @param element - Element whose children are requested
     * @returns {Array} Element children
     */
    getElementChildren(element: Node): Element[] {
        /*if (typeof element.children !== "undefined")
         return element.children;
         */
        const children = [];
        for (let i = 0; i < element.childNodes.length; i++) {
            let childNode = element.childNodes[i];
            if (checkIfElement(childNode)) {
                children.push(childNode);
            }
        }
        return children;
    }

    /**
     * Gets element parent element until given attribute is present.
     * @method getElementParentUntilAttribute
     * @param element - Element whose parent is queried for
     * @param attribute - Attribute as a string
     * @returns {Element} First element that has the given attribute
     */
    getElementParentUntilAttribute(element: Node, attribute: string): Element {
        let e = getElementParent(element);
        while (!e.hasAttribute(attribute)) {
            e = getElementParent(e);
        }
        return e;
    }

    getFirstChildUntilNull(element: Node): Node {
        if (typeof element.firstChild === UNDEFINED || element.firstChild === null) {
            return element;
        }
        return this.getFirstChildUntilNull(element.firstChild);
    }

    /**
     * Get last inner last child of the element.
     * @param element
     * @returns Element
     */
    getLastChildUntilNull(element: Node): Node {
        if (typeof element.lastChild === UNDEFINED || element.lastChild === null) {
            return element;
        }
        return this.getFirstChildUntilNull(element.lastChild);
    }

    /**
     * Checks if the given node is an annotation or not.
     * @method checkIfAnnotation
     * @param node - Element to check
     * @returns {boolean} - Whether the node is an annotation or not
     */
    checkIfAnnotation(node: Node): node is Element {
        if (node.nodeName === "ANNOTATION") {
            return true;
        }
        return false;
    }

    /**
     * Loads the annotations to the given answer.
     * @method loadAnnotationsToAnswer
     * @param answerId - Answer ID
     * @param par - Paragraph element
     */
    loadAnnotationsToAnswer(answerId: number, par: Element, showInPlace: boolean): void {
        const annotations = this.getAnnotationsByAnswerId(answerId);

        const oldAnnotations = par.querySelectorAll(".notes [aid]");
        if (oldAnnotations.length > 0) {
            const annotationParent = getElementParent(oldAnnotations[0]);
            for (let a = 0; a < oldAnnotations.length; a++) {
                annotationParent.removeChild(oldAnnotations[a]);
            }
        }

        for (let i = 0; i < annotations.length; i++) {
            const placeInfo = annotations[i].coord;

            const preElem = par.getElementsByTagName("PRE")[0];
            if (!preElem) {
                continue;
            }
            const element = preElem.firstChild;

            if (!showInPlace || placeInfo.start.offset === null) {
                this.addAnnotationToElement(par, annotations[i], false, "Added as margin annotation");
            } else {
                const range = document.createRange();
                range.setStart(element, placeInfo.start.offset);
                range.setEnd(element, placeInfo.end.offset);
                this.addAnnotationToCoord(range, annotations[i], false);
                this.addAnnotationToElement(par, annotations[i], false, "Added also margin annotation");
            }
        }
    }

    /**
     * Gets all the annotations with a given answer ID.
     * @method getAnnotationsByAnswerId
     * @param id - Answer ID
     * @returns {Array} Annotations of the answer
     */
    getAnnotationsByAnswerId(id: number): IAnnotation[] {
        const annotations = [];
        this.annotations.forEach((a) => {
            if (a.answer_id !== null && a.answer_id === id) {
                annotations.push(a);
            }
        });

        annotations.sort((a, b) => b.coord.start.offset - a.coord.start.offset);

        return annotations;
    }

    /**
     * Adds an annotation to the given element in a given coordinate.
     * @method addAnnotationToCoord
     * @param range - Annotation coordinate
     * @param annotation - Annotation info
     * @param show - Whether annotation is shown when created or not
     */
    addAnnotationToCoord(range, annotation: IAnnotation, show: boolean): void {
        const span = this.createPopOverElement(annotation, show);
        try {
            range.surroundContents(span);
        } catch (err) {
            this.addAnnotationToElement(span, annotation, true, "Annotation crosses taglines");
            this.selectedArea = null;

            /*
             var new_range = document.createRange();

             var el = range.startContainer;
             var start = range.startOffset;
             var end = range.startContainer.parentNode.innerHTML.length - 1;

             new_range.setStart(el, start);
             new_range.setEnd(el, end);
             this.addAnnotationToCoord(new_range, annotation, show);
             */
        }

        $compile(span)(this.scope);
    }

    /**
     * Adds an annotation to the given element. The annotation will be placed in the margin.
     * @method addAnnotationToElement
     * @param el - Given element
     * @param annotation - Annotation info
     * @param show - Whether annotation is shown when created or not
     * @param reason - The reason why the annotation is put here (not implemented yet)
     */
    addAnnotationToElement(el: Element, annotation: IAnnotation, show: boolean, reason: string): void {
        annotation.reason = reason;
        const span = this.createPopOverElement(annotation, show);
        const text = document.createTextNode("\u00A0" + annotation.content + "\u00A0");
        span.appendChild(text);
        addElementToParagraphMargin(el, span);

        $compile(span)(this.scope);
    }

    /**
     * Creates the velp badge button (the button with letter 'V' on it).
     * @method createVelpBadge
     */
    createVelpBadge(par: string): HTMLElementTagNameMap["input"] {
        this.velpBadgePar = par;
        if (this.velpBadge) {
            //$compile(this.velpBadge)(this);
            return this.velpBadge;
        }
        const btn = document.createElement("input");
        btn.type = "button";
        btn.classList.add("velp-badge");
        btn.classList.add("timButton");
        btn.value = "V";
        btn.id = "velpBadge";
        btn.onclick = (e) => {
            this.clearVelpBadge(e);
        };
        //btn.setAttribute("ng-click", "clearVelpBadge($event)");
        //$compile(btn)(this);
        this.velpBadge = btn;
        return btn;
    }

    /**
     * Moves the velp badge to the correct element.
     * @method updateVelpBadge
     * @param oldElement - Element where the badge was
     * @param newElement - Element where the badge needs to be attached
     */
    updateVelpBadge(oldElement: Element, newElement: Element): void {
        if (newElement === null) {
            return null;
        } else if (oldElement === null) {
            addElementToParagraphMargin(newElement, this.createVelpBadge(newElement.id));
        } else if (oldElement.id !== newElement.id) {
            this.clearVelpBadge(null);
            addElementToParagraphMargin(newElement, this.createVelpBadge(newElement.id));
        }
    }

    /**
     * Removes the velp badge and clears the element selection.
     * @param e - Current click event
     */
    clearVelpBadge(e): void {
        const btn = this.velpBadge;
        if (btn) {
            const parent = getElementParent(btn);
            if (parent) {
                parent.removeChild(btn);
            }
        }

        if (e !== null) {
            this.selectedElement = null;
            this.selectedArea = null;
            this.velpSelection.updateVelpList();
            e.stopPropagation();
        }
    }

    /**
     * Returns the real ID of an annotation.
     * @method getRealAnnotationId
     * @param id - Annotation ID generated by the client
     * @returns {int} Annotation ID generated by the server
     */
    getRealAnnotationId(id): number {
        if (id < 0) {
            return this.annotationids[id];
        }
        return id;
    }

    /**
     * Deletes the given annotation.
     * @method deleteAnnotation
     * @param id - Annotation ID
     */
    async deleteAnnotation(id): Promise<void> {
        const annotationParents = document.querySelectorAll('[aid="{0}"]'.replace("{0}", id));
        const annotationHighlights = annotationParents[0].getElementsByClassName("highlighted");

        if (annotationParents.length > 1) {
            let savedHTML = "";
            for (let i = 0; i < annotationHighlights.length; i++) {
                let addHTML = annotationHighlights[i].innerHTML.replace('<span class="ng-scope">', "");
                addHTML = addHTML.replace("</span>", "");
                savedHTML += addHTML;
            }
            annotationParents[0].outerHTML = savedHTML;
            annotationParents[1].parentNode.removeChild(annotationParents[1]);
        } else {
            annotationParents[0].parentNode.removeChild(annotationParents[0]);
        }

        for (let a = 0; a < this.annotations.length; a++) {
            if (id === this.annotations[a].id) {
                this.annotations.splice(a, 1);
            }
        }

        const currentId = this.getRealAnnotationId(id);

        await $http.post("/invalidate_annotation", {annotation_id: currentId});
    }

    /**
     * Updates annotation data.
     * @method updateAnnotation
     * @param id - Annotation ID
     * @param inmargin - Whether the annotation is to be placed in the margin or not
     */
    updateAnnotation(id, inmargin): void {
        const annotationParents = document.querySelectorAll('[aid="{0}"]'.replace("{0}", id));
        const annotationElement = $('[aid="{0}"]'.replace("{0}", id));
        const par = annotationElement.parents(".par");
        const annotationHighlights = annotationElement[0].getElementsByClassName("highlighted");
        if (!inmargin) {
            for (let a = 0; a < this.annotations.length; a++) {
                if (id === this.annotations[a].id) {
                    annotationElement[1].parentNode.removeChild(annotationElement[1]);
                    this.addAnnotationToElement(par[0], this.annotations[a], false, "Added also margin annotation");
                    //addAnnotationToElement(this.annotations[a], false, "Added also margin annotation");
                }
            }

        } else {
            if (annotationParents.length > 1) {
                let savedHTML = "";
                for (let i = 0; i < annotationHighlights.length; i++) {
                    let addHTML = annotationHighlights[i].innerHTML.replace('<span class="ng-scope">', "");
                    addHTML = addHTML.replace("</span>", "");
                    savedHTML += addHTML;
                }
                annotationParents[0].outerHTML = savedHTML;

                // TODO: add redraw annotation text
            }
        }

    }

    /**
     * Changes annotation points.
     * @method changeAnnotationPoints
     * @param id - Annotation ID
     * @param points - Annotation points
     */
    changeAnnotationPoints(id, points): void {
        for (let i = 0; i < this.annotations.length; i++) {
            if (this.annotations[i].id === id) {
                this.annotations[i].points = points;
                break;
            }
        }
    }

    changeAnnotationColor(id, color): void {
        for (let i = 0; i < this.annotations.length; i++) {
            if (this.annotations[i].id === id) {
                this.annotations[i].color = color;
                break;
            }
        }
    }

    /**
     * Adds a comment to the given annotation.
     * @method addComment
     * @param id - Annotation ID
     * @param name - Commenter name
     * @param comment - Content of the given comment
     */
    addComment(id, name, comment): void {
        for (let i = 0; i < this.annotations.length; i++) {
            if (this.annotations[i].id === id) {
                this.annotations[i].comments.push({
                    commenter_username: name,
                    content: comment,
                    comment_time: "now",
                    comment_relative_time: "just now",
                });
                break;
            }
        }
    }

    /**
     * Changes the visibility of an annotation. Visibility can be one of the following:
     *
     * - 1 = Myself
     * - 2 = Document owner
     * - 3 = Teacher
     * - 4 = Everyone.
     *
     * @method changeVisibility
     * @param id - Annoation ID
     * @param visibility - Annotation visibility (1, 2, 3 or 4)
     */
    changeVisibility(id, visiblity): void {
        for (let i = 0; i < this.annotations.length; i++) {
            if (this.annotations[i].id === id) {
                this.annotations[i].visible_to = visiblity;
                break;
            }
        }
    }

    /**
     * Selects text range or just the element.
     * @method selectText
     * @todo When annotations can break tags, check annotations from all elements in the selection.
     */
    selectText($event): void {
        const $par = $($event.target).parents(".par")[0];

        let oldElement = null;
        if (this.selectedElement !== null) {
            oldElement = this.selectedElement;
        }

        try {
            let range;
            if ($window.getSelection) {
                range = $window.getSelection();
            } else {
                range = document.getSelection();
            }
            if (range.toString().length > 0) {
                this.selectedArea = range.getRangeAt(0);
                this.selectedElement = this.getElementParentUntilAttribute(this.selectedArea.startContainer, "t");
            } else {
                this.selectedArea = null;
            }
        } catch (err) {
            //return;
        }

        if (this.selectedArea !== null) {
            // Check if selection breaks tags, has annotation as a parent or as a child.
            if (this.isSelectionTagParentsUnequal(this.selectedArea) ||
                this.hasSelectionParentAnnotation(this.selectedArea) ||
                this.hasSelectionChildrenAnnotation(this.selectedArea)) {
                this.selectedArea = null;
            }
        } else {
            /*
             var elements = document.getElementsByClassName("lightselect");
             if (elements.length > 0)
             this.selectedElement = elements[0];
             */
            if ($par && $par.id) {
                this.selectedElement = $par;
            }

        }

        const newElement = this.selectedElement;
        this.updateVelpBadge(oldElement, newElement);
        if (newElement !== null) {
            this.velpSelection.updateVelpList();
        }
    }

    /**
     * Checks if the selection breaks HTML tags. Returns true if the tags were broken.
     * @method isSelectionTagParentsUnequal
     * @param range - Range object containing the user's selection
     * @returns {boolean} Whether the HTML tags were broken or not.
     */
    isSelectionTagParentsUnequal(range): boolean {
        return getElementParent(range.startContainer) !== getElementParent(range.endContainer);
    }

    /**
     * Checks iteratively if the element has an annotation element as its parent.
     * @method hasSelectionParentAnnotation
     * @param range - Range object containing the user's selection
     * @returns {boolean} Whether the element has an annotation element as its parent or not
     */
    hasSelectionParentAnnotation(range): boolean {
        let startcont = getElementParent(range.startContainer);
        while (!startcont.hasAttribute("t")) {
            startcont = getElementParent(startcont);
            if (this.checkIfAnnotation(startcont) || this.hasAnyIllegalClass(startcont)) {
                return true;
            }
        }

        let endcont = getElementParent(range.endContainer);
        while (!endcont.hasAttribute("t")) {
            endcont = getElementParent(endcont);
            if (this.checkIfAnnotation(endcont)) {
                return true;
            }
        }

        return false;
    }

    /**
     * Checks if the element has any class in `illegalClasses` array.
     * @method hasAnyIllegalClass
     * @param element - Element to be checked
     * @returns {boolean} Whether illegal classes were found or not.
     */
    hasAnyIllegalClass(element): boolean {
        for (let i = 0; i < illegalClasses.length; i++) {
            if (element.classList.contains(illegalClasses[i])) {
                return true;
            }
        }
        return false;
    }

    /**
     * Checks recursively if the selection has any annotation elements as children.
     * @method hasSelectionChildrenAnnotation
     * @param range - Range object containing the user's selection
     * @returns {boolean} Whether the selection has any annotation elements as children or not
     */
    hasSelectionChildrenAnnotation(range): boolean {
        const div = document.createElement("div");
        const clone = range.cloneContents();
        div.appendChild(clone);
        const children = div.childNodes;
        for (let i = 0; i < children.length; i++) {
            if (this.hasElementChildrenAnnotation(children[i])) {
                return true;
            }
        }
        return false;
    }

    /**
     * Checks if the element children has an annotation element.
     * @method hasElementChildrenAnnotation
     * @param element - Element to check
     * @returns {boolean} Whether annotation was found or not
     */
    hasElementChildrenAnnotation(element): boolean {

        if (this.checkIfAnnotation(element)) {
            return true;
        }

        const children = element.childNodes;

        for (let i = 0; i < children.length; i++)
            if (this.hasElementChildrenAnnotation(children[i])) {
                return true;
            }

        return false;
    }

    /**
     * Gets the velp by its ID. If no velps are found, this method returns null.
     * @method getVelpById
     * @param id - Velp to be found
     * @returns {Object|null} Velp or null
     */
    getVelpById(id): IVelp {
        if (typeof this.velpSelection.velps === UNDEFINED) {
            return null;
        }

        for (let i = 0; i < this.velpSelection.velps.length; i++) {
            if (this.velpSelection.velps[i].id === id) {
                return this.velpSelection.velps[i];
            }
        }

        return null;
    }

    /**
     * Get marking highlight style.
     * @method getAnnotationHighlight
     * @param points - Points given in marking
     * @returns {string} Highlight style
     */
    getAnnotationHighlight(points): string {
        let highlightStyle = "positive";
        if (points === 0) {
            highlightStyle = "neutral";
        } else if (points < 0) {
            highlightStyle = "negative";
        }
        return highlightStyle;
    }

    /**
     * Return caption text if the user has no rights to the annotation.
     * @param state - Whether the annotation is disabled to the user or not
     * @returns {string} - Caption text
     */

    showDisabledText(state): string | undefined {
        if (state) {
            return "You need to have teacher rights to make annotations with points.";
        }
    }

    /**
     * Adds an annotation with the selected velp's data to
     * the selected text area or element.
     * @method useVelp
     * @todo When the annotations can cross HTML tags, end coordinate needs to be changed according to the end element.
     * @todo Also get the paragraph element (parelement) according to endContainer.
     * @param velp - Velp selected in the `velpSelection` directive
     */
    async useVelp(velp: IVelp): Promise<void> {

        if (this.selectedElement === null && this.selectedArea === null) {
            return;
        }

        /*
         if (velp.default_comment !== null && velp.default_comment.length > 0){
         comment.push({
         content: velp.default_comment,
         commenter_username: "me",
         comment_time: "now",
         comment_relative_time: "just now"
         });
         }
         */

        const newAnnotation: IAnnotation = {
            id: -(this.annotations.length + 1),
            velp: velp.id,
            points: velp.points,
            doc_id: this.docId,
            visible_to: velp.visible_to,
            content: velp.content,
            annotator_name: "me",
            edit_access: true,
            email: "",
            timesince: "just now",
            creationtime: "now",
            coord: null,
            color: velp.color,
            comments: [],
            default_comment: velp.default_comment,
            newannotation: true,
            user_id: -1,
            reason: null,
            answer_id: null,
        };

        if (this.selectedArea !== null) {

            let parelement = getElementParent(this.selectedArea.startContainer);
            const startElement = getElementParent(this.selectedArea.startContainer);

            const innerDiv = document.createElement("div");
            const cloned = this.selectedArea.cloneContents();
            innerDiv.appendChild(cloned);

            while (!parelement.hasAttribute("t")) {
                parelement = getElementParent(parelement);
            }

            const elementPath = this.getElementPositionInTree(startElement, []);
            const answerInfo = this.getAnswerInfo(startElement);

            if (answerInfo === null) {
                newAnnotation.user_id = null;
            } else {
                newAnnotation.user_id = this.vctrl.selectedUser.id;
            }

            const startoffset = this.getRealStartOffset(this.selectedArea.startContainer, this.selectedArea.startOffset);
            let endOffset = this.selectedArea.endOffset;
            if (innerDiv.childElementCount === 0) {
                const lastChild = innerDiv.childNodes[innerDiv.childNodes.length - 1];
                if (assertIsText(lastChild)) {
                    endOffset = startoffset + lastChild.length;
                }
            }

            newAnnotation.coord = {
                start: {
                    par_id: parelement.id,
                    t: parelement.getAttribute("t"),
                    el_path: elementPath,
                    offset: startoffset,
                    depth: elementPath.length,
                    node: null,
                },
                end: {
                    par_id: parelement.id,
                    t: parelement.getAttribute("t"),
                    el_path: elementPath,
                    offset: endOffset,
                    depth: elementPath.length,
                    node: null,
                },
            };

            if (answerInfo !== null) {
                newAnnotation.answer_id = answerInfo.id;
            }

            this.addAnnotationToElement(this.selectedElement, newAnnotation, false, "Added also margin annotation");
            this.addAnnotationToCoord(this.selectedArea, newAnnotation, true);
            await angularWait();
            this.annotations.push(newAnnotation);
            this.annotationids[newAnnotation.id] = newAnnotation.id;

            const nodeNums = this.getNodeNumbers(this.selectedArea.startContainer, newAnnotation.id, innerDiv);
            newAnnotation.coord.start.node = nodeNums[0];
            newAnnotation.coord.end.node = nodeNums[1];

            this.selectedArea = undefined;

        } else if (this.selectedElement !== null) {

            newAnnotation.coord = {
                start: {
                    par_id: this.selectedElement.id,
                    t: this.selectedElement.getAttribute("t"),
                    offset: null,
                    el_path: null,
                    node: null,
                    depth: null,
                },
                end: {
                    par_id: this.selectedElement.id,
                    t: this.selectedElement.getAttribute("t"),
                    el_path: null,
                    node: null,
                    depth: null,
                    offset: null,
                },
            };

            const answerInfo = this.getAnswerInfo(this.selectedElement);

            if (answerInfo !== null) {
                newAnnotation.answer_id = answerInfo.id;
            }

            this.addAnnotationToElement(this.selectedElement, newAnnotation, true, "No coordinate found");
            this.annotationids[newAnnotation.id] = newAnnotation.id;
        }

        velp.used += 1;

        this.annotationsAdded = true;

        const json = await $http.post<IAnnotation>("/add_annotation", newAnnotation);
        this.annotationids[newAnnotation.id] = json.data.id;
    }

    /**
     * Gets the answer info of the element. Returns null if no answer found.
     * @method getAnswerInfo
     * @param start - Paragraph where the answerbrowser element is searched for.
     * @returns {Element|null} answerbrowser element or null.
     */
    getAnswerInfo(start: Element): IAnswer {

        if (start.hasAttribute("attrs") && start.hasAttribute("t")) {
            const answ = start.getElementsByTagName("answerbrowser");
            if (answ.length > 0) {
                const ctrl = angular.element(answ[0]).isolateScope().$ctrl as AnswerBrowserController;
                return ctrl.selectedAnswer;
            }
            return null;
        }

        const myparent = getElementParent(start);

        if (myparent.tagName === "ANSWERBROWSER") {
            const ctrl = angular.element(myparent).isolateScope().$ctrl as AnswerBrowserController;
            return ctrl.selectedAnswer;
        }

        if (myparent.hasAttribute("t")) {
            return null;
        }

        return this.getAnswerInfo(myparent);
    }

    /**
     * Gets an array of element indexes from the TIM paragraph element to the given element.
     * TIM paragraph element is defined as an element containing a 't' attribute.
     * If the given element is inside the TIM paragraph element, this method returns the following array: [0].
     * If the given element is inside the second child element of the TIM paragraph element, the following
     * array is returned: [0, 1].
     *
     * @method getElementPositionInTree
     * @param start - Starting element
     * @param array - Array of indexes
     * @returns {Array} Array of element indexes
     */
    getElementPositionInTree(start: Element, array: number[]): number[] {
        const myparent = getElementParent(start);

        if (myparent.hasAttribute("t")) {
            return array.reverse();
        }

        let count = 0;

        const children = this.getElementChildren(myparent);
        for (let i = 0; i < children.length; i++) {

            if (children[i] === start) {
                array.push(count);
                return this.getElementPositionInTree(myparent, array);
            }

            if (this.checkIfAnnotation(children[i])) {
                const innerElements = children[i].getElementsByClassName("highlighted")[0];
                const innerChildren = this.getElementChildren(innerElements);
                if (innerChildren.length > 2) {
                    count += innerChildren.length - 2;
                }
                continue;
            }

            count++;
        }

        throw new Error("Element position in tree was not found");
    }

    /**
     * Get start offset according to the "original state" of DOM.
     * Ignores `annotation` elements, but not the elements inside the annotation.
     *
     * @method getRealStartOffset
     * @param el - Start container
     * @param startoffset - Original start offset
     * @returns {int} Start offset according to the "original state" of the DOM.
     */
    getRealStartOffset(el: Node, startoffset: number): number {

        const startType = el.nodeName;
        let storedOffset = startoffset;

        while (el.previousSibling !== null) {
            el = el.previousSibling;
            if (this.checkIfAnnotation(el)) {

                const innerElements = el.getElementsByClassName("highlighted")[0];
                const lastInnerLastChild = this.getLastChildUntilNull(innerElements);
                if (assertIsText(lastInnerLastChild)) {
                    storedOffset += lastInnerLastChild.length;
                }

                // if (typeof innerElements.lastChild.innerHTML !== UNDEFINED)
                //     storedOffset += innerElements.lastChild.innerHTML.length;
                // else storedOffset += innerElements.lastChild.length;

                if (innerElements.childNodes.length > 1) {
                    return storedOffset;
                }
            } else if (el.nodeName !== startType) {
                return storedOffset;
            } else {
                if (assertIsText(el)) {
                    storedOffset += el.length;
                }
            }
        }

        return storedOffset;
    }

    /**
     * Gets the start and end node numbers of created annotation element.
     * Ignores annotations elements, but not elements inside it.
     *
     * @method getNodeNumbers
     * @param el - Start container
     * @param aid - Annotation ID
     * @param innerElement - Annotation content
     * @returns {Array} array with the start and end node numbers
     */
    getNodeNumbers(el: Node, aid: number, innerElement: Element): [number, number] {
        let parent = el;
        const lastInnerFirstChild = this.getFirstChildUntilNull(innerElement);
        const lastInnerLastChild = this.getLastChildUntilNull(innerElement);

        while (parent.nodeName === "#text") {
            parent = parent.parentNode;
        }

        let num = 0;

        let prevNodeName = parent.childNodes[0].nodeName;

        for (let i = 0; i < parent.childNodes.length; i++) {

            const child = parent.childNodes[i];

            if (this.checkIfAnnotation(child)) {

                if (parseInt(child.getAttribute("aid")) === aid) {

                    let startnum = num - 1;
                    num += innerElement.childNodes.length;

                    if (lastInnerFirstChild.nodeName === prevNodeName) {
                        num--;
                    }
                    if (i < parent.childNodes.length - 1 && lastInnerLastChild.nodeName === parent.childNodes[i + 1].nodeName) {
                        num--;
                    }

                    if (startnum < 0) {
                        startnum = 0;
                    }
                    return [startnum, num];

                } else if (checkIfElement(child)) {
                    const innerEl = child.getElementsByClassName("highlighted")[0];
                    num += innerEl.childNodes.length;

                    if (lastInnerFirstChild.nodeName === prevNodeName) {
                        num--;
                    }

                    if (i < parent.childNodes.length - 1 && lastInnerLastChild.nodeName === parent.childNodes[i + 1].nodeName) {
                        num--;
                    }

                    continue;
                } else {
                    throw new Error("Child was not an element");
                }
            }

            num++;
            prevNodeName = parent.childNodes[i].nodeName;
        }

        throw new Error("No node found");
    }

    /**
     * Gets the comments of the given annotation.
     * @method getAnnotationComments
     * @param id - Annotation ID
     * @returns Object - Annotation
     */
    getAnnotation(id: number): IAnnotation {
        for (let i = 0; i < this.annotations.length; i++) {
            if (id === this.annotations[i].id) {
                return this.annotations[i];
            }
        }
    }

    /**
     * Creates the actual (pop over) annotation element.
     * @method createPopOverElement
     * @param annotation - Annotation info
     * @param show - Whether to show the annotation on creation or not
     * @returns {Element} - Annotation element
     */
    createPopOverElement(annotation: IAnnotation, show: boolean): HTMLElementTagNameMap["span"] {
        const element = document.createElement("annotation");

        const velpData = this.getVelpById(annotation.velp);

        let velpContent;

        if (velpData !== null) {
            velpContent = velpData.content;
        } else {
            velpContent = annotation.content;
        }

        if (this.isUndefinedOrNull(annotation.default_comment)) {
            annotation.default_comment = "";
        }

        if (this.isUndefinedOrNull(annotation.color)) {
            annotation.color = "";
        }

        element.setAttribute("velp", velpContent);
        element.setAttribute("show-str", show.toString());

        element.setAttribute("annotationdata", JSON.stringify(annotation));

        // The getNodeNumbers method uses aid attribute, so we include that. Otherwise it's not needed.
        element.setAttribute("aid", stringOrNull(annotation.id));

        return element;
    }

    isUndefinedOrNull(attr): boolean {
        return typeof attr === UNDEFINED || attr === null;
    }

    /**
     * Shows the annotation (despite the name).
     * @todo If the annotation should be toggled, change all `showAnnotation()` methods to `toggleAnnotation()`.
     * @method toggleAnnotation
     * @param annotation - Annotation to be showed.
     */
    toggleAnnotation(annotation: IAnnotation): void {
        const parent = document.getElementById(annotation.coord.start.par_id);

        try {
<<<<<<< HEAD
            const annotationElement = parent.querySelectorAll("annotation[aid='{0}']".replace("{0}", annotation.id.toString()))[0];
            angular.element(annotationElement).isolateScope().actrl.showAnnotation();
=======
            const annotationElement = parent.querySelectorAll("span[aid='{0}']".replace("{0}", annotation.id))[0];
            angular.element(annotationElement).isolateScope<any>().showAnnotation();
            if (annotation.parentNode.classname === "notes") {
                const abl = angular.element(parent.getElementsByTagName("ANSWERBROWSERLAZY")[0]);
                abl.isolateScope<any>().loadAnswerBrowser();
            }
            scrollToElement(annotationElement);
            //addAnnotationToElement(par, annotation, false, "Added also margin annotation");

>>>>>>> 8d629a56
        } catch (e) {
            // Find answer browser and its scope
            // set answer id -> change answer to that
            // query selector element -> toggle annotation
            if (e.name === "TypeError" && annotation.answer_id !== null) {
                //var abl = angular.element(parent.getElementsByTagName("ANSWERBROWSERLAZY")[0]);
                let ab: any = parent.getElementsByTagName("ANSWERBROWSER")[0];

                if (typeof ab === UNDEFINED) {
                    const abl = angular.element(parent.getElementsByTagName("ANSWERBROWSERLAZY")[0]);
<<<<<<< HEAD
                    abl.isolateScope().$ctrl.loadAnswerBrowser();
=======
                    abl.isolateScope<any>().loadAnswerBrowser();
>>>>>>> 8d629a56
                }
                if (this.vctrl.selectedUser.id !== annotation.user_id) {
                    for (let i = 0; i < this.vctrl.users.length; i++) {
                        if (this.vctrl.users[i].id === annotation.user_id) {
                            this.vctrl.changeUser(this.vctrl.users[i], false);
                            break;
                        }
                    }

                }

                setTimeout(() => {
                    ab = angular.element(parent.getElementsByTagName("ANSWERBROWSER")[0]);
                    const abscope = ab.isolateScope().$ctrl;
                    abscope.review = true;
                    abscope.setAnswerById(annotation.answer_id);

<<<<<<< HEAD
                    setTimeout(() => {
                        const annotationElement = parent.querySelectorAll("annotation[aid='{0}']".replace("{0}", annotation.id.toString()))[0];
                        angular.element(annotationElement).isolateScope().actrl.showAnnotation();
                        this.scope.$apply();
=======
                    setTimeout(function() {
                        const annotationElement = parent.querySelectorAll("span[aid='{0}']".replace("{0}", annotation.id))[0];
                        angular.element(annotationElement).isolateScope<any>().showAnnotation();
                        $scope.$apply();
>>>>>>> 8d629a56
                        scrollToElement(annotationElement);
                    }, 500);
                }, 300);
            }
        }
    }
}

timApp.component("timReview", {
    controller: ReviewController,
    bindings: {
        onInit: "&",
    },
    require: {
        vctrl: "^timView",
    },
    template: `
<div ng-transclude></div>
<velp-selection
 ng-if="$ctrl.velpMode || $ctrl.vctrl.teacherMode"
 id="velpMenu"
 teacher-right="$ctrl.vctrl.item.rights.teacher"
 on-init="$ctrl.initVelpSelection($API)" 
 doc-id="$ctrl.docId"
 >
 
</velp-selection>
`,
    transclude: true,
});<|MERGE_RESOLUTION|>--- conflicted
+++ resolved
@@ -878,7 +878,7 @@
         if (start.hasAttribute("attrs") && start.hasAttribute("t")) {
             const answ = start.getElementsByTagName("answerbrowser");
             if (answ.length > 0) {
-                const ctrl = angular.element(answ[0]).isolateScope().$ctrl as AnswerBrowserController;
+                const ctrl = angular.element(answ[0]).isolateScope<any>().$ctrl as AnswerBrowserController;
                 return ctrl.selectedAnswer;
             }
             return null;
@@ -887,7 +887,7 @@
         const myparent = getElementParent(start);
 
         if (myparent.tagName === "ANSWERBROWSER") {
-            const ctrl = angular.element(myparent).isolateScope().$ctrl as AnswerBrowserController;
+            const ctrl = angular.element(myparent).isolateScope<any>().$ctrl as AnswerBrowserController;
             return ctrl.selectedAnswer;
         }
 
@@ -1123,20 +1123,8 @@
         const parent = document.getElementById(annotation.coord.start.par_id);
 
         try {
-<<<<<<< HEAD
             const annotationElement = parent.querySelectorAll("annotation[aid='{0}']".replace("{0}", annotation.id.toString()))[0];
-            angular.element(annotationElement).isolateScope().actrl.showAnnotation();
-=======
-            const annotationElement = parent.querySelectorAll("span[aid='{0}']".replace("{0}", annotation.id))[0];
-            angular.element(annotationElement).isolateScope<any>().showAnnotation();
-            if (annotation.parentNode.classname === "notes") {
-                const abl = angular.element(parent.getElementsByTagName("ANSWERBROWSERLAZY")[0]);
-                abl.isolateScope<any>().loadAnswerBrowser();
-            }
-            scrollToElement(annotationElement);
-            //addAnnotationToElement(par, annotation, false, "Added also margin annotation");
-
->>>>>>> 8d629a56
+            angular.element(annotationElement).isolateScope<any>().actrl.showAnnotation();
         } catch (e) {
             // Find answer browser and its scope
             // set answer id -> change answer to that
@@ -1147,11 +1135,7 @@
 
                 if (typeof ab === UNDEFINED) {
                     const abl = angular.element(parent.getElementsByTagName("ANSWERBROWSERLAZY")[0]);
-<<<<<<< HEAD
-                    abl.isolateScope().$ctrl.loadAnswerBrowser();
-=======
-                    abl.isolateScope<any>().loadAnswerBrowser();
->>>>>>> 8d629a56
+                    abl.isolateScope<any>().$ctrl.loadAnswerBrowser();
                 }
                 if (this.vctrl.selectedUser.id !== annotation.user_id) {
                     for (let i = 0; i < this.vctrl.users.length; i++) {
@@ -1169,17 +1153,10 @@
                     abscope.review = true;
                     abscope.setAnswerById(annotation.answer_id);
 
-<<<<<<< HEAD
                     setTimeout(() => {
                         const annotationElement = parent.querySelectorAll("annotation[aid='{0}']".replace("{0}", annotation.id.toString()))[0];
-                        angular.element(annotationElement).isolateScope().actrl.showAnnotation();
+                        angular.element(annotationElement).isolateScope<any>().actrl.showAnnotation();
                         this.scope.$apply();
-=======
-                    setTimeout(function() {
-                        const annotationElement = parent.querySelectorAll("span[aid='{0}']".replace("{0}", annotation.id))[0];
-                        angular.element(annotationElement).isolateScope<any>().showAnnotation();
-                        $scope.$apply();
->>>>>>> 8d629a56
                         scrollToElement(annotationElement);
                     }, 500);
                 }, 300);

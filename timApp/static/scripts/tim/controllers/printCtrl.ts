--- conflicted
+++ resolved
@@ -58,24 +58,14 @@
 
         if (this.storage.timPrintingTemplateId && this.templates) {
 
-<<<<<<< HEAD
             angular.forEach(this.templates, (template, key) => {
                 if (template.id === this.storage.timPrintingTemplateId) {
                     t = template;
-=======
-            } else if ($scope.templates) {
-                if ($scope.templates.length > 0) {
-                    id = templates[0].id;
-                    if ( templates[0].name == 'empty' && templates.length > 1)  // rather not choose empty as default
-                        id = templates[1].id;
->>>>>>> 3524e4e3
                 }
             });
 
-        } else if (this.templates) {
-            if (this.templates.length > 0) {
-                t = this.templates[0];
-            }
+        } else {
+            t = this.templates.find((tmpl) => tmpl.name !== "empty");
         }
 
         return t;

--- conflicted
+++ resolved
@@ -22,9 +22,6 @@
     clickRed = 4,
 }
 
-<<<<<<< HEAD
-export async function markParRead($par: JQuery, readingType: number) {
-=======
 function isAlreadyRead(readline: JQuery, readingType: readingTypes) {
     const readClassName = readClasses[readingType];
     if (!readline.hasClass(readClassName)) {
@@ -36,7 +33,6 @@
 }
 
 export async function markParRead($par: JQuery, readingType: readingTypes) {
->>>>>>> 9f89598f
     const $readline = $par.find(".readline");
     const readClassName = readClasses[readingType];
     if (isAlreadyRead($readline, readingType)) {
@@ -129,9 +125,6 @@
     return true;
 }
 
-<<<<<<< HEAD
-export function initReadings(sc: ViewCtrl) {
-=======
 function isInScreen(el: Element) {
     const rect = el.getBoundingClientRect();
 
@@ -143,8 +136,7 @@
     );
 }
 
-export function initReadings(sc) {
->>>>>>> 9f89598f
+export function initReadings(sc: ViewCtrl) {
     onClick(".readline", readlineHandler);
 
     onClick(".areareadline", function areareadlineHandler($this, e) {

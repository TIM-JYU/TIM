--- conflicted
+++ resolved
@@ -20,7 +20,6 @@
 import {Users} from "../../services/userService";
 import {Document, setActiveDocument} from "./document";
 import {onClick} from "./eventhandlers";
-<<<<<<< HEAD
 import {MenuFunction, MenuFunctionCollection} from "./IViewCtrl";
 import {EditingHandler} from "./editing";
 import {RefPopupHandler} from "./refpopup";
@@ -29,12 +28,10 @@
 import {IAskedJsonJson, IAskedJsonJsonJson} from "../../lecturetypes";
 
 markAsUsed(ngs, popupMenu, interceptor);
-=======
 import {initCssPrint} from "../../cssPrint";
 import * as printctrl from "../printCtrl";
 
-markAsUsed(ngStorage, popupMenu, interceptor, printctrl);
->>>>>>> 56cb69b9
+markAsUsed(popupMenu, interceptor, printctrl);
 
 export class ViewCtrl implements QuestionHandler, AreaHandler, ClipboardHandler,
     EditingHandler, NotesHandler, ParmenuHandler, RefPopupHandler, IController {
@@ -343,7 +340,7 @@
         throw new Error(this.mixinMsg);
     }
 
-    showQuestionNew(parId: string, parIdNext: string): void {
+    showQuestionNew(parId: string, parIdNext: string): Promise<void> {
         throw new Error(this.mixinMsg);
     }
 
@@ -450,17 +447,7 @@
         this.initRefPopup(sc, this);
         initReadings(this);
         initIndex();
-<<<<<<< HEAD
-=======
-        defineNotes(sc);
-        defineParMenu(sc);
-        defineQuestions(sc);
-        initReadings(sc);
-        defineRefPopup(sc);
         initCssPrint();
-
-        // Call necessary initialization functions below this line. Define any scope functions above this line.
->>>>>>> 56cb69b9
 
         // from https://stackoverflow.com/a/7317311
         $(() => {

--- conflicted
+++ resolved
@@ -67,7 +67,7 @@
         throw new Error(this.mixinMsg);
     }
 
-    updatePopupMenu(): any {
+    updatePopupMenu($par?): any {
         throw new Error(this.mixinMsg);
     }
 
@@ -173,7 +173,7 @@
         throw new Error(this.mixinMsg);
     }
 
-    getEditorFunctions(): MenuFunctionCollection {
+    getEditorFunctions($par?): MenuFunctionCollection {
         throw new Error(this.mixinMsg);
     }
 
@@ -504,22 +504,7 @@
             }
         });
 
-<<<<<<< HEAD
         this.$storage = $localStorage.$default({
-=======
-        sc.$watchGroup(["lectureMode", "selection.start", "selection.end", "editing", "getEditMode()",
-            "allowPasteContent", "allowPasteRef", "getAllowMove()"], function(newValues, oldValues, scope) {
-                const par = $(".actionButtons").parent(".par");
-                sc.updatePopupMenu(par.length > 0 ? par : undefined);
-                if (sc.editing) {
-                    sc.notification = "Editor is already open.";
-                } else {
-                    sc.notification = "";
-                }
-            });
-
-        sc.$storage = $localStorage.$default({
->>>>>>> a39b1af8
             defaultAction: "Show options window",
             noteAccess: "everyone",
         });
@@ -618,7 +603,8 @@
             () => this.allowPasteContent,
             () => this.allowPasteRef,
             () => this.getAllowMove()], (newValues, oldValues, scope) => {
-            this.updatePopupMenu();
+            const par = $(".actionButtons").parent(".par");
+            this.updatePopupMenu(par.length > 0 ? par : undefined);
             if (this.editing) {
                 this.notification = "Editor is already open.";
             } else {

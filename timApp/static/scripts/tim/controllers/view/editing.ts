import angular, {IScope} from "angular";
import $ from "jquery";
import {Coords, markPageDirty} from "tim/utils";
import {IExtraData, IParResponse} from "../../edittypes";
import {$compile, $http, $timeout, $window} from "../../ngimport";
import {ParCompiler} from "../../services/parCompiler";
import {empty} from "../../utils";
import {onClick} from "./eventhandlers";
import {INoteEditorOptions} from "./notes";
import {
    canEditPar,
    createNewPar,
    EDITOR_CLASS,
    EDITOR_CLASS_DOT,
    getElementByParId,
    getElementByRefId,
    getFirstPar,
    getLastParId,
    getNextPar,
    getParAttributes,
    getParId,
    getParIndex,
    getPars,
    getRefAttrs,
    isPreamble,
    isReference,
    Paragraph,
} from "./parhelpers";
import {ViewCtrl} from "./viewctrl";
import {editingDot, viewCtrlDot} from "./viewutils";

export interface IParEditorOptions {
    forcedClasses?: string[];
    showDelete?: boolean;
    area?: boolean;
    localSaveTag?: string;
    texts?: {beforeText: string, initialText: string, afterText: string};
}

export interface IParEditorAttrs {
    [key: string]: any;
}

function prepareOptions($this: Element, saveTag: string): [JQuery, IParEditorOptions] {
    $(".actionButtons").remove();
    // var $par = $('.par').last();
    // return sc.showAddParagraphBelow(e, $par);
    // return sc.showAddParagraphAbove(e, sc.$pars);
    const par = $($this).closest('.par');
    const text = par.find('pre').text();
    // text = text.replace('⁞', '');  // TODO: set cursor to | position
    let forcedClasses: string[] = [];
    const forceAttr = getParAttributes(par).forceclass;
    if (forceAttr) {
        forcedClasses = forceAttr.split(" ");
    }
    const options = {
        'localSaveTag': saveTag,
        'texts': {
            'beforeText': "alkuun",
            'initialText': text,
            'afterText': "loppuun",
        },
        forcedClasses: forcedClasses,
    };
    return [par, options];
}

// Wrap given text to max n chars length lines spliting from space
export function wrapText(s: string, n: number) {
    var lines = s.split("\n");
    var needJoin = false;
    for (var i = 0; i < lines.length; i++) {
        var line = lines[i];
        // lines[i] = "";
        var sep = "";
        if (line.length > n) {
            lines[i] = "";
            while (true) {
                var p = -1;
                if (line.length > n) {
                    p = line.lastIndexOf(" ", n);
                    if (p < 0) p = line.indexOf(" "); // long line
                }
                if (p < 0) {
                    lines[i] += sep + line;
                    break;
                }
                lines[i] += sep + line.substring(0, p);
                line = line.substring(p + 1);
                if (i + 1 < lines.length && (lines[i + 1].length > 0 && (" 0123456789-".indexOf(lines[i + 1][0]) < 0))) {
                    lines[i + 1] = line + " " + lines[i + 1];
                    needJoin = true;
                    break;
                }
                sep = "\n";
                needJoin = true;
            }
        }
    }
    if (needJoin) return {modified: true, s: lines.join("\n")};
    return {modified: false, s: s};
}

export class EditingHandler {
    public viewctrl: ViewCtrl;
    public sc: IScope;

    constructor(sc: IScope, view: ViewCtrl) {
        this.sc = sc;
        this.viewctrl = view;
        this.viewctrl.editing = false;
        this.viewctrl.addParagraphFunctions = this.getAddParagraphFunctions();

        this.viewctrl.selection = {start: null, end: null, pars: null};

        sc.$watchGroup([
            () => this.viewctrl.selection.start,
            () => this.viewctrl.selection.end], (newValues, oldValues, scope) => {
            $(".par.lightselect").removeClass("lightselect");
            $(".par.selected").removeClass("selected");
            $(".par.marked").removeClass("marked");
            if (this.viewctrl.selection.start != null) {
                const $start = this.viewctrl.selection.start;
                if (this.viewctrl.selection.end != null &&
                    !this.viewctrl.selection.end.is(this.viewctrl.selection.start)) {
                    const $end = this.viewctrl.selection.end;
                    this.viewctrl.selection.pars = getPars($start, $end);
                } else {
                    this.viewctrl.selection.pars = $start;
                }
                if (this.viewctrl.selection.pars) {
                    this.viewctrl.selection.pars.addClass("marked");
                }
            }
        });

        if (this.viewctrl.item.rights.editable) {
            onClick(".addBottom", ($this, e) => {
                $(".actionButtons").remove();
                //var $par = $('.par').last();
                //return this.showAddParagraphBelow(e, $par);
                return this.showAddParagraphAbove(e, $(".addBottomContainer"));
            });

            onClick(".addAbove", ($this, e) => {
                const [par, options] = prepareOptions($this[0], "addAbove");
                return this.showAddParagraphAbove(e, par, options);
            });

            onClick(".addBelow", ($this, e) => {
                const [par, options] = prepareOptions($this[0], "addBelow");
                return this.showAddParagraphBelow(e, par, options);
            });

            onClick(".pasteBottom", ($this, e) => {
                $(".actionButtons").remove();
                this.viewctrl.clipboardHandler.pasteAbove(e, $(".addBottomContainer"), false);
            });

            onClick(".pasteRefBottom", ($this, e) => {
                $(".actionButtons").remove();
                this.viewctrl.clipboardHandler.pasteAbove(e, $(".addBottomContainer"), true);
            });
        }
    }

    toggleParEditor($pars: JQuery, options: IParEditorOptions) {
        const $par = getFirstPar($pars);
        if (!$par) {
            return;
        }
        let areaStart;
        let areaEnd;
        let caption = "Add paragraph";
        const touch = typeof ("ontouchstart" in window || navigator.msMaxTouchPoints) !== "undefined";
        const mobile = touch && (window.screen.width < 1200);
        let url;
        const parId = getParId($par);
        let parNextId = getParId(getNextPar($par));
        if (parNextId === "HELP_PAR") {
            parNextId = undefined;
        }

        if ($pars.length > 1) {
            areaStart = getParId($par);
            areaEnd = getLastParId($pars);
            url = "/postParagraph/";
            options.showDelete = true;
        } else {
            // TODO: Use same route (postParagraph) for both cases, determine logic based on given parameters
            if (parId === "HELP_PAR" || $pars.hasClass("new")) {
                url = "/newParagraph/";
                options.showDelete = false;
            } else {
                url = "/postParagraph/";
                options.showDelete = true;
            }

            areaStart = options.area ? getParId(this.viewctrl.selection.start) : null;
            areaEnd = options.area ? getParId(this.viewctrl.selection.end) : null;
        }

        if (options.area) {
            areaEnd = getParId(this.viewctrl.selection.end);
            areaStart = getParId(this.viewctrl.selection.start);
        } else {
            areaStart = null;
            areaEnd = null;
        }

        const tags = {markread: false};
        const markread = $window.localStorage.getItem("markread") || false;
        tags.markread = markread === "true";

        const attrs = {
            "save-url": url,
            "extra-data": {
                docId: this.viewctrl.docId, // current document id
                par: parId, // the id of paragraph on which the editor was opened
                par_next: parNextId || null, // the id of the paragraph that follows par or null if par is the last one
                area_start: areaStart,
                area_end: areaEnd,
                forced_classes: options.forcedClasses,
                tags,
            },
            "options": {
                localSaveTag: options.localSaveTag ? options.localSaveTag : "par",
                texts: options.texts,
                showDelete: options.showDelete,
                showImageUpload: true,
                showPlugins: true,
                destroyAfterSave: true,
                touchDevice: mobile,
                tags: [
                    {name: "markread", desc: "Mark as read"},
                ],
            },
            "after-save": `${editingDot("addSavedParToDom")}(saveData, extraData)`,
            "after-cancel": `${editingDot("handleCancel")}(extraData)`,
            "after-delete": `${editingDot("handleDelete")}(saveData, extraData)`,
            "preview-url": "/preview/" + this.viewctrl.docId,
            "delete-url": "/deleteParagraph/" + this.viewctrl.docId,
            "unread-url": "/unread/" + this.viewctrl.docId,
            "initial-text-url": options.showDelete && parId !== "HELP_PAR" ? "/getBlock/" + this.viewctrl.docId + "/" + parId : null,
        };
        if (options.showDelete) {
            caption = "Edit paragraph";
        }
        this.toggleEditor($par, options, attrs, caption, "pareditor");
    }

    toggleEditor($par: Paragraph, options: IParEditorOptions | INoteEditorOptions, attrs: IParEditorAttrs, caption: string, directive: string) {
        if (isReference($par)) {
            angular.extend(attrs["extra-data"], getRefAttrs($par));
        }
        Object.keys(attrs).forEach((key, index) => {
            if (typeof attrs[key] === "object" && attrs[key] != null) {
                attrs[key] = JSON.stringify(attrs[key]);
            }
        });
        if ($par.children(EDITOR_CLASS_DOT).length) {
            $par.children().remove(EDITOR_CLASS_DOT);
            this.viewctrl.editing = false;
        } else {
            $(EDITOR_CLASS_DOT).remove();

            const createEditor = (attrs: any) => {
                const $div = $("<" + directive + ">", {class: EDITOR_CLASS});
                $div.attr(attrs);
                $div.attr("tim-draggable-fixed", "");
                if (caption) {
                    $div.attr("caption", caption);
                }
                $par.append($div);
                $compile($div[0])(this.sc);
                this.viewctrl.editing = true;
                $timeout(() => {
                    this.goToEditor();
                }, 0);
            };

            if (options.showDelete) {
                $(".par.new").remove();
            }
            createEditor(attrs);
        }
    }

    async editSettingsPars(recursiveCall: boolean) {
        const pars: HTMLElement[] = [];
        $(".par").each((index, elem) => {
            if (isPreamble($(elem))) {
                return;
            }
            if (getParAttributes($(elem)).hasOwnProperty("settings")) {
                pars.push(elem);
            }
        });
        if (pars.length === 0) {
            if (recursiveCall) {
                throw new Error("Faulty recursion stopped, there should be a settings paragraph already");
            }
            const $first = $(".par:not(.preamble):first");
            let parNext = getParId($first);
            if (parNext === "HELP_PAR") {
                parNext = undefined;
            }
            $first.before(createNewPar());
            const parToReplace = "NEW_PAR";
            try {
                var response = await
                    $http.post<IParResponse>("/newParagraph/", {
                        text: '``` {settings=""}\nexample:\n```',
                        docId: this.viewctrl.docId,
                        par_next: parNext || null,
                    });
            } catch (e) {
                $window.alert(e.data.error);
                return;
            }
            this.addSavedParToDom(response.data, {par: parToReplace});
            this.editSettingsPars(true);
        } else if (pars.length === 1) {
            this.toggleParEditor($(pars[0]), {area: false});
        } else {
            const start = pars[0];
            const end = pars[pars.length - 1];
            this.viewctrl.selection.start = $(start);
            this.viewctrl.selection.end = $(end);
            $(pars).addClass("selected");
            this.toggleParEditor($(pars), {area: true});
            $(pars).removeClass("selected");
            this.viewctrl.areaHandler.cancelArea();
        }
    }

    showEditWindow(e: Event, $par: Paragraph) {
        $(".par.new").remove();
        this.toggleParEditor($par, {area: false});
    }

    beginAreaEditing(e: Event, $par: Paragraph) {
        $(".par.new").remove();
        this.toggleParEditor($par, {area: true});
    }

    handleCancel(extraData: IExtraData) {
        const $par = getElementByParId(extraData.par);
        if ($par.hasClass("new")) {
            $par.remove();
        }
        this.viewctrl.editing = false;
    }

    handleDelete(data: IParResponse, extraData: IExtraData) {
        let $par = getElementByParId(extraData.par);
        if (extraData.area_start && extraData.area_end) {
            $par = getElementByParId(extraData.area_start);
            const $endpar = getElementByParId(extraData.area_end);
            if (extraData.area_start !== extraData.area_end) {
                $par.nextUntil($endpar).add($endpar).remove();
            }
        }
        $par.remove();
        this.viewctrl.editing = false;
        this.viewctrl.areaHandler.cancelArea();
        this.viewctrl.beginUpdate();
    }

    showAddParagraphAbove(e: Event, $par: Paragraph, options: IParEditorOptions = {}) {
        const $newpar = createNewPar();
        $par.before($newpar);
        options.area = false;
        this.toggleParEditor($newpar, options);
    }

    showAddParagraphBelow(e: Event, $par: Paragraph, options: IParEditorOptions = {}) {
        const $newpar = createNewPar();
        $par.after($newpar);
        options.area = false;
        this.toggleParEditor($newpar, options);
    }

    addSavedParToDom(data: IParResponse, extraData: IExtraData) {
        let $par: JQuery;
        const refId = extraData["ref-id"];
        if (refId) {
            $par = getElementByRefId(refId);
        } else {
            $par = getElementByParId(extraData.par);
        }

        // check if we were editing an area
        if (extraData.area_start && extraData.area_end) {
            $par = getElementByParId(extraData.area_start);

            // remove all but the first element of the area because it'll be used
            // when replacing
            const $endpar = getElementByParId(extraData.area_end);
            $par.nextUntil($endpar).add($endpar).remove();
        }
        const lectureTransclude = this.viewctrl.lectureCtrl != null ? {timLecture: {instance: this.viewctrl.lectureCtrl}} : {};
        const $newPars = $($compile(data.texts)(this.viewctrl.reviewCtrlScope, undefined,
            {
                transcludeControllers: {
                    timReview: {instance: this.viewctrl.reviewCtrlScope.$ctrl},
                    timView: {instance: this.viewctrl},
                    ...lectureTransclude,
                },
            }));
        // const $newPars = $($compile($par)(this.sc.$new(true, this.viewctrl.reviewCtrlScope)));
        if ($window.editMode === "area") {
            $newPars.find(".editline").removeClass("editline").addClass("editline-disabled");
        }

        $par.replaceWith($newPars);
        ParCompiler.processAllMathDelayed($newPars);
        this.viewctrl.docVersion = data.version;
        this.viewctrl.editing = false;
        this.viewctrl.areaHandler.cancelArea();
        this.removeDefaultPars();
        markPageDirty();
        this.viewctrl.beginUpdate();
    }

    goToEditor() {
        $("pareditor")[0].scrollIntoView();
    }

<<<<<<< HEAD
    closeAndSave(e: Event, $par: Paragraph) {
        $("pareditor").isolateScope<any>().saveClicked();
        this.viewctrl.parmenuHandler.showOptionsWindow(e, $par);
    }

    closeWithoutSaving(e: Event, $par: Paragraph) {
        $("pareditor").isolateScope<any>().cancelClicked();
        this.viewctrl.parmenuHandler.showOptionsWindow(e, $par);
    }
=======
    sc.closeAndSave = function(e, $par) {
        $("pareditor").isolateScope<any>().$ctrl.saveClicked();
        sc.showOptionsWindow(e, $par);
    };

    sc.closeWithoutSaving = function(e, $par) {
        $("pareditor").isolateScope<any>().$ctrl.cancelClicked();
        sc.showOptionsWindow(e, $par);
    };
>>>>>>> 21b1dfe3

    getEditorFunctions($par?: Paragraph) {
        const parEditable = (!$par || canEditPar(this.viewctrl.item, $par));
        if (this.viewctrl.editing) {
            return [
                {func: () => this.goToEditor(), desc: "Go to editor", show: true},
                {func: (e: Event, par: Paragraph) => this.closeAndSave(e, par), desc: "Close editor and save", show: true},
                {func: (e: Event, par: Paragraph) => this.closeWithoutSaving(e, par), desc: "Close editor and cancel", show: true},
                {func: empty, desc: "Close menu", show: true},
            ];
        } else if (this.viewctrl.selection.start != null && $window.editMode) {
            return [
                {
                    func: (e: Event, par: Paragraph) => this.beginAreaEditing(e, par),
                    desc: "Edit area",
                    show: true,
                },
                {func: (e: Event, par: Paragraph) => this.viewctrl.areaHandler.nameArea(e, par), desc: "Name area", show: true},
                {func: (e: Event, par: Paragraph) => this.viewctrl.clipboardHandler.cutArea(e, par), desc: "Cut area", show: parEditable},
                {func: (e: Event, par: Paragraph) => this.viewctrl.clipboardHandler.copyArea(e, par), desc: "Copy area", show: true},
                {func: (e: Event, par: Paragraph) => this.viewctrl.areaHandler.cancelArea(), desc: "Cancel area", show: true},
                {func: empty, desc: "Close menu", show: true},
            ];
        } else {
            return [
                {
                    func: (e: Event, par: Paragraph) => this.viewctrl.notesHandler.showNoteWindow(e, par),
                    desc: "Comment/note",
                    show: this.viewctrl.item.rights.can_comment,
                },
                {func: (e: Event, par: Paragraph) => this.showEditWindow(e, par), desc: "Edit", show: parEditable},
                {
                    func: (e: Event, par: Paragraph) => this.viewctrl.clipboardHandler.cutPar(e, par),
                    desc: "Cut paragraph",
                    show: $window.editMode === "par" && parEditable,
                },
                {
                    func: (e: Event, par: Paragraph) => this.viewctrl.clipboardHandler.copyPar(e, par),
                    desc: "Copy paragraph",
                    show: $window.editMode !== "area",
                },
                //{func: (e, par) => this.cutArea(e, par), desc: 'Cut area', show: $window.editMode === 'area'},
                //{func: (e, par) => this.copyArea(e, par), desc: 'Copy area', show: $window.editMode === 'area'},
                {
                    func: (e: Event, par: Paragraph) => this.viewctrl.clipboardHandler.showPasteMenu(e, par),
                    desc: "Paste...",
                    show: $window.editMode && (this.viewctrl.allowPasteRef || this.viewctrl.allowPasteContent),
                },
                {func: (e: Event, par: Paragraph) => this.viewctrl.clipboardHandler.showMoveMenu(e, par), desc: "Move here...", show: $window.allowMove},
                {
                    func: (e: Event, par: Paragraph) => this.viewctrl.areaHandler.removeAreaMarking(e, par),
                    desc: "Remove area marking",
                    show: $window.editMode === "area",
                },
                {
                    func: (e: Event, par: Paragraph) => this.showAddParagraphAbove(e, par),
                    desc: "Add paragraph above",
                    show: this.viewctrl.item.rights.editable,
                },
                {
                    func: (e: Event, par: Paragraph) => this.viewctrl.questionHandler.addQuestionQst(e, par),
                    desc: "Add question above",
                    show: this.viewctrl.lectureMode && this.viewctrl.item.rights.editable,
                },
                {
                    func: (e: Event, par: Paragraph) => this.viewctrl.questionHandler.editQst(e, par),
                    desc: "Edit question",
                    show: this.viewctrl.lectureMode && parEditable,
                },
                {
                    func: (e: Event, par: Paragraph) => this.viewctrl.questionHandler.addQuestion(e, par),
                    desc: "Create lecture question",
                    show: this.viewctrl.lectureMode && this.viewctrl.item.rights.editable,
                },
                {
                    func: (e: Event, par: Paragraph) => this.viewctrl.areaHandler.startArea(e, par),
                    desc: "Start selecting area",
                    show: $window.editMode === "par" && this.viewctrl.selection.start == null,
                },
                {func: empty, desc: "Close menu", show: true},
            ];
        }
    }

    showAddParagraphMenu(e: Event, $parOrArea: JQuery, coords: Coords) {
        this.viewctrl.parmenuHandler.showPopupMenu(e, $parOrArea, coords, {actions: viewCtrlDot("addParagraphFunctions"), save: false});
    }

    getAddParagraphFunctions() {
        return [
            {func: (e: Event, $par: Paragraph) => this.showAddParagraphAbove(e, $par), desc: "Above", show: true},
            {func: (e: Event, $par: Paragraph) => this.showAddParagraphBelow(e, $par), desc: "Below", show: true},
            {func: empty, desc: "Cancel", show: true},
        ];
    }

    removeDefaultPars() {
        getElementByParId("HELP_PAR").remove();
    }

    extendSelection($par: Paragraph, allowShrink = false) {
        if (this.viewctrl.selection.start == null) {
            this.viewctrl.selection.start = $par;
            this.viewctrl.selection.end = $par;
        } else if (this.viewctrl.selection.pars) {
            const n = this.viewctrl.selection.pars.length;
            const startIndex = getParIndex(this.viewctrl.selection.pars.eq(0));
            const endIndex = getParIndex(this.viewctrl.selection.pars.eq(n - 1));
            const newIndex = getParIndex($par);
            if (endIndex == null || startIndex == null || newIndex == null) {
                return;
            }
            const areaLength = endIndex - startIndex + 1;
            if (newIndex < startIndex) {
                this.viewctrl.selection.start = $par;
            } else if (newIndex > endIndex) {
                this.viewctrl.selection.end = $par;
            } else if (allowShrink && areaLength > 1 && newIndex === startIndex) {
                this.viewctrl.selection.start = $(this.viewctrl.selection.pars[1]);
            } else if (allowShrink && areaLength > 1 && newIndex === endIndex) {
                this.viewctrl.selection.end = $(this.viewctrl.selection.pars[n - 2]);
            }
        }
    }
}<|MERGE_RESOLUTION|>--- conflicted
+++ resolved
@@ -428,27 +428,15 @@
         $("pareditor")[0].scrollIntoView();
     }
 
-<<<<<<< HEAD
     closeAndSave(e: Event, $par: Paragraph) {
-        $("pareditor").isolateScope<any>().saveClicked();
+        $("pareditor").isolateScope<any>().$ctrl.saveClicked();
         this.viewctrl.parmenuHandler.showOptionsWindow(e, $par);
     }
 
     closeWithoutSaving(e: Event, $par: Paragraph) {
-        $("pareditor").isolateScope<any>().cancelClicked();
+        $("pareditor").isolateScope<any>().$ctrl.cancelClicked();
         this.viewctrl.parmenuHandler.showOptionsWindow(e, $par);
     }
-=======
-    sc.closeAndSave = function(e, $par) {
-        $("pareditor").isolateScope<any>().$ctrl.saveClicked();
-        sc.showOptionsWindow(e, $par);
-    };
-
-    sc.closeWithoutSaving = function(e, $par) {
-        $("pareditor").isolateScope<any>().$ctrl.cancelClicked();
-        sc.showOptionsWindow(e, $par);
-    };
->>>>>>> 21b1dfe3
 
     getEditorFunctions($par?: Paragraph) {
         const parEditable = (!$par || canEditPar(this.viewctrl.item, $par));

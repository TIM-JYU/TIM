--- conflicted
+++ resolved
@@ -12,7 +12,8 @@
     getFullscreenElement,
     toggleFullScreen,
 } from "tim/util/fullscreen";
-<<<<<<< HEAD
+import {replaceTemplateValues} from "tim/ui/showTemplateReplaceDialog";
+import {IExtraData, ITags} from "../document/editing/edittypes";
 import {IDocument, ILanguages, ITranslators} from "tim/item/IItem";
 import {
     IExtraData,
@@ -21,10 +22,6 @@
     listTranslators,
     listLanguages,
 } from "../document/editing/edittypes";
-=======
-import {replaceTemplateValues} from "tim/ui/showTemplateReplaceDialog";
-import {IExtraData, ITags} from "../document/editing/edittypes";
->>>>>>> 20b396ff
 import {IDocSettings, MeetingDateEntry} from "../document/IDocSettings";
 import {getCitePar} from "../document/parhelpers";
 import {ViewCtrl} from "../document/viewctrl";
@@ -102,7 +99,6 @@
     | {type: "save"; text: string}
     | {type: "delete"}
     | {type: "markunread"}
-    | {type: "translated"}
     | {type: "cancel"};
 
 const MenuItemFileObject = t.intersection([
@@ -1621,7 +1617,6 @@
         }
     }
 
-<<<<<<< HEAD
     /**
      * Updates the list of target languages based on the selected translator.
      */
@@ -1819,15 +1814,6 @@
         }
         this.nothingSelected = false;
         return selection;
-=======
-    showTranslated() {
-        const par = this.getExtraData().par;
-        return !par?.getReadline()?.classList.contains("translated");
-    }
-
-    translateClicked() {
-        window.confirm("This function is unavailable right now.");
->>>>>>> 20b396ff
     }
 
     close(r: IEditorResult) {
@@ -2321,12 +2307,10 @@
 
             interface ILanguageTools {
                 setCompleters(completers: unknown[]): void;
-
                 snippetCompleter: unknown;
                 textCompleter: unknown;
                 keyWordCompleter: unknown;
             }
-
             const langTools = ace.require(
                 "ace/ext/language_tools"
             ) as ILanguageTools;
@@ -2461,7 +2445,7 @@
             this.storage.noteAccess.set(acc);
         }
         const tags = this.getExtraData().tags;
-        const tagKeys = ["markread", "marktranslated", "markchecked"] as const;
+        const tagKeys = ["markread", "marktranslated"] as const;
         for (const key of tagKeys) {
             const v = tags[key];
             if (v != null) {

--- conflicted
+++ resolved
@@ -1,6 +1,5 @@
 import {IController, IFormController, IHttpResponse} from "angular";
 import {timApp} from "tim/app";
-
 import {
     isManageResponse,
     showRenameDialog,
@@ -8,6 +7,7 @@
 import {showMessageDialog} from "tim/ui/showMessageDialog";
 import * as snv from "tim/ui/shortNameValidator";
 import * as tem from "tim/ui/formErrorMessage";
+import {JsonValue} from "tim/util/jsonvalue";
 import {IChangelogEntry} from "tim/document/editing/IChangelogEntry";
 import {
     IManageResponse,
@@ -20,21 +20,15 @@
 import {$http} from "../util/ngimport";
 import {capitalizeFirstLetter, clone, markAsUsed, to, to2} from "../util/utils";
 import {
-    getItemTypeName,
     IDocument,
-    IEditableTranslation,
     IFolder,
     IFullDocument,
     IItem,
-<<<<<<< HEAD
     IEditableTranslation,
     ILanguages,
     redirectToItem,
     getItemTypeName,
     ITranslators,
-=======
-    redirectToItem,
->>>>>>> 78a0973d
 } from "./IItem";
 
 markAsUsed(snv, tem);
@@ -83,6 +77,7 @@
     private readUpdating: boolean = false;
     private file?: File;
     private newAliasForm!: IFormController; // initialized in the template
+    private notifySettings: JsonValue = {}; // TODO proper type
     private objName: string;
     private progress?: number;
     private result?: boolean;
@@ -112,7 +107,6 @@
     }
 
     async $onInit() {
-<<<<<<< HEAD
         this.translationInProgress = false;
         this.getNotifySettings();
         await listTranslators(this.translators);
@@ -121,8 +115,6 @@
             this.documentLanguages,
             this.targetLanguages
         );
-=======
->>>>>>> 78a0973d
         if (this.item.isFolder) {
             this.newName = this.item.name;
             this.newFolderName = this.item.location;
@@ -585,7 +577,6 @@
         }
     }
 
-<<<<<<< HEAD
     findSourceDoc() {
         let begin: number;
         for (begin = 0; begin < this.translations.length; begin++) {
@@ -678,8 +669,6 @@
         }
     }
 
-=======
->>>>>>> 78a0973d
     loggedIn() {
         return Users.isLoggedIn();
     }

--- conflicted
+++ resolved
@@ -160,12 +160,9 @@
     doDowngrade(dg, "timParticipantList", ParticipantListComponent);
     doDowngrade(dg, "timCourseManager", CourseManagerComponent);
     doDowngrade(dg, "timTodo", TodoListComponent);
-<<<<<<< HEAD
     doDowngrade(dg, "timBadge", BadgeComponent);
     doDowngrade(dg, "timBadgeTest", BadgeTestComponent);
-=======
     doDowngrade(dg, "timBadges", BadgesComponent);
->>>>>>> f66581c1
     return dg;
 }
 

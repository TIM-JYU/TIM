--- conflicted
+++ resolved
@@ -85,12 +85,8 @@
 import {genericglobals, isErrorGlobals} from "tim/util/globals";
 import {ParCompiler} from "tim/editor/parCompiler";
 import {PrintButtonComponent} from "tim/ui/print-button.component";
-
 import {FormulaEditorLoaderComponent} from "../../../modules/cs/js/editor/math-editor/formula-editor-loader.component";
-<<<<<<< HEAD
-=======
 import {BadgeCreatorComponent} from "tim/Badge/badge-creator.component";
->>>>>>> 30542658
 
 BackspaceDisabler.disable();
 
@@ -167,12 +163,8 @@
     doDowngrade(dg, "timTodo", TodoListComponent);
     doDowngrade(dg, "timBadge", BadgeComponent);
     doDowngrade(dg, "timBadgeTest", BadgeTestComponent);
-<<<<<<< HEAD
-    doDowngrade(dg, "timBadges", BadgesComponent);
     doDowngrade(dg, "timBadgeViewer", BadgeViewerComponent);
-=======
     doDowngrade(dg, "timBadges", BadgeCreatorComponent);
->>>>>>> 30542658
     return dg;
 }
 

import "tim/loadJQueryAndMomentGlobals";
import "reflect-metadata";

import {enableProdMode} from "@angular/core";
import angular from "angular";
import bootstrap from "bootstrap";
import "eonasdan-bootstrap-datetimepicker";
import $ from "jquery";
import * as userlistController from "tim/answer/userlistController";
import {timApp} from "tim/app";
import * as viewctrl from "tim/document/viewctrl";
import {ViewRangeNavigationComponent} from "tim/document/view-range-navigation.component";
import {environment} from "tim/environments/environment";
import {FrontPageComponent} from "tim/frontpage/front-page.component";
import * as loadMap from "tim/gamification/gamification-map.component";
import {GamificationMapComponent} from "tim/gamification/gamification-map.component";
import * as manageCtrl from "tim/item/manageCtrl";
import * as rightsEditor from "tim/item/rightsEditor";
import * as markAllAsRead from "tim/ui/mark-all-as-read.component";
import {MarkAllAsReadComponent} from "tim/ui/mark-all-as-read.component";
import {BootstrapPanelComponent} from "tim/ui/bootstrap-panel.component";
import {LogoComponent} from "tim/ui/logo.component";
import {LoginMenuComponent} from "tim/user/login-menu.component";
import * as timRoot from "tim/timRoot";
import {markAsUsed, ModuleArray, StringArray} from "tim/util/utils";
import {AnnotationComponent} from "tim/velp/annotation.component";
import * as velpSelection from "tim/velp/velpSelection";
import {staticDynamicImport} from "tim/staticDynamicImport";
import {AppModule} from "tim/app.module";
import {TodoListComponent} from "tim/todo/todo-component";
import {BadgeComponent} from "tim/Badge/Badge-component";
import {HeaderComponent} from "tim/header/header.component";
import {CreateItemComponent} from "tim/item/create-item.component";
import {TimAlertComponent} from "tim/ui/tim-alert.component";
import {createDowngradedModule, doDowngrade} from "tim/downgrade";
import {platformBrowserDynamic} from "@angular/platform-browser-dynamic";
import {setAngularJSGlobal} from "@angular/upgrade/static";
import {MarkupErrorComponent} from "tim/ui/markup-error.component";
import {LoadingComponent} from "tim/ui/loading.component";
import {VelpSummaryComponent} from "tim/velp/velp-summary.component";
import {DialogComponent} from "tim/ui/dialog.component";
import {CloseButtonComponent} from "tim/ui/close-button.component";
import {DialogContainerComponent} from "tim/ui/angulardialog/dialog-container.component";
import {AddMemberComponent} from "tim/ui/add-member.component";
import {FooterComponent} from "tim/footer.component";
import {SiteHeaderComponent} from "tim/header/site-header.component";
import {TimeLeftComponent} from "tim/ui/time-left.component";
import {CountdownComponent} from "tim/ui/countdown.component";
import {AccessCountdownComponent} from "tim/item/access-countdown.component";
import {GotoLinkComponent} from "tim/ui/goto-link.component";
import {SidebarMenuComponent} from "tim/sidebarmenu/sidebar-menu.component";
import BackspaceDisabler from "backspace-disabler";
import {DrawToolbarComponent} from "tim/plugin/draw-canvas/draw-toolbar.component";
import {DrawCanvasComponent} from "tim/plugin/draw-canvas/draw-canvas.components";
import {DirectoryListComponent} from "tim/folder/directory-list.component";
import {TemplateListComponent} from "tim/document/editing/template-list.component";
import * as selfExpire from "tim/item/self-expire.component";
import {SelfExpireComponent} from "tim/item/self-expire.component";
import {HelpParContent} from "tim/document/editing/help-par-content.component";
import {DurationPickerComponent} from "tim/ui/duration-picker.component";
import {RelevanceEditComponent} from "tim/item/relevance-edit.component";
import {TimMessageViewComponent} from "tim/messaging/tim-message-view.component";
import {ManageReadReceiptComponent} from "tim/messaging/manage-read-receipt.component";
import {CopyFolderComponent} from "tim/folder/copy-folder.component";
import {NotificationOptionsComponent} from "tim/item/manage/notification-options.component";
import {ParRefComponent} from "tim/document/par-ref.component";
import {SearchButtonComponent} from "tim/search/search-button.component";
import {UserProfileComponent} from "tim/plugin/user-profile/user-profile.component";
import {ParticipantListComponent} from "tim/plugin/participant-list/participant-list.component";
import {CourseManagerComponent} from "tim/plugin/course-manager/course-manager.component";
import {
    handleExpiredSession,
    SESSION_VERIFICATION_NEEDED_CODE,
} from "tim/util/session-verify.interceptor";
import {RoleInfoComponent} from "tim/header/role-info.component";
import {PluginLoaderComponent} from "tim/plugin/plugin-loader.component";
import {
    insertLogDivIfEnabled,
    timLogInit,
    timLogTime,
} from "tim/util/timTiming";
import {genericglobals, isErrorGlobals} from "tim/util/globals";
import {ParCompiler} from "tim/editor/parCompiler";
import {PrintButtonComponent} from "tim/ui/print-button.component";
import {FormulaEditorLoaderComponent} from "../../../modules/cs/js/editor/math-editor/formula-editor-loader.component";
import {BadgesComponent} from "tim/badges/badges.component";

BackspaceDisabler.disable();

if (environment.production) {
    enableProdMode();
}

markAsUsed(
    bootstrap,
    loadMap,
    manageCtrl,
    rightsEditor,
    selfExpire,
    timRoot,
    userlistController,
    velpSelection,
    viewctrl,
    markAllAsRead
);

setAngularJSGlobal(angular);

function createDowngradedAppModule() {
    const dg = createDowngradedModule((extraProviders) => {
        const platformRef = platformBrowserDynamic(extraProviders);
        return platformRef.bootstrapModule(AppModule);
    });
    doDowngrade(dg, "timHeader", HeaderComponent);
    doDowngrade(dg, "createItem", CreateItemComponent);
    doDowngrade(dg, "timCopyFolder", CopyFolderComponent);
    doDowngrade(dg, "timAlert", TimAlertComponent);
    doDowngrade(dg, "timMarkupError", MarkupErrorComponent);
    doDowngrade(dg, "timLoading", LoadingComponent);
    doDowngrade(dg, "annotation", AnnotationComponent);
    doDowngrade(dg, "velpSummary", VelpSummaryComponent);
    doDowngrade(dg, "timDialog", DialogComponent);
    doDowngrade(dg, "timCloseButton", CloseButtonComponent);
    doDowngrade(dg, "timDialogContainer", DialogContainerComponent);
    doDowngrade(dg, "timAddMember", AddMemberComponent);
    doDowngrade(dg, "timFooter", FooterComponent);
    doDowngrade(dg, "timLoginMenu", LoginMenuComponent);
    doDowngrade(dg, "timLogo", LogoComponent);
    doDowngrade(dg, "bootstrapPanel", BootstrapPanelComponent);
    doDowngrade(dg, "timStart", FrontPageComponent);
    doDowngrade(dg, "timSiteHeader", SiteHeaderComponent);
    doDowngrade(dg, "timAccessCountdown", AccessCountdownComponent);
    doDowngrade(dg, "timGotoLink", GotoLinkComponent);
    doDowngrade(dg, "timPrintButton", PrintButtonComponent);
    doDowngrade(dg, "timTimeLeft", TimeLeftComponent);
    doDowngrade(dg, "timCountdown", CountdownComponent);
    doDowngrade(dg, "timSidebarMenu", SidebarMenuComponent);
    doDowngrade(dg, "timDrawToolbar", DrawToolbarComponent);
    doDowngrade(dg, "timPluginLoader", PluginLoaderComponent);
    doDowngrade(dg, "timDrawCanvas", DrawCanvasComponent);
    doDowngrade(dg, "timIndex", DirectoryListComponent);
    doDowngrade(dg, "timTemplateList", TemplateListComponent);
    doDowngrade(dg, "timViewRangeNavigation", ViewRangeNavigationComponent);
    doDowngrade(dg, "timHelpParContent", HelpParContent);
    doDowngrade(dg, "timDurationPicker", DurationPickerComponent);
    doDowngrade(dg, "timRelevanceEdit", RelevanceEditComponent);
    doDowngrade(dg, "timMessageView", TimMessageViewComponent);
    doDowngrade(dg, "manageReadReceipt", ManageReadReceiptComponent);
    doDowngrade(dg, "timNotificationOptions", NotificationOptionsComponent);
    doDowngrade(dg, "timParRef", ParRefComponent);
    doDowngrade(dg, "gamificationMap", GamificationMapComponent);
    doDowngrade(dg, "timMarkAllAsRead", MarkAllAsReadComponent);
    doDowngrade(dg, "timSelfExpire", SelfExpireComponent);
    doDowngrade(dg, "timSearchButton", SearchButtonComponent);
    doDowngrade(dg, "timRoleInfo", RoleInfoComponent);
    doDowngrade(dg, "csFormulaEditorLoader", FormulaEditorLoaderComponent);
    doDowngrade(dg, "timUserProfile", UserProfileComponent);
    doDowngrade(dg, "timParticipantList", ParticipantListComponent);
    doDowngrade(dg, "timCourseManager", CourseManagerComponent);
    doDowngrade(dg, "timTodo", TodoListComponent);
<<<<<<< HEAD
    doDowngrade(dg, "timBadges", BadgesComponent);
=======
    doDowngrade(dg, "timBadge", BadgeComponent);
>>>>>>> 4cec49f0
    return dg;
}

const downgradedModule = createDowngradedAppModule();

if (document.location) {
    timLogInit(document.location.search.slice(1));
}

$(async () => {
    timLogTime("DOM ready", "main.ts");
    insertLogDivIfEnabled();
    const globals = genericglobals();
    const jsmodules = globals.JSMODULES;
    const moduleLoads = [];
    for (const mname of jsmodules) {
        const m = staticDynamicImport(mname);
        if (!m) {
            continue;
        }
        moduleLoads.push(m);
    }
    const angularModules: string[] = [];
    for (const m of moduleLoads) {
        const loaded = (await m) as {moduleDefs: unknown};
        const mods = loaded.moduleDefs;
        if (ModuleArray.is(mods)) {
            angularModules.push(...mods.map((mm) => mm.name));
        }
    }
    const extraAngularModules = genericglobals().ANGULARMODULES;
    if (StringArray.is(extraAngularModules)) {
        angularModules.push(...extraAngularModules);
    }
    angular.bootstrap(
        document,
        [timApp.name, downgradedModule.name, ...angularModules],
        {strictDi: false}
    );
    timLogTime("Angular bootstrap done", "main.ts");
    ParCompiler.processAllMathDelayed($("body"), 1500);

    if (
        isErrorGlobals(globals) &&
        globals.errorCode == SESSION_VERIFICATION_NEEDED_CODE
    ) {
        await handleExpiredSession();
        window.location.reload();
    }

    // For some reason, anchor link in URL doesn't work when loading a page for the first time.
    // This is a workaround for it.
    if (location.hash && !location.hash.includes("/")) {
        try {
            const id = decodeURIComponent(location.hash).slice(1);

            // Don't use jQuery selector here because id would have to be escaped
            // and then jQuery would have to be updated to get escapeSelector method.
            const element = document.getElementById(id);
            if (element) {
                // Both with and without setTimeout are needed to get smooth experience.
                // Firefox and Chrome behave slightly differently.
                element.scrollIntoView();
                setTimeout(() => element.scrollIntoView());
            }
        } catch {
            // location.hash may still be invalid after decoding
        }
    }
});<|MERGE_RESOLUTION|>--- conflicted
+++ resolved
@@ -158,11 +158,7 @@
     doDowngrade(dg, "timParticipantList", ParticipantListComponent);
     doDowngrade(dg, "timCourseManager", CourseManagerComponent);
     doDowngrade(dg, "timTodo", TodoListComponent);
-<<<<<<< HEAD
     doDowngrade(dg, "timBadges", BadgesComponent);
-=======
-    doDowngrade(dg, "timBadge", BadgeComponent);
->>>>>>> 4cec49f0
     return dg;
 }
 

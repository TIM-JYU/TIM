/**
 * Controller for creating and editing questions
 * @module questionController
 * @author Matias Berg
 * @author Bek Eljurkaev
 * @author Minna Lehtomäki
 * @author Juhani Sihvonen
 * @author Hannu Viinikainen
 * @licence MIT
 * @copyright 2015 Timppa project authors
 */
var angular;
var timApp = angular.module('timApp');

timApp.controller("QuestionController", ['$scope', '$http', '$window', '$rootScope', function (scope, http, $window, $rootScope) {
    "use strict";

    // Timeout is used to make sure that #calendarStart element is rendered before creating datepicker
    $window.setTimeout(function () {
        angular.element('#calendarStart').datepicker({dateFormat: 'dd.m.yy'});
    }, 0);

    scope.dynamicAnswerSheetControl = {};
    scope.asked_id = false;

    scope.putBackQuotations = function (x) {
        return x.replace(/&quot;/g, '"');
    };

    scope.settings = $window.sessionsettings;

    scope.setTime = function () {
        scope.question.timeLimit = {hours: 0, minutes: 0, seconds: 30};
        if (scope.settings && scope.settings['timelimit'] && scope.settings['timelimit'] > 0) {
            var time = scope.settings['timelimit'];
            if (time > 3600) {
                scope.question.timeLimit.hours = Math.floor(time / 3600);
            } else {
                scope.question.timeLimit.hours = 0;
            }
            if (time > 60) {
                scope.question.timeLimit.minutes = Math.floor(time / 60);
                time = time % 60;
            } else {
                scope.question.timeLimit.minutes = 0;
            }
            if (time > 0) {
                scope.question.timeLimit.seconds = time;
            } else {
                scope.question.timeLimit.seconds = 0;
            }
        }
    };

    scope.$on("newQuestion", function (event, data) {
        scope.new_question = true;
        scope.par_id = "NEW_PAR";
        scope.par_id_next = data.par_id_next;
        scope.titleChanged = false;
    });

    scope.$on("editQuestion", function (event, data) {
            var id = data.question_id;
            var par_id = data.par_id;
            var par_id_next = data.par_id_next;
            var asked_id = data.asked_id;
            var json = data.json;

            scope.asked_id = false;
            scope.new_question = false;
            scope.titleChanged = false;
            if (id) {
                scope.question.question_id = id;
            } else if (asked_id) {
                scope.asked_id = data.asked_id;
            } else {
                scope.par_id = par_id;
                scope.par_id_next = par_id_next;
            }

            if (json["TITLE"]) scope.question.title = scope.putBackQuotations(json["TITLE"]);
            if (scope.question.title == "Untitled") {
                scope.question.title = "";
                scope.titleChanged = true;
            }
            if (json["QUESTION"]) scope.question.question = scope.putBackQuotations(json["QUESTION"]);
            if (json["TYPE"]) scope.question.type = json["TYPE"];
            if (json["MATRIXTYPE"]) scope.question.matrixType = json["MATRIXTYPE"];
            if (json["ANSWERFIELDTYPE"]) scope.question.answerFieldType = (json["ANSWERFIELDTYPE"]);

            var jsonData = json["DATA"];
            var jsonHeaders = jsonData["HEADERS"];
            var jsonRows = jsonData["ROWS"];

            var columnHeaders = [];
            for (var i = 0; i < jsonHeaders.length; i++) {
                columnHeaders[i] = {
                    id: i,
                    type: jsonHeaders[i].type,
                    text: scope.putBackQuotations(jsonHeaders[i].text)
                };
            }
            scope.columnHeaders = columnHeaders;
            scope.pointsTable = [];

            if (data.points && data.points !== '') {
                var points = data.points.split('|');
                for (var i = 0; i < points.length; i++) {
                    var rowPoints = points[i].split(';');
                    var rowPointsDict = {};
                    for (var k = 0; k < rowPoints.length; k++) {
                        if (rowPoints[k] !== '') {
                            var colPoints = rowPoints[k].split(':', 2);
                            rowPointsDict[colPoints[0]] = colPoints[1];
                        }
                    }
                    scope.pointsTable.push(rowPointsDict);
                }
            }
            var rows = [];
            for (var i = 0; i < jsonRows.length; i++) {
                rows[i] = {
                    id: jsonRows[i].id,
                    text: scope.putBackQuotations(jsonRows[i].text),
                    type: jsonRows[i].type,
                    value: jsonRows[i].value
                };

                var idString = rows[i].id.toString();
                if (data.expl && idString in data.expl) {
                    rows[i].expl = data.expl[idString];
                }

                var jsonColumns = jsonRows[i]["COLUMNS"];
                var columns = [];
                for (var j = 0; j < jsonColumns.length; j++) {
                    var columnPoints = '';

                    if (scope.question.type === 'matrix' || scope.question.type === 'true-false') {
                        if (scope.question.matrixType !== 'textArea') {
                            if (scope.pointsTable.length > i) {
                                if ((j + 1).toString() in scope.pointsTable[i]) {
                                    columnPoints = scope.pointsTable[i][(j + 1).toString()];
                                }
                            }
                        }
                    } else {
                        if (scope.pointsTable.length > 0) {
                            if ((i + 1).toString() in scope.pointsTable[0]) {
                                columnPoints = scope.pointsTable[0][(i + 1).toString()];
                            }
                        }
                    }
                    columns[j] = {
                        id: j,
                        rowId: i,
                        text: jsonColumns[j].text,
                        points: columnPoints,
                        type: jsonColumns[j].type,
                        answerFieldType: jsonColumns[j].answerFieldType
                    };
                }
                rows[i].columns = columns;
            }
            scope.rows = rows;

            if (json["TIMELIMIT"] && json["TIMELIMIT"] > 0) {
                var time = json["TIMELIMIT"];
                scope.question.endTimeSelected = true;
                if (time > 3600) {
                    scope.question.timeLimit.hours = Math.floor(time / 3600);
                    time = time % 3600;
                } else {
                    scope.question.timeLimit.hours = 0;
                }

                if (time > 60) {
                    scope.question.timeLimit.minutes = Math.floor(time / 60);
                    time = time % 60;
                } else {
                    scope.question.timeLimit.minutes = 0;
                }

                if (time > 0) {
                    scope.question.timeLimit.seconds = time;
                } else {
                    scope.question.timeLimit.seconds = 0;
                }

            } else {
                scope.question.endTimeSelected = false;
            }

            scope.$emit('toggleQuestion');
        }
    );

    scope.question = {
        title: "",
        question: "",
        matrixType: "",
        answerFieldType: "",
        timeLimit: {hours: 0, minutes: 0, seconds: 30},
        endTimeSelected: true,
        showPreview: false
    };


    scope.rows = [];
    scope.columns = [];
    scope.columnHeaders = [];
    scope.setTime();
    scope.error_message = "";
    scope.answerFieldTypes = [
        {label: "Text area", value: "textArea"},
        {label: "Radio Button horizontal", value: "radiobutton-horizontal"},
        {label: "Checkbox", value: "checkbox"}
    ];

    /**
     * A function for creating a matrix.
     * @memberof module:questionController
     * @param type The answer type of the matrix.
     */
    scope.createMatrix = function (type) {
        var rowsCount = 0;
        var columnsCount = 0;
        if (type === 'matrix' || type === 'true-false') {
            rowsCount = 2;
            columnsCount = 2;
        } else {
            rowsCount = 4;
            columnsCount = 1;
        }

        if (scope.rows.length < 1) {
            for (var i = 0; i < rowsCount; i++) {
                scope.addRow(i);
            }
        }


        if (type === 'radio-vertical' || type === 'true-false') {
            scope.question.answerFieldType = 'radio';
        } else if (type === 'checkbox-vertical') {
            scope.question.answerFieldType = 'checkbox';
        } else if (type === 'matrix') {
            scope.question.answerFieldType = 'matrix';
        }

        for (var i = 0; i < scope.rows.length; i++) {
            if (scope.rows[i].columns.length > columnsCount) scope.rows[i].columns.splice(columnsCount, scope.rows[i].columns.length);
            if (scope.rows[i].columns.length < columnsCount) scope.addCol(scope.rows[0].columns.length);
        }

        scope.columnHeaders = [];
        if (type === 'matrix') {
            for (var i = 0; i < scope.rows[0].columns.length; i++) {
                scope.columnHeaders[i] = {
                    id: i,
                    text: "",
                    type: 'header'
                };
            }
        }
    };

    /**
     * A function to add a column to an existing matrix.
     * @memberof module:questionController
     * @param loc The index in the matrix where to add the new column.
     */
    scope.addCol = function (loc) {
        var location = loc;
        if (loc === -1) {
            location = scope.rows[0].columns.length;
            loc = scope.rows[0].columns.length;
        }
        scope.columnHeaders.splice(loc, 0, {type: "header", id: loc, text: ""});
        //add new column to columns
        for (var i = 0; i < scope.rows.length; i++) {
            scope.rows[i].columns.splice(loc, 0, {
                id: location,
                rowId: i,
                text: '',
                points: '',
                type: "answer",
                answerFiledType: scope.question.answerFieldType
            });
        }
        if (scope.question.showPreview) scope.createJson();
    };

    /**
     * The function adds a row to an existing matrix
     * @memberof module:questionController
     * @param loc The index in the matrix where to add the new row.
     */
    scope.addRow = function (loc) {
        scope.CreateColumnsForRow = function (location) {
            var columns = [];
            if (scope.rows.length > 0) {
                for (var j = 0; j < scope.rows[0].columns.length; j++) {
                    columns[j] = {
                        id: j,
                        rowId: location,
                        type: "answer",
                        value: '',
                        answerFiledType: scope.question.answerFieldType,
                        points: ""
                    };

                }
            }
            return columns;
        };

        var location = loc;
        if (loc === -1) {
            location = scope.rows.length;
            loc = scope.rows.length;
        }

        var columns = scope.CreateColumnsForRow(location);
        scope.rows.splice(loc, 0,
            {
                id: location,
                text: "",
                type: "question",
                value: "",
                columns: columns
            });

        for (var i = 0; i < scope.rows.length; i++) {
            scope.rows[i].id = i;
        }

        if (scope.question.showPreview) scope.createJson();
    };

    /**
     * A function to delete a row from a matrix.
     * @memberof module:questionController
     * @param indexToBeDeleted The index of the row to be deleted.
     */
    scope.delRow = function (indexToBeDeleted) {
        scope.error_message = "";
        if (scope.rows.length > 1) {
            if (indexToBeDeleted === -1) {
                scope.rows.splice(-1, 1);
            }
            else {
                scope.rows.splice(indexToBeDeleted, 1);
            }
        } else {
            scope.errorize("", "You cannot have an empty table.");
        }

        for (var i = 0; i < scope.rows.length; i++) {
            scope.rows[i].id = i;
        }

        if (scope.question.showPreview) scope.createJson();
    };

    /**
     * A function to delete a column from a matrix.
     * @memberof module:questionController
     * @param indexToBeDeleted Index of the column to be deleted.
     */
    scope.delCol = function (indexToBeDeleted) {
        for (var i = 0; i < scope.rows.length; i++) {
            if (indexToBeDeleted === -1) {
                scope.rows[i].columns.splice(-1, 1);
            }
            else {
                scope.rows[i].columns.splice(indexToBeDeleted, 1);
            }
        }
        if (indexToBeDeleted === -1) {
            scope.columnHeaders.splice(-1, 1);
        }
        else {
            scope.columnHeaders.splice(indexToBeDeleted, 1);
        }

        if (scope.question.showPreview) scope.createJson();
    };

    /**
     * A function to reset the question values.
     * @memberof module:questionController
     */
    scope.clearQuestion = function () {
        scope.question = {
            title: "",
            question: "",
            matrixType: "",
            answerFieldType: "",
            endTimeSelected: true,
            showPreview: false
        };
        scope.setTime();

        scope.rows = [];
        scope.answer = "";
        scope.columnHeaders = [];
    };

    /**
     * A function to close question edition form.
     * @memberof module:questionController
     */
    scope.close = function () {
        scope.removeErrors();
        scope.clearQuestion();
        scope.setShowPreview(false);
        scope.dynamicAnswerSheetControl.closePreview();
        if (scope.questionShown) scope.$emit('toggleQuestion');
        if (scope.new_question) scope.handleCancel({docId: scope.docId, par: "NEW_PAR"});
    };

    /**
     * The function replaces linebreaks with HTML code.
     * @memberof module:questionController
     * @param val The input string
     * @returns {*} The reformatted line.
     */
    scope.replaceLinebreaksWithHTML = function (val) {
        var output = val.replace(/(?:\r\n|\r|\n)/g, '<br />');
        output = output.replace(/"/g, '&quot;');
        return output.replace(/\\/g, "\\\\");
    };

    /**
     * The function to highlight the source of the errors for a given ID.
     * @memberof module:questionController
     * @param div_val ID of the element to be errorized.
     * @param error_text Description of the occured error.
     */
    scope.errorize = function (div_val, error_text) {
        angular.element("#" + div_val).css('border', "1px solid red");
        if (error_text.length > 0) {
            scope.error_message += error_text + "<br />";
        }
    };

    /**
     * The function to highlight the source of the errors for a given class.
     * @memberof module:questionController
     * @param div_val Class of the element to be errorized.
     * @param error_text Description of the occured error.
     */
    scope.errorizeClass = function (div_val, error_text) {
        angular.element("." + div_val).css('border', "1px solid red");
        if (error_text.length > 0) {
            scope.error_message += error_text + "<br />";
        }
    };

    /**
     * Removes border of a given element.
     * @memberof module:questionController
     * @param element ID of the field whose border will be removed.
     */
    scope.defInputStyle = function (element) {
        if (element !== null || !element.isDefined) {
            angular.element("#" + element).css("border", "");
        }
    };

    /**
     * Calls defInputStyle for all the form elements.
     * @memberof module:questionController
     */
    scope.removeErrors = function () {
        scope.error_message = "";
        var elementsToRemoveErrorsFrom = [
            "questionName",
            "questionTiming",
            "questionStart",
            "questionTimer",
            "qType",
            "matrix",
            "durationSec",
            "durationHour",
            "durationMin",
            "durationDiv"
        ];
        for (var i = 0; i < elementsToRemoveErrorsFrom.length; i++) {
            if (elementsToRemoveErrorsFrom[i] !== undefined) {
                scope.defInputStyle(elementsToRemoveErrorsFrom[i]);
            }
        }
        angular.element(".rowHeading").css("border", "");
    };

    /**
     * Function for checking if the row headings are empty.
     * @memberof module:questionController
     * @param rows The array of rows to be checked.
     * @returns {boolean} Whether or not the row headings are empty.
     */
    scope.rowHeadingsEmpty = function (rows) {
        for (var i = 0; i < rows.length; i++) {
            if (rows[i].text === "" || rows[i].text === null) {
                return true;
            }
        }
        return false;
    };

    /**
     * Checks if a value is a positive number and makes the appropriate errors if this is not the case.
     * @memberof module:questionController
     * @param element The value to be checked.
     * @param val The id of the value, which is used in case the number is not positive.
     */
    scope.isPositiveNumber = function (element, val) {
        if (element === "" || isNaN(element) || element < 0) {
            scope.errorize(val, "Number has to be positive.");
        }
    };


    /**
     * Creates a string of points. Rows are separated by | and answers in the same row separated by ;
     * @returns {string}
     */
    scope.createPoints = function () {
        var points = '';
        var separator = '';
        var separator2 = '';
        if (scope.question.type === 'matrix' || scope.question.type === 'true-false') {
            if (scope.question.matrixType !== 'textArea') {
                for (var i = 0; i < scope.rows.length; i++) {
                    points += separator;
                    separator2 = '';
                    for (var j = 0; j < scope.rows[i].columns.length; j++) {
                        var currentColumn = scope.rows[i].columns[j];
                        if (currentColumn.points !== '' && currentColumn.points != '0') {
                            points += separator2;
                            var id = parseInt(currentColumn.id) + 1;
                            points += id.toString() + ':' + parseFloat(currentColumn.points) || 0;
                            separator2 = ';';
                        }
                    }
                    separator = '|';
                }
            }
        } else {
            for (var i = 0; i < scope.rows.length; i++) {
                points += separator;
                var currentColumn = scope.rows[i].columns[0];
                if (currentColumn.points !== '' && currentColumn.points != '0') {
                    points += separator2;
                    var id = parseInt(scope.rows[i].id) + 1;
                    points += id.toString() + ':' + parseFloat(currentColumn.points) || 0;
                    separator2 = ';';
                }
            }
        }
        return points;
    };

    /**
     * Creates a dict with explanations for question rows
     * @returns {{}}
     */
    scope.createExplanation = function () {
        var expl = {};
        for (var i = 0; i < scope.rows.length; i++) {
            var row = scope.rows[i];
            if (row.expl && row.expl.trim()) {
                expl[row.id] = row.expl.trim();
            }
        }
        return expl;
    };

    /**
     * Creates question json
     * @returns {{QUESTION: string, TITLE: string, TYPE: *, ANSWERFIELDTYPE: string, MATRIXTYPE: string,
     * TIMELIMIT: string, DATA: {HEADERS: Array, ROWS: Array}}}
     */
    scope.createJson = function () {
        if (scope.asked_id) {
            return scope.updatePoints();
        }
        scope.removeErrors();
        scope.question.title = $('#qTitle').val();
        if(scope.question.title == "") {
            scope.question.title = "Untitled";
        }
        if (scope.question.question === undefined || scope.question.question.trim().length === 0 || scope.question.title === undefined || scope.question.title.trim().length === 0) {
            scope.errorize("questionName", "Question is required.");
        }
        if (scope.question.type === undefined) {
            scope.errorize("qType", "Question type must be selected.");
        } else if (scope.question.type === "matrix" && (scope.question.matrixType === undefined || scope.question.matrixType === "")) {
            scope.errorize("check", "Answer type must be selected.");
        } else if ((scope.question.type === "radio-vertical" ||
            scope.question.type === "checkbox-vertical" ||
            scope.question.type === "true-false") &&
            scope.rowHeadingsEmpty(scope.rows)) {
            scope.errorizeClass("rowHeading", "All rows must be filled in.");
        }
        if (scope.rows.length > 0) {
            if ((scope.question.type === "radio-vertical" || scope.question.type === "checkbox-vertical") && scope.rows.length < 2) {
                scope.errorize("matrix", "You must have at least two choices.");
            }
        } else if (scope.question.type !== undefined) {
            scope.errorize("matrix", "You must have at least one row.");
        }
        var timeLimit = "";
        if (scope.question.endTimeSelected) {
            if (scope.question.timeLimit.hours === "") {
                scope.question.timeLimit.hours = 0;
            }
            if (scope.question.timeLimit.minutes === "") {
                scope.question.timeLimit.minutes = 0;
            }
            if (scope.question.timeLimit.seconds === "") {
                scope.question.timeLimit.seconds = 0;
            }
            scope.isPositiveNumber(scope.question.timeLimit.hours, "durationHour");
            scope.isPositiveNumber(scope.question.timeLimit.minutes, "durationMin");
            scope.isPositiveNumber(scope.question.timeLimit.seconds, "durationSec");
            timeLimit = 0;
            timeLimit = parseInt(timeLimit) + parseInt(scope.question.timeLimit.seconds);
            if (scope.question.timeLimit.hours) {
                timeLimit = parseInt(timeLimit) + (scope.question.timeLimit.hours * 60 * 60);
            }
            if (scope.question.timeLimit.minutes) {
                timeLimit = parseInt(timeLimit) + (scope.question.timeLimit.minutes * 60);
            }
            if (timeLimit <= 0) {
                scope.errorize("durationDiv", "Please enter a duration greater then zero or for unending question uncheck the duration box.");
            }
        } else {
            timeLimit = "";
        }

        if (scope.error_message !== "") {
            if (scope.question.title == "Untitled") {
                scope.question.title = "";
            }
            return;
        }
        scope.removeErrors();
        if (scope.question.type === 'matrix') {

            if (scope.question.matrixType === "radiobutton-horizontal" || scope.question.matrixType === "radiobutton-vertical") {
                scope.question.answerFieldType = "radio";
            }

            if (scope.question.matrixType === "textArea") {
                scope.question.answerFieldType = "text";
            }
            if (scope.question.matrixType === "checkbox") {
                scope.question.answerFieldType = "checkbox";
            }
        }

        scope.question.question = scope.replaceLinebreaksWithHTML(scope.question.question);
        scope.question.title = scope.replaceLinebreaksWithHTML(scope.question.title);

        var headersJson = [];
        if (scope.question.type === "matrix") {
            for (i = 0; i < scope.columnHeaders.length; i++) {
                var header = {
                    'type': scope.columnHeaders[i].type,
                    'id': scope.columnHeaders[i].id,
                    'text': scope.replaceLinebreaksWithHTML(scope.columnHeaders[i].text) || ''
                };
                headersJson.push(header);
            }
        }

        var rowsJson = [];
        for (var i = 0; i < scope.rows.length; i++) {
            var text = scope.replaceLinebreaksWithHTML(scope.rows[i].text);
            var row = {
                'id': scope.rows[i].id,
                'type': scope.rows[i].type,
                'text': scope.replaceLinebreaksWithHTML(scope.rows[i].text)
            };
            var columnsJson = [];
            for (var j = 0; j < scope.rows[i].columns.length; j++) {
                var column = {
                    'id': scope.rows[i].columns[j].id,
                    'type': scope.rows[i].columns[j].type,
                    'rowId': row.id
                };
                columnsJson.push(column);
            }
            row['COLUMNS'] = columnsJson;
            rowsJson.push(row);
        }

        var questionjson = {
            'QUESTION': scope.question.question,
            'TITLE': scope.question.title,
            'TYPE': scope.question.type,
            'ANSWERFIELDTYPE': scope.question.answerFieldType,
            'MATRIXTYPE': scope.question.matrixType,
            'TIMELIMIT': timeLimit,
            'DATA': {'HEADERS': headersJson, 'ROWS': rowsJson}
        };

        scope.json = questionjson;
        scope.dynamicAnswerSheetControl.createAnswer();
        return questionjson;
    };

    /**
     * Validates and saves the question into the database.
     * @memberof module:questionController
     */
    scope.createQuestion = function (ask) {
        var questionjson = scope.createJson();
        if (!questionjson) return;
        var points = scope.createPoints();
        var expl = scope.createExplanation();
        var doc_id = scope.docId;

        // Create markdown for question to be saved as a paragraph
        var md = '``` {question="' + scope.question.title + '"}\n';
        md += 'points: ' + points + '\n';
        md += 'expl: ' + JSON.stringify(expl) + '\n';
        md += 'json: \n';
        var questionJsonMd = JSON.stringify(questionJson, null, 4);
        questionJsonMd = questionJsonMd.replace(/.+/g, '    $&');
        md += questionJsonMd + '\n';
        md += '```';


        // Without timeout 'timelimit' won't be saved in settings session variable. Thread issue?
        scope.settings['timelimit'] = questionjson.TIMELIMIT.toString();
        setTimeout(function () {
            setsetting('timelimit', questionjson.TIMELIMIT.toString());
        }, 1000);

<<<<<<< HEAD
        var route = '/postParagraph/';
        if (scope.new_question) {
            route = '/newParagraph/';
        }
        http.post(route, angular.extend({
            docId: doc_id,
            text: md,
            par: scope.par_id,
            par_next: scope.par_id_next,
            buster: new Date().valueOf()
        })).success(function (data) {
            $window.console.log("The question was successfully added to database");
            scope.removeErrors();
            scope.addSavedParToDom(data, {docId: scope.docId, par: scope.par_id, par_next: scope.par_id_next});
            //TODO: This can be optimized to get only the new one.
            scope.$parent.getQuestions();
            if (ask) {
                scope.json = JSON.parse(data.questionJson);
                scope.$emit('askQuestion', {
                    "lecture_id": scope.lectureId,
                    "question_id": scope.qId,
                    "doc_id": scope.docId,
                    "json": scope.json
                });
            }
            scope.close();
        }).error(function () {
            scope.showDialog("Could not create question");
            $window.console.log("There was some error creating question to database.");
        });
=======
        http({
            method: 'POST',
            url: '/addQuestion/',
            params: {
                'question_id': scope.question.question_id,
                'question_title': scope.question.title,
                'answer': "test", //answerVal,
                'par_id': par_id,
                'doc_id': doc_id,
                'points': points,
                'expl': JSON.stringify(expl),
                'questionjson': JSON.stringify(questionjson),
                'buster': new Date().valueOf()
            }
        })
            .success(function (data) {
                $window.console.log("The question was successfully added to database");
                scope.removeErrors();
                //TODO: This can be optimized to get only the new one.
                scope.$parent.getQuestions();
                if (ask) {
                    scope.json = JSON.parse(data.questionjson);
                    scope.qId = data.question_id;
                    scope.$emit('askQuestion', {
                        "lecture_id": scope.lectureId,
                        "question_id": scope.qId,
                        "doc_id": scope.docId,
                        "json": scope.json
                    });
                }
            }).error(function () {
                $window.console.log("There was some error creating question to database.");
            });
        scope.close();
>>>>>>> 4fa8514c
    };

    /**
     * Calls /updatePoints/ to update questions points according to form
     */
    scope.updatePoints = function () {
        var points = scope.createPoints();
        http({
            method: 'POST',
            url: '/updatePoints/',
            params: {
                'asked_id': scope.asked_id,
                'points': points,
                'buster': new Date().valueOf()
            }
        })
            .success(function () {
                $window.console.log("Points successfully updated.");
            }).error(function () {
            $window.console.log("There was some error when updating points.");
        });
        scope.close();
    };

    scope.deleteQuestion = function () {
        var confirmDi = $window.confirm("Are you sure you want to delete this question?");
        if (confirmDi) {
            http.post('/deleteParagraph/' + scope.docId, {par: scope.par_id})
                .success(function (data) {
                    $window.console.log("Deleted question done!");
                    scope.handleDelete(data, {par: scope.par_id, area_start: null, area_end: null});
                    scope.close();
                    scope.getQuestions();
                })
                .error(function (error) {
                    $window.console.log(error);
                    scope.getQuestions();
                });
        }
    };

    scope.explFocus = function ($event) {
        $($event.target).parent().addClass('explFocus');
    };

    scope.explBlur = function ($event) {
        $($event.target).parent().removeClass('explFocus');
    };

    /**
     * Creates question json to be displayed in preview.
     * @param show if true add event handler to input change, if false remove eventhandlers
     */
    scope.setShowPreview = function (show) {
        if (show) {
            scope.createJson();
            $(".createQuestion").on('change.createjson', ':input', function () {
                scope.createJson();
            });
        } else {
            $(".createQuestion").off('change.createjson');
        }
    };

    /**
     * Changes the question title field to match the question if user hasn't defined title
     * @param question of question
     */
    scope.changeQuestionTitle = function (question) {
        if(!scope.question.title && !scope.titleChanged) {
            $('#qTitle').val(question);
        }
    };

    scope.titleIsChanged = function () {
        scope.titleChanged = true;
    };
}])
;<|MERGE_RESOLUTION|>--- conflicted
+++ resolved
@@ -740,8 +740,7 @@
         setTimeout(function () {
             setsetting('timelimit', questionjson.TIMELIMIT.toString());
         }, 1000);
-
-<<<<<<< HEAD
+        
         var route = '/postParagraph/';
         if (scope.new_question) {
             route = '/newParagraph/';
@@ -772,7 +771,7 @@
             scope.showDialog("Could not create question");
             $window.console.log("There was some error creating question to database.");
         });
-=======
+/*
         http({
             method: 'POST',
             url: '/addQuestion/',
@@ -807,7 +806,7 @@
                 $window.console.log("There was some error creating question to database.");
             });
         scope.close();
->>>>>>> 4fa8514c
+*/
     };
 
     /**

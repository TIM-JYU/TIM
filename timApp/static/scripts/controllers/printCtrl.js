--- conflicted
+++ resolved
@@ -5,19 +5,6 @@
 var angular, $;
 var timApp = angular.module('timApp');
 
-<<<<<<< HEAD
-timApp.controller("PrintCtrl", ['$scope', "$http", "$window", 'Users', '$log', '$uibModal', 'document', '$uibModalInstance', '$location', 'testaa',
-
-    function ($scope, $http, $window, $uibModal, Users, $log, document, $uibModalInstance, $location, testaa) {
-        var $ctrl = this;
-        $ctrl.document = document;
-        $ctrl.testaa = testaa;
-        /**
-         $scope.printDocument = function () {
-            alert("testi");
-        }
-         */
-=======
 timApp.controller("PrintCtrl", ['$scope', "$http", "$window", 'Users', '$log', '$uibModal', 'document', '$uibModalInstance', '$location', 'get_settings',
 
     function ($scope, $http, $window, $uibModal, Users, $log, document, $uibModalInstance, $location, get_settings) {
@@ -27,7 +14,6 @@
         $ctrl.defaultTemplate = "http://www.google.com";
         $ctrl.customTemplate = "http://www.is.fi";
 
->>>>>>> f1f9ae04
         $ctrl.ok = function () {
             var locationProtocol = $location.protocol();
             var locationHost = $location.host();

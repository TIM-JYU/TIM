--- conflicted
+++ resolved
@@ -526,13 +526,10 @@
 
     $scope.resetCurrentShowsToDefaults = function (){
 
-<<<<<<< HEAD
+
         var targetID;
-=======
-        console.log(typeof $scope.groupAttachment.target_type);
         $scope.groupAttachment.target_type = parseInt($scope.groupAttachment.target_type);
-        var target_id;
->>>>>>> 424f0f57
+
         if ($scope.groupAttachment.target_type === 1){
             targetID = $scope.selectedElement.id;
         } else {

var angular;
var timApp = angular.module('timApp');

timApp.directive("pareditor", ['$upload', '$http', '$sce', '$compile', '$window',
    function ($upload, $http, $sce, $compile, $window) {
        return {
            templateUrl: "/static/templates/parEditor.html",
            restrict: 'E',
            scope: {
                saveUrl: '@',
                deleteUrl: '@',
                previewUrl: '@',
                extraData: '=',
                afterSave: '&',
                afterCancel: '&',
                afterDelete: '&',
                options: '=',
                editorText: '@',
                initialTextUrl: '@'
            },
            controller: function ($scope) {
                $scope.aceChanged = function () {
                    $scope.outofdate = true;
                    if ($scope.timer) {
                        $window.clearTimeout($scope.timer);
                    }
                    $scope.timer = $window.setTimeout(function () {
                        var text = $scope.editor.getSession().getValue();
                        $http.post($scope.previewUrl, {
                            "text": text
                        }).success(function (data, status, headers, config) {
                            var len = data.texts.length;

                            var $previewDiv = angular.element(".previewcontent");
                            $previewDiv.html("");

                            for (var i = 0; i < len; i++) {
                                var html = data.texts[i].html;
                                if ('task_id' in data.texts[i]) {
                                    html = $compile(html)($scope);
                                }
                                $previewDiv.append(angular.element("<div>", {class: "par"})
                                    .append(angular.element("<div>", {class: "parContent"})
                                        .html(html)));
                            }
                            $scope.$parent.processAllMath($previewDiv);
                            $scope.outofdate = false;
                            $scope.parCount = len;
                        }).error(function (data, status, headers, config) {
                            $window.alert("Failed to show preview: " + data.error);
                        });
                    }, 500);
                };

                $scope.aceLoaded = function (editor) {
                    $scope.editor = editor;
                    var max = 50;
                    if ('ontouchstart' in window || navigator.msMaxTouchPoints) {
                        var line = editor.renderer.lineHeight;
                        var height = $(window).height();
                        max = Math.floor((height / 2) / line);
                    }

                    editor.renderer.setPadding(10, 10, 10, 10);
                    editor.getSession().setMode("markdown");
                    editor.getSession().setUseWrapMode(false);
                    editor.getSession().setWrapLimitRange(0, 79);
                    editor.setOptions({
                        maxLines: max,
                        minLines: 5,
                        autoScrollEditorIntoView: true,
                        vScrollBarAlwaysVisible: true
                    });

                    editor.commands.addCommand({
                        name: 'saveFile',
                        bindKey: {
                            win: 'Ctrl-S',
                            mac: 'Command-S',
                            sender: 'editor|cli'
                        },
                        exec: function (env, args, request) {
                            $scope.saveClicked();
                        }
                    });

                    if ($scope.initialTextUrl) {
                        editor.getSession().setValue('Loading text...');
                        $http.get($scope.initialTextUrl, {
                            params: {"_": Date.now()}
                        }).success(function (data, status, headers, config) {
                            $scope.editorText = data.text;
                        }).error(function (data, status, headers, config) {
<<<<<<< HEAD
                                $window.alert('Failed to get text: ' + data.error);
                            });
=======
                            $window.alert('Failed to get text: ' + data.error);
                        });
>>>>>>> f1a97a9a
                    }

                    var iOS = /(iPad|iPhone|iPod)/g.test($window.navigator.platform);

                    // iPad does not open the keyboard if not manually focused to editable area
                    if (!iOS) {
                        editor.focus();
                    }
                };
            },
            link: function ($scope, $element, $attrs) {

                $(document).on('webkitfullscreenchange mozfullscreenchange fullscreenchange MSFullscreenChange', function (event) {
                    var editor = document.getElementById("pareditor");
                    if (!document.fullscreenElement &&    // alternative standard method
                        !document.mozFullScreenElement && !document.webkitFullscreenElement && !document.msFullscreenElement) {
                        editor.removeAttribute('style');
                    }
                });

                $scope.timer = null;
                $scope.outofdate = false;
                $scope.parCount = 0;
                var snippetManager = ace.require("ace/snippets").snippetManager;

                var langTools = ace.require("ace/ext/language_tools");
                langTools.setCompleters([]);
                $scope.editor.setOptions({enableBasicAutocompletion: true});
                var pluginCompleter = {
                    getCompletions: function (editor, session, pos, prefix, callback) {
                        if (prefix.length === 0) {
                            callback(null, []);
                            return
                        }
                        $.getJSON(
                            "http://rhymebrain.com/talk?function=getRhymes&word=" + prefix,
                            function (wordList) {
                                // wordList like [{"word":"flow","freq":24,"score":300,"flags":"bc","syllables":"1"}]
                                callback(null, wordList.map(function (ea) {
                                    return {name: ea.word, value: ea.word, score: ea.score, meta: "plugin"}
                                }));
                            })
                    }
                };
                langTools.addCompleter(pluginCompleter);

                var touchDevice = false;

                $scope.wrapFn = function (func) {
                    if (!touchDevice) $scope.editor.focus();
                    if (func) return (func());
                };

                $scope.saveClicked = function () {
                    var text = $scope.editor.getSession().getValue();
                    $http.post($scope.saveUrl, angular.extend({
                        text: text
                    }, $scope.extraData)).success(function (data, status, headers, config) {
                        $scope.afterSave({
                            extraData: $scope.extraData,
                            saveData: data
                        });
                        if ($scope.options.destroyAfterSave) {
                            $element.remove();
                        }
                    }).error(function (data, status, headers, config) {
                        $window.alert("Failed to save: " + data.error);
                    });
                };

                $scope.deleteClicked = function () {
                    if (!$window.confirm("Delete - are you sure?")) {
                        return;
                    }
                    $http.post($scope.deleteUrl, $scope.extraData).
                        success(function (data, status, headers, config) {
                            $scope.afterDelete({
                                extraData: $scope.extraData,
                                saveData: data
                            });
                            if ($scope.options.destroyAfterSave) {
                                $element.remove();
                            }
                        }).
                        error(function (data, status, headers, config) {
                            $window.alert("Failed to delete: " + data.error);
                        });
                };

                $scope.cancelClicked = function () {
                    $element.remove();
                    $scope.afterCancel({
                        extraData: $scope.extraData
                    });
                };

                $scope.releaseClicked = function () {
                    var div = $("#previewDiv");

                    if (div.css("position") == "absolute") {
                        div.css("position", "static");
                        div.find(".draghandle").css("visibility", "hidden");
                        document.getElementById("releaseButton").innerHTML = "&#8594;";
                    }
                    else {
                        div.css("position", "absolute");
                        div.find(".draghandle").css("visibility", "visible");
                        document.getElementById("releaseButton").innerHTML = "&#8592;";
                    }
                };

                //Navigation
                $scope.undoClicked = function () {
                    $scope.editor.undo();
                };

                $scope.redoClicked = function () {
                    $scope.editor.redo();
                };

                $scope.leftClicked = function () {
                    $scope.editor.navigateLeft(1);
                };

                $scope.rightClicked = function () {
                    $scope.editor.navigateRight(1);
                };

                $scope.upClicked = function () {
                    $scope.editor.navigateUp(1);
                };

                $scope.downClicked = function () {
                    $scope.editor.navigateDown(1);
                };
                //Navigation
                //Style

                $scope.surroundClicked = function (str, func) {
                    if (($scope.editor.session.getTextRange($scope.editor.getSelectionRange()) === "")) {
                        $scope.selectWord();
                    }
                    var text = $scope.editor.session.getTextRange($scope.editor.getSelectionRange());
                    var surrounded = false;
                    if (func) {
                        surrounded = func();
                    }
                    else {
                        surrounded = $scope.surroundedBy(str);
                    }
                    if (surrounded) {
                        var range = $scope.editor.getSelectionRange();
                        range.start.column -= str.length;
                        range.end.column += str.length;
                        $scope.editor.selection.setRange(range);
                        snippetManager.insertSnippet($scope.editor, "${0:" + text + "}");
                    } else {
                        snippetManager.insertSnippet($scope.editor, str + "${0:$SELECTION}" + str);
                    }
                };

                $scope.selectWord = function () {
                    var cursor = $scope.editor.getCursorPosition();
                    var wordrange = $scope.editor.getSession().getAWordRange(cursor.row, cursor.column);
                    var word = ($scope.editor.session.getTextRange(wordrange));
                    if (/^\s*$/.test(word)) return;
                    var wordtrim = word.trim();
                    var difference = word.length - wordtrim.length;
                    wordrange.end.column -= difference;
                    $scope.editor.selection.setRange(wordrange);
                }

                $scope.surroundedBy = function (string) {
                    var range = $scope.editor.getSelectionRange();
                    range.start.column -= string.length;
                    range.end.column += string.length;
                    var word = ($scope.editor.session.getTextRange(range));
                    return (word.indexOf(string) === 0 && word.lastIndexOf(string) === (word.length - string.length));
                };

                $scope.surroundedByItalic = function () {
                    return (($scope.surroundedBy('*') && !$scope.surroundedBy('**')) || $scope.surroundedBy('***'));
                };

                $scope.linkClicked = function () {
                    var selectedText = "Linkin osoite";
                    if (!$scope.editor.getSelection().$isEmpty)
                        selectedText = $scope.editor.session.getTextRange($scope.editor.getSelectionRange());
                    //console.log(selectedText.toLowerCase().indexOf("http://") === 0);
                    snippetManager.insertSnippet($scope.editor, "[${0:Linkin teksti}](" + selectedText + ")");
                    //snippetManager.insertSnippet($scope.editor, "[${0:Linkin teksti}]($SELECTION)");
                };

                $scope.imageClicked = function () {
                    var selectedText = "Kuvan osoite";
                    if (!$scope.editor.getSelection().$isEmpty)
                        selectedText = $scope.editor.session.getTextRange($scope.editor.getSelectionRange());
                    //console.log(selectedText.toLowerCase().indexOf("http://") === 0);
                    snippetManager.insertSnippet($scope.editor, "![${0:Kuvan teksti}](" + selectedText + ")");
                    //snippetManager.insertSnippet($scope.editor, "[${0:Linkin teksti}]($SELECTION)");
                };

                $scope.codeBlockClicked = function () {
                    snippetManager.insertSnippet($scope.editor, "```\n${0:$SELECTION}\n```");
                };

                $scope.indentClicked = function () {
                    $scope.editor.indent();
                };

                $scope.outdentClicked = function () {
                    $scope.editor.blockOutdent();
                };

                $scope.listClicked = function () {
                    snippetManager.insertSnippet($scope.editor, "- ${0:$SELECTION}");
                };

                $scope.ruleClicked = function () {
                    $scope.editor.navigateLineEnd();
                    snippetManager.insertSnippet($scope.editor, "\n---\n");
                };

                $scope.headerClicked = function (head) {
                    var cursor = $scope.editor.getCursorPosition();
                    var line = $scope.editor.session.getLine(cursor.row);
                    var range = $scope.editor.getSelection().getRange();
                    range.start.column = 0;
                    range.end.column = line.length;
                    while (line.charAt(0) === '#')
                        line = line.substr(1);
                    line = line.trim();
                    $scope.editor.selection.setRange(range);
                    $scope.editor.insert(head + ' ' + line);
                    if (!touchDevice) $scope.editor.focus();
                };
                //Style
                //Special characters

                $scope.charClicked = function ($event) {
                    var character = $($event.target).text();
                    $scope.editor.insert(character);
                    if (!touchDevice) $scope.editor.focus();
                };

                //Special characters
                //TEX
                $scope.texClicked = function () {
                    snippetManager.insertSnippet($scope.editor, "$${0:$SELECTION}$");
                };

                $scope.texBlockClicked = function () {
                    snippetManager.insertSnippet($scope.editor, "$$${0:$SELECTION}$$");
                };

                $scope.indexClicked = function () {
                    snippetManager.insertSnippet($scope.editor, "_{${0:$SELECTION}}");
                };

                $scope.powerClicked = function () {
                    snippetManager.insertSnippet($scope.editor, "^{${0:$SELECTION}}");
                };

                $scope.squareClicked = function () {
                    snippetManager.insertSnippet($scope.editor, "\\sqrt{${0:$SELECTION}}");
                };

                $scope.rootClicked = function () {
                    snippetManager.insertSnippet($scope.editor, "\\sqrt[$0]{$SELECTION}");
                };
                //TEX
                //Plugins

                $scope.pluginClicked = function (plugin, template) {
                    // $scope.editor.setReadOnly(!$scope.editor.getReadOnly());
                    $.ajax({
                        type: 'GET',
                        url: '/' + plugin + '/template/' + template,
                        success: function (data) {
                            snippetManager.insertSnippet($scope.editor, data);
                        },
                        error: function () {
                            console.log("Virhe");
                        }
                    })
                    if (!touchDevice) $scope.editor.focus();
                }

                //Plugins

                $scope.onFileSelect = function (url, $files) {
                    if (!touchDevice) $scope.editor.focus();
                    //$files: an array of files selected, each file has name, size, and type.
                    for (var i = 0; i < $files.length; i++) {
                        var file = $files[i];
                        $scope.upload = $upload.upload({
                            url: url,
                            method: 'POST',
                            file: file
                        }).progress(function (evt) {
                            $scope.progress = 'Uploading... ' + parseInt(100.0 * evt.loaded / evt.total) + '%';
                        }).success(function (data, status, headers, config) {
                            if (data.image) {
                                $scope.uploadedFile = '/images/' + data.image;
                                $scope.progress = 'Uploading... Done!';
                                $scope.editor.insert("![Image](" + $scope.uploadedFile + ")");
                            } else {
                                $scope.uploadedFile = '/files/' + data.file;
                                $scope.progress = 'Uploading... Done!';
                                $scope.editor.insert("[File](" + $scope.uploadedFile + ")");
                            }
                        }).error(function (data, status, headers, config) {
                            $scope.progress = 'Error while uploading: ' + data.error;
                        });
                    }
                };

                $scope.tabClicked = function ($event, area) {
                    var naviArea = $('#' + area);
                    var buttons = $('.extraButtonArea');
                    var tabs = $('.tab');
                    for (var i = 0; i < buttons.length; i++) {
                        $(buttons[i]).attr("class", 'extraButtonArea hidden');
                    }
                    ;
                    for (var i = 0; i < tabs.length; i++) {
                        $(tabs[i]).removeClass('active');
                    }
                    var active = $($event.target).parent();
                    $(active).attr('class', 'tab active');
                    $(naviArea).attr('class', 'extraButtonArea');
                    if (!touchDevice) $scope.editor.focus();
                };


                $scope.goFullScreen = function () {
                    var div = document.getElementById("pareditor");
                    if (!document.fullscreenElement &&    // alternative standard method
                        !document.mozFullScreenElement && !document.webkitFullscreenElement && !document.msFullscreenElement) {
                        div.setAttribute("style", "width: 100%; height: 100%; position: absolute; top: 0px;" +
                            "padding: 2em 5px 5px 5px; background: rgb(224, 224, 224); -webkit-box-sizing: border-box;" +
                            "-moz-box-sizing: border-box; box-sizing: border-box;");

                        var requestMethod = div.requestFullScreen ||
                            div.webkitRequestFullscreen ||
                            div.webkitRequestFullScreen ||
                            div.mozRequestFullScreen ||
                            div.msRequestFullscreen;

                        if (requestMethod) {
                            requestMethod.apply(div);
                        }
                    } else {
                        if (document.exitFullscreen) {
                            document.exitFullscreen();
                        } else if (document.msExitFullscreen) {
                            document.msExitFullscreen();
                        } else if (document.mozCancelFullScreen) {
                            document.mozCancelFullScreen();
                        } else if (document.webkitExitFullscreen) {
                            document.webkitExitFullscreen();
                        }
                    }
                };
            }
        };
    }]);<|MERGE_RESOLUTION|>--- conflicted
+++ resolved
@@ -91,13 +91,8 @@
                         }).success(function (data, status, headers, config) {
                             $scope.editorText = data.text;
                         }).error(function (data, status, headers, config) {
-<<<<<<< HEAD
-                                $window.alert('Failed to get text: ' + data.error);
-                            });
-=======
                             $window.alert('Failed to get text: ' + data.error);
                         });
->>>>>>> f1a97a9a
                     }
 
                     var iOS = /(iPad|iPhone|iPod)/g.test($window.navigator.platform);

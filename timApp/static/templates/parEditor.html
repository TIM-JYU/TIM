<div id="pareditor">
    <ul class="tabsarea">
        <li id="navigate" class="tab active"><a ng-click="tabClicked($event, 'navigateButtons')">Navigation</a></li>
        <li id="style" class="tab"><a ng-click="tabClicked($event, 'styleButtons')">Style</a></li>
        <li id="insert" class="tab"><a ng-click="tabClicked($event, 'insertButtons')">Insert</a></li>
        <li id="special" class="tab"><a ng-click="tabClicked($event, 'specialButtons')">Special characters</a></li>
        <li id="tex" class="tab"><a ng-click="tabClicked($event, 'texButtons')">TeX</a></li>
        <li id="plugin" class="tab" ng-if="options.showPlugins"><a ng-click="tabClicked($event, 'pluginButtons')">Plugins</a>
        </li>
        <li id="upload" class="tab" ng-if="options.showImageUpload"><a ng-click="tabClicked($event, 'uploadButtons')">Upload
            file/image</a>
        </li>
        <li id="help" class="tab"><a ng-click="tabClicked($event, 'helpButtons')">Help</a></li>
    </ul>
    <div id="navigateButtons" class="extraButtonArea">
        <button class="editorButton" title="Undo" ng-click="wrapFn(undoClicked)">&#8630;</button>
        <button class="editorButton" title="Redo" ng-click="wrapFn(redoClicked)">&#8631;</button>
        <button class="editorButton" title="Move left" ng-click="wrapFn(leftClicked)">&#8592;</button>
        <button class="editorButton" title="Move Right" ng-click="wrapFn(rightClicked)">&#8594;</button>
        <button class="editorButton" title="Move up" ng-click="wrapFn(upClicked)">&#8593;</button>
        <button class="editorButton" title="Move down" ng-click="wrapFn(downClicked)">&#8595;</button>
        <button class="editorButton" title="Move to the beginning of the line" ng-click="wrapFn(homeClicked)">Home
        </button>
        <button class="editorButton" title="Move to the end of the line" ng-click="wrapFn(endClicked)">End</button>
        <button class="editorButton" title="Move to the beginning of the file" ng-click="wrapFn(topClicked)">Top
        </button>
        <button class="editorButton" title="Move to the end of the file" ng-click="wrapFn(bottomClicked)">Bottom
        </button>
        <button class="editorButton" title="Toggle insert mode on or off" ng-click="wrapFn(insertClicked)">Ins
        </button>
    </div>
    <div id="styleButtons" class="extraButtonArea hidden">
        <button class="editorButton" title="Indent selection/line" ng-click="wrapFn(indentClicked)">&#8649;
        </button>
        <button class="editorButton" title="Outdent selection/line" ng-click="wrapFn(outdentClicked)">&#8647;
        </button>
        <button class="editorButton" title="Bold (Ctrl-B)" ng-click="surroundClicked('**'); wrapFn()"><b>B</b></button>
        <button class="editorButton" title="Italic (Ctrl-I)" ng-click="surroundClicked('*', surroundedByItalic); wrapFn()">
            <i>I</i></button>
        <button class="editorButton" title="Code (Ctrl-O)" ng-click="surroundClicked('`'); wrapFn()">Code</button>
        <button class="editorButton" title="Code block" ng-click="wrapFn(codeBlockClicked)">Code block</button>
        <button class="editorButton" title="Heading 1 (Ctrl-1)" ng-click="headerClicked('#')">H1</button>
        <button class="editorButton" title="Heading 2 (Ctrl-2)" ng-click="headerClicked('##')">H2</button>
        <button class="editorButton" title="Heading 3 (Ctrl-3)" ng-click="headerClicked('###')">H3</button>
        <button class="editorButton" title="Heading 4 (Ctrl-4)" ng-click="headerClicked('####')">H4</button>
    </div>
    <div id="insertButtons" class="extraButtonArea hidden">
        <button class="editorButton" title="Add link"
                ng-click="linkClicked('Linkin teksti', 'Linkin osoite'); wrapFn()">Link
        </button>
        <button class="editorButton" title="Add image"
                ng-click="linkClicked('Kuvan teksti', 'Kuvan osoite', true); wrapFn()">Image
        </button>
        <button class="editorButton" title="List item" ng-click="wrapFn(listClicked)">List</button>
        <button class="editorButton" title="Table" ng-click="tableClicked($event)">Table</button>
        <button class="editorButton" title="Insert horizontal rule" ng-click="wrapFn(ruleClicked)">Rule</button>
    </div>
    <div id="specialButtons" class="extraButtonArea hidden">
        <button class="editorButton" ng-click="charClicked($event)">@</button>
        <button class="editorButton" ng-click="charClicked($event)">#</button>
        <button class="editorButton" ng-click="charClicked($event)">`</button>
        <button class="editorButton" ng-click="charClicked($event)">$</button>
        <button class="editorButton" ng-click="charClicked($event)">€</button>
        <button class="editorButton" ng-click="charClicked($event)">%</button>
        <button class="editorButton" ng-click="charClicked($event)">&</button>
        <button class="editorButton" ng-click="charClicked($event)">{</button>
        <button class="editorButton" ng-click="charClicked($event)">}</button>
        <button class="editorButton" ng-click="charClicked($event)">[</button>
        <button class="editorButton" ng-click="charClicked($event)">]</button>
        <button class="editorButton" ng-click="charClicked($event)">/</button>
        <button class="editorButton" ng-click="charClicked($event)">\</button>
    </div>
    <div id="texButtons" class="extraButtonArea hidden">
        <button class="editorButton" ng-click="surroundClicked('$'); wrapFn()">TeX equation</button>
        <button class="editorButton" ng-click="surroundClicked('$$'); wrapFn()">TeX block</button>
        <button class="editorButton" ng-click="wrapFn(indexClicked)">X&#x2093;</button>
        <button class="editorButton" ng-click="wrapFn(powerClicked)">X&#x207f;</button>
        <button class="editorButton" ng-click="wrapFn(squareClicked)">&radic;</button>
    </div>
    <div id="pluginButtons" class="extraButtonArea hidden" ng-if="options.showPlugins"></div>
    <div id="uploadButtons" class="extraButtonArea hidden" ng-if="options.showImageUpload">
        <span>
            Upload image: <input type="file" ng-file-select="onFileSelect('/upload/', $files)">
            <span ng-bind="progress"></span>
        </span>
    </div>
    <div id="helpButtons" class="extraButtonArea hidden">
        <a onclick="window.open('https://tim.it.jyu.fi/view/tim/TIM-ohjeet','_blank')">Help</a>
    </div>

    <div class="editorContainer">
        <div id="ace_editor" ng-if="!options.touchDevice" class="editor" ui-ace="{
  useWrapMode: false,
  onLoad: aceLoaded,
  onChange: aceChanged
    }" ng-model="editorText">
        </div>
    </div>
    <div class="editButtonArea">
        <button class="timButton" title="Change editor between Ace and normal textarea" ng-click="changeEditor()">Editor</button>
        <button class="timButton" ng-show="fullscreenSupported()" ng-click="goFullScreen()">Fullscreen</button>
        <button class="timButton savePar" title="Save (Ctrl-S)" ng-click="saveClicked()">Save</button>
        <button class="timButton cancelPar" ng-click="cancelClicked()">Cancel</button>
        <button class="timButton deletePar" ng-show="options.showDelete" ng-click="deleteClicked()">Delete</button>
    </div>
    <div class="tags">
        <label ng-repeat="tag in options.tags">
            <input type="checkbox" ng-model="extraData.tags[tag.name]"/> {{ tag.desc }}
        </label>
    </div>
<<<<<<< HEAD
</div>
<div class="attributes">
    <div ng-repeat="(key, value) in extraData.attrs">
        <span ng-bind="key"></span>:
        <span ng-show="key !== 'classes'">
            <input type="text" ng-model="extraData.attrs[key]"> [<a ng-click="deleteAttribute(key)">X</a>]
        </span>
        <span ng-show="key === 'classes'">
        <span ng-repeat="value in extraData.attrs[key] track by $index">
            <input type="text" ng-model="extraData.attrs[key][$index]">
            [<a ng-click="deleteClass($index)">X</a>]
        </span>
            [<a ng-click="addClass()">+</a>]
        </span>
    </div>
    <input type="text" ng-model="newAttr"><button ng-click="addAttribute()">New attribute</button>
</div>
<div id="previewDiv" tim-draggable-fixed class="preview" style='z-index:100; top: 0px; right: 0px;'>
=======
    <div class="choices">
        <div ng-repeat="choice in options.choices.desc">
            {{ choice.desc }}
            <label ng-repeat="opt in choice.opts">
                <input type="radio" ng-model="extraData[choice.name]" ng-value="opt.value"/> {{ opt.desc }}
            </label>
        </div>
    </div>
    <div id="previewDiv" tim-draggable-fixed caption="Preview" class="preview"
         style='z-index:100; top: 0px; right: 0px; position="fixed";'>
>>>>>>> dfada5c7
    <span>Preview
        (<ng-pluralize count="parCount"
                       when="{'0': 'empty',
                     '1': '1 paragraph',
                     'other': '{} paragraphs'}">
        </ng-pluralize>)
    </span>
        <button id="releaseButton" class="timButton" style='float: right' ng-click="releaseClicked()">
            &#8594;</button>
        <span ng-show="outofdate">...</span>

        <div class="previewcontent"></div>
    </div>
</div><|MERGE_RESOLUTION|>--- conflicted
+++ resolved
@@ -108,11 +108,17 @@
             <input type="checkbox" ng-model="extraData.tags[tag.name]"/> {{ tag.desc }}
         </label>
     </div>
-<<<<<<< HEAD
-</div>
-<div class="attributes">
-    <div ng-repeat="(key, value) in extraData.attrs">
-        <span ng-bind="key"></span>:
+    <div class="choices">
+        <div ng-repeat="choice in options.choices.desc">
+            {{ choice.desc }}
+            <label ng-repeat="opt in choice.opts">
+                <input type="radio" ng-model="extraData[choice.name]" ng-value="opt.value"/> {{ opt.desc }}
+            </label>
+        </div>
+    </div>
+    <div class="attributes">
+        <div ng-repeat="(key, value) in extraData.attrs">
+            <span ng-bind="key"></span>:
         <span ng-show="key !== 'classes'">
             <input type="text" ng-model="extraData.attrs[key]"> [<a ng-click="deleteAttribute(key)">X</a>]
         </span>
@@ -123,22 +129,12 @@
         </span>
             [<a ng-click="addClass()">+</a>]
         </span>
-    </div>
-    <input type="text" ng-model="newAttr"><button ng-click="addAttribute()">New attribute</button>
-</div>
-<div id="previewDiv" tim-draggable-fixed class="preview" style='z-index:100; top: 0px; right: 0px;'>
-=======
-    <div class="choices">
-        <div ng-repeat="choice in options.choices.desc">
-            {{ choice.desc }}
-            <label ng-repeat="opt in choice.opts">
-                <input type="radio" ng-model="extraData[choice.name]" ng-value="opt.value"/> {{ opt.desc }}
-            </label>
         </div>
+        <input type="text" ng-model="newAttr">
+        <button ng-click="addAttribute()">New attribute</button>
     </div>
     <div id="previewDiv" tim-draggable-fixed caption="Preview" class="preview"
-         style='z-index:100; top: 0px; right: 0px; position="fixed";'>
->>>>>>> dfada5c7
+         style='z-index:100; top: 0px; right: 0px;'>
     <span>Preview
         (<ng-pluralize count="parCount"
                        when="{'0': 'empty',

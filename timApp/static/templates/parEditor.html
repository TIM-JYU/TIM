--- conflicted
+++ resolved
@@ -70,7 +70,6 @@
         <button class="editorButton" title="Creates a page break for web printing" ng-click="$ctrl.editor.pageBreakClicked()">Page break</button>
     </div>
     <div id="specialButtons" class="extraButtonArea hidden">
-<<<<<<< HEAD
         <button class="editorButton" ng-click="$ctrl.editor.charClicked($event)">@</button>
         <button class="editorButton" ng-click="$ctrl.editor.charClicked($event)">#</button>
         <button class="editorButton" ng-click="$ctrl.editor.charClicked($event)">`</button>
@@ -85,23 +84,7 @@
         <button class="editorButton" ng-click="$ctrl.editor.charClicked($event)">/</button>
         <button class="editorButton" ng-click="$ctrl.editor.charClicked($event)">\</button>
         <button class="editorButton" ng-click="$ctrl.editor.charClicked($event, '&#173;')">Soft hyphen</button>
-=======
-        <button class="editorButton" ng-click="charClicked($event)">@</button>
-        <button class="editorButton" ng-click="charClicked($event)">#</button>
-        <button class="editorButton" ng-click="charClicked($event)">`</button>
-        <button class="editorButton" ng-click="charClicked($event)">$</button>
-        <button class="editorButton" ng-click="charClicked($event)">€</button>
-        <button class="editorButton" ng-click="charClicked($event)">%</button>
-        <button class="editorButton" ng-click="charClicked($event)">&</button>
-        <button class="editorButton" ng-click="charClicked($event)">{</button>
-        <button class="editorButton" ng-click="charClicked($event)">}</button>
-        <button class="editorButton" ng-click="charClicked($event)">[</button>
-        <button class="editorButton" ng-click="charClicked($event)">]</button>
-        <button class="editorButton" ng-click="charClicked($event)">/</button>
-        <button class="editorButton" ng-click="charClicked($event)">\</button>
-        <button class="editorButton" ng-click="charClicked($event, '&#173;')">Soft hyphen</button>
-        <button class="editorButton" ng-click="charClicked($event, '⁞')">Cursor</button>
->>>>>>> 336bbc8d
+        <button class="editorButton" ng-click="$ctrl.editor.charClicked($event, '⁞')">Cursor</button>
     </div>
     <div id="texButtons" class="extraButtonArea hidden">
         <button class="editorButton" ng-click="$ctrl.editor.surroundClicked('$', '$')">TeX equation</button>

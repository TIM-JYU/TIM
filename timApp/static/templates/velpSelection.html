<div class="velpMenu" tim-draggable-fixed="" caption="Velp menu">


    <uib-tabset active="active">
        <uib-tab index="0" heading="Select velp">
            <br/>
            <label><input type="checkbox" ng-model="advancedOn"> Advanced view</label>
            <div class="velpArea">

                <!-- LABELS -->
                <div id="labels" ng-show="advancedOn">
                    <form class="form-inline adjustForm">
                        <div class="form-group">
                            <label class="formLabel" for="searchLabels">Search labels:</label>
                            <input class="formInput" id="searchLabels" ng-model="filterLabel" placeholder="Filter labels">
                        </div>
                    </form>
                    <div>
                        <div class="fulldiv">
                            <p ng-repeat="label in filteredLabels = ( labels | filter:{content:filterLabel} )"
                               class="label tag-false"
                               ng-style="{ backgroundColor: getColor(label.id) };"
                               ng-click="toggleLabel(label)" ng-model="test" value="{{ label.id }}">
                                {{ label.content }} <span class="glyphicon glyphicon-ok"
                                                          ng-show="label.selected"></span>
                            </p>
                            <hr/>
                        </div>
                    </div>
                </div>
                <div>
                <form class="form-inline adjustForm">
                    <div class="form-group">
                        <label class="formLabel" for="searchVelps">Search velps:</label>
                        <input class="formInput" id="searchVelps" ng-model="filterVelp" placeholder="Filter velps">
                    </div>
                </form>
                </div>
                <div ng-show="advancedOn">
                    <form class="form-inline adjustForm">
                        <div class="form-group">
                            <label class="formLabel" for="orderVelps">Order velps:</label>
                            <select id="orderVelps" ng-model="orderVelp">
                                <option value="content">Alphabetical</option>
                                <option value="-used">Most used</option>
                                <option value="label">Labels</option>
                                <option value="-points">Highest point</option>
                                <option value="points">Lowest point</option>
                            </select>
                        </div>
                    </form>
                </div>

                <input id="createVelpButton" class="timButton" type="button" ng-click="selectVelpToEdit(newVelp)" value="Create new velp">

                <div class="stack">

                    <!-- NEW VELP -->

                    <div ng-model="newVelp" class="velp" ng-style="{top: 0}" ng-hide="!newVelp.edit">
                        <div ng-class="['emphasise', 'new', { neutral: newVelp.points == 0, positive: newVelp.points > 0, negative: newVelp.points < 0,
                            edit: newVelp.edit}]">
                            <div ng-class="['content']">
                                <p ng-hide="newVelp.edit">
                                    <span>Add velp!&ensp;</span>
                                    <span class="points">{{ newVelp.points }}</span>
                                </p>
                                <form ng-class="[{hide: !newVelp.edit}]" name="addVelpForm"
                                      ng-submit="addVelp(addVelpForm)" novalidate>

                                    <p><input name="velpName" type="text"
                                              ng-model="newVelp['content']"
                                              required placeholder="Add velp!" autofocus>
                                            <span ng-class="['glyphicon', 'glyphicon-tag', {hide: !advancedOn}]"
                                                  ng-repeat="label in newVelp.labels"
                                                  ng-style="{ color: getColor(label) }"></span></p>

                                    <p class="error"
                                       ng-show="(addVelpForm.velpName.$invalid && !addVelpForm.velpName.$pristine) || (submitted.velp && addVelpForm.velpName.$invalid)">
                                        Velp content is required
                                    </p>

                                    <p><input type="number" ng-model="newVelp['points']"
                                              placeholder="Points" value="0"></p>

                                    <fieldset ng-show="advancedOn">
                                        <legend>Labels</legend>
                                                    <span ng-repeat="l in labels">
                                                        <label><input type="checkbox"
                                                                      ng-click="updateVelpLabels(newVelp, l)"
                                                                      ng-checked="isLabelInVelp(newVelp, l)"> {{ l.content }}
                                                        </label><br>
                                                    </span>
                                        <input id="addLabelField" placeholder="Add label"
                                               ng-model="newLabel['content']">
                                        <input id="addLabelBtn" type="button" value="Add" ng-click="addLabel(newVelp)">
                                        <span ng-hide="newLabel['valid']" class="error">Label content too short</span>
                                    </fieldset>

                                    <fieldset ng-show="advancedOn">
                                        <legend>Velp groups</legend>
                                        <span ng-repeat="gr in velpGroups">
                                            <label><input type="checkbox"
                                                          ng-click="updateVelpGroups(newVelp, gr)"
                                                          ng-checked="gr.default"> {{ gr.name }}</label><br>
                                        </span>
                                    </fieldset>
                                    <p><input id="addVelpBtn" class="timButton" type="submit" value="Create velp"/></p>
                                </form>
                            </div>
                        </div>
                    </div>

                    <!-- EDIT VELPS -->
                            <span ng-repeat="velp in filteredVelps = (velps | filter:{content:filterVelp} | orderBy:orderVelp | filterByVelpGroups:velpGroups | filterByLabels:labels:advancedOn )">
                                <div class="velp" ng-click="useVelp(velp)"
                                     ng-style="{top: 2+$index*2 + 'em'}">
                                    <div ng-class="['velp-data', 'emphasise', {neutral: velp.points == 0, positive: velp.points > 0, negative: velp.points < 0,
                                    edit: velp.edit}]">

                                        <div ng-class="['content']">
                                            <div ng-hide="velp.edit">
                                                <p ng-hide=>
                                                    <span>{{ velp.content }}&ensp;</span>
                                                    <span class="points">{{ velp.points }}</span>
                                                    <span ng-show="advancedOn" ng-class="['glyphicon', 'glyphicon-tag']"
                                                          ng-repeat="label in velp.labels" title="label.content"
                                                          ng-style="{ color: getColor(label) }"></span>
                                                    <span class="float-right" ng-click="selectVelpToEdit(velp)"
                                                          ng-class="['glyphicon', 'glyphicon-pencil', 'clickable-icon']"></span>

                                                </p>
                                                <!-- Adds post-it style to the bottom of velp -->
                                                <div class="bottom-part"></div>
                                            </div>
                                            <!-- Edit Velp -->
                                            <form ng-class="[{hide: !velp.edit}]" name="editVelpForm"
                                                  ng-submit="editVelp(editVelpForm)" novalidate>

                                                <p><input name="velpName" type="text"
                                                          ng-model="velpToEdit['content']"
                                                          required placeholder="Edit velp!">
                                            <span ng-class="['glyphicon', 'glyphicon-tag', {hide: !advancedOn}]"
                                                  ng-repeat="l in velpToEdit.labels"
                                                  ng-style="{ color: getColor(l) }"></span>
                                                    <span class="float-right" ng-click="selectVelpToEdit(velp)"
                                                          ng-class="['glyphicon', 'glyphicon-pencil', 'clickable-icon']"></span>
                                                </p>

                                                <p ng-show="(editVelpForm.velpName.$invalid && !editVelpForm.velpName.$pristine) || (submitted.velp && editVelpForm.velpName.$invalid)"
                                                   class="error">
                                                    Velp content is required
                                                </p>
                                                <p><input id="addVelpPoints" type="number" style="width: 100%;"
                                                          ng-model="velpToEdit['points']"
                                                          placeholder="Points" value="0"></p>

                                                <fieldset ng-show="advancedOn">
                                                    <legend>Labels</legend>

                                                    <span ng-repeat="l in labels">
                                                        <span ng-show="!l.edit">
                                                        <label><input type="checkbox"
                                                                      ng-click="updateVelpLabels(velpToEdit, l)"
                                                                      ng-checked="isLabelInVelp(velpToEdit, l)"> {{ l.content }}
                                                        </label>
                                                        <span class="float-right" ng-click="selectLabelToEdit(l)"
                                                              ng-class="['glyphicon', 'glyphicon-pencil', 'clickable-icon']"></span>
                                                        <br>
                                                        </span>
                                                        <span ng-show="l.edit">
                                                            <input type="text" placeholder="Label name"
                                                                   ng-model="labelToEdit.content">
                                                            <span class="float-right" ng-click="selectLabelToEdit(l)"
                                                                  ng-class="['glyphicon', 'glyphicon-pencil', 'clickable-icon']"></span>
                                                            <input type="button" value="Save"
                                                                   ng-click="editLabel(labelToEdit)"> <input
                                                                type="button" value="Cancel"
                                                                ng-click="selectLabelToEdit(l)">
                                                            <br>
                                                        </span>
                                                    </span>
                                                    <input placeholder="Add label" ng-model="newLabel['content']">
                                                    <input type="button" value="Add" ng-click="addLabel(velpToEdit)">
                                                    <span ng-hide="newLabel['valid']" class="error">Label content too short</span>
                                                </fieldset>


                                                <fieldset ng-show="advancedOn">
                                                    <legend>Velpgroups</legend>
                                                    <span ng-repeat="g in velpGroups">
                                                        <label><input type="checkbox"
                                                                      ng-click="updateVelpGroups(velpToEdit, g)"
                                                                      ng-checked="isGroupInVelp(velpToEdit, g)"> {{ g.name }}
                                                        </label><br>
                                                    </span>
                                                </fieldset>

                                                <p><input type="submit" value="Save changes"/> <input type="button"
                                                                                                      value="Cancel"
                                                                                                      ng-click="selectVelpToEdit(velp)">
                                                </p>
                                            </form>
                                        </div>
                                    </div>
                                </div>

                                <!-- div ng-class="['emphasise', {neutral: velp.points == 0, positive: velp.points > 0, negative: velp.points < 0}]" style="height: 2px;"></div -->
                            </span>
                </div>
                <!--p ng-hide="filteredVelps.length">No velps :'(</p -->
            </div>
            <!--  </td>
          </tr>-->

        </uib-tab>

        <!-- MANAGE VELPS -->
        <uib-tab index="1" heading="Manage velps">

            <div class="velpArea">
                <div class="velpSummary">
                    <!-- table class="velpTable">
                        <tr>
                            <td>
                                <label>Search velp groups</label>
                            </td>
                            <td>
                                <input placeholder="Enter text...">
                            </td>
                        </tr>
                    </table -->

                    <table class="fulldiv">
                        <tr>
                            <th>Show</th>
                            <th>Default</th>
                            <th>Group name</th>
                        </tr>
                        <tr ng-repeat="group in velpGroups">
                            <td>
                                <input type="checkbox" ng-model="group.selected" ng-click="changeVelpGroupSelection(group)">
                            </td>
                            <td>
                                <input type="checkbox">
                            </td>
                            <td>
                                <a ng-href="/velp/{{ group.location }}">{{ group.name }}</a>
                            </td>
                        </tr>
                    </table>
                    <form ng-submit="addVelpGroup(addVelpGroupForm)" name="addVelpGroupForm">
                        <p><label>Group name:</label><input type="text" ng-model="newVelpGroup.name" placeholder="Velp group" required></p>
                        <fieldset>
                            <legend>Attach this group to:</legend>
                            <p><input type="radio" name="group1" ng-model="newVelpGroup.content_type" id="radioPar" value="0" checked="checked"> <label for="radioPar">Personal collection</label><br>
                               <input type="radio" name="group1" ng-model="newVelpGroup.content_type" id="radioDoc" value="1"> <label for="radioDoc">Document</label><br>
                               <input type="radio" name="group1" ng-model="newVelpGroup.content_type" id="radioFolder" value="2"> <label for="radioFolder">Folder</label></p>
                        </fieldset>
<<<<<<< HEAD
                        <p><input type="submit" class="timButton" value="Create velpgroup"></p>
                        <p ng-show="(addVelpGroupForm.newVelpGroup.name.$invalid && !addVelpGroupForm.newVelpGroup.name.$pristine) || (submitted.velpGroup && addVelpGroupForm.newVelpGroup.name.$invalid)"
                                                   class="error">
                                                    VelpGroup name is required!
                        </p>
=======
                        <p><input type="button" class="timButton" value="Create velp group"></p>
>>>>>>> d3ee5c58
                    </form>
                </div>
            </div>
        </uib-tab>

        <!-- SUMMARY -->
        <uib-tab index="2" heading="Summary">
            <div velp-summary="" annotations="annotations"></div>
        </uib-tab>
    </uib-tabset>
</div><|MERGE_RESOLUTION|>--- conflicted
+++ resolved
@@ -257,15 +257,13 @@
                                <input type="radio" name="group1" ng-model="newVelpGroup.content_type" id="radioDoc" value="1"> <label for="radioDoc">Document</label><br>
                                <input type="radio" name="group1" ng-model="newVelpGroup.content_type" id="radioFolder" value="2"> <label for="radioFolder">Folder</label></p>
                         </fieldset>
-<<<<<<< HEAD
+
                         <p><input type="submit" class="timButton" value="Create velpgroup"></p>
                         <p ng-show="(addVelpGroupForm.newVelpGroup.name.$invalid && !addVelpGroupForm.newVelpGroup.name.$pristine) || (submitted.velpGroup && addVelpGroupForm.newVelpGroup.name.$invalid)"
                                                    class="error">
                                                     VelpGroup name is required!
                         </p>
-=======
-                        <p><input type="button" class="timButton" value="Create velp group"></p>
->>>>>>> d3ee5c58
+
                     </form>
                 </div>
             </div>

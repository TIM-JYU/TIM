<div class="actionButtons">
<<<<<<< HEAD
    <span class="error" ng-show="notification" ng-bind="notification"></span>
    <div id="content" class="actionButtonContent"></div>
    <span class="actionButtonRow" ng-repeat="f in actions | filter:{show: true}">
    <button style="width: 150px;" class="timButton" ng-bind="f.desc" ng-click="callFunc($event, f)">
    </button>
    <input ng-if="storageAttribute"
           ng-checked="getChecked(f.desc)"
           ng-click="clicked(f.desc)",
           class="defaultCheckbox"
           type="radio">
    </span>
=======
    <div class="error" ng-show="notification" ng-bind="notification"></div>
    <div class="row" ng-repeat="f in editorFunctions | filter:{show: true}">
        <div class="col-xs-10">
            <button class="wideButton btn-sm" ng-bind="f.desc" ng-click="callFunc($event, f)">
            </button>
        </div>
        <div class="col-xs-1">
            <input class="valign" ng-model="$parent.$parent.defaultAction"
                   ng-value="f"
                   type="radio"
                   ng-change="saveChoice()">
        </div>
    </div>
>>>>>>> 9cf7d9c5
</div><|MERGE_RESOLUTION|>--- conflicted
+++ resolved
@@ -1,29 +1,17 @@
 <div class="actionButtons">
-<<<<<<< HEAD
-    <span class="error" ng-show="notification" ng-bind="notification"></span>
+    <div class="error" ng-show="notification" ng-bind="notification"></div>
     <div id="content" class="actionButtonContent"></div>
-    <span class="actionButtonRow" ng-repeat="f in actions | filter:{show: true}">
-    <button style="width: 150px;" class="timButton" ng-bind="f.desc" ng-click="callFunc($event, f)">
-    </button>
-    <input ng-if="storageAttribute"
-           ng-checked="getChecked(f.desc)"
-           ng-click="clicked(f.desc)",
-           class="defaultCheckbox"
-           type="radio">
-    </span>
-=======
-    <div class="error" ng-show="notification" ng-bind="notification"></div>
-    <div class="row" ng-repeat="f in editorFunctions | filter:{show: true}">
+    <div class="row" ng-repeat="f in actions | filter:{show: true}">
         <div class="col-xs-10">
             <button class="wideButton btn-sm" ng-bind="f.desc" ng-click="callFunc($event, f)">
             </button>
         </div>
         <div class="col-xs-1">
-            <input class="valign" ng-model="$parent.$parent.defaultAction"
-                   ng-value="f"
-                   type="radio"
-                   ng-change="saveChoice()">
+            <input ng-if="storageAttribute"
+                   ng-checked="getChecked(f.desc)"
+                   ng-click="clicked(f.desc)"
+                   class="valign"
+                   type="radio">
         </div>
     </div>
->>>>>>> 9cf7d9c5
 </div>
--- conflicted
+++ resolved
@@ -5192,8 +5192,6 @@
           <context context-type="linenumber">888</context>
         </context-group>
       </trans-unit>
-<<<<<<< HEAD
-=======
       <trans-unit id="6107681138263811641" datatype="html">
         <source>Answer age</source>
         <target state="translated">Vastauksen ikä</target>
@@ -5530,7 +5528,6 @@
           <context context-type="linenumber">210</context>
         </context-group>
       </trans-unit>
->>>>>>> 6bf45e07
     </body>
   </file>
 </xliff>
--- conflicted
+++ resolved
@@ -7867,13 +7867,8 @@
         </context-group>
       </trans-unit>
       <trans-unit id="4518343884091856656" datatype="html">
-<<<<<<< HEAD
-        <source><x id="START_LINK" ctype="x-a" equiv-text="focusMe&gt;"/>Refresh<x id="CLOSE_LINK" ctype="x-a" equiv-text="&lt;/a&gt;"/> the page to continue.</source>
-        <target state="new"><x id="START_LINK" ctype="x-a" equiv-text="focusMe&gt;"/>Refresh<x id="CLOSE_LINK" ctype="x-a" equiv-text="&lt;/a&gt;"/> the page to continue.</target>
-=======
         <source><x id="START_LINK" ctype="x-a" equiv-text="focusMe>"/>Refresh<x id="CLOSE_LINK" ctype="x-a" equiv-text="&lt;/a>"/> the page to continue.</source>
         <target state="translated"><x id="START_LINK" ctype="x-a" equiv-text="focusMe>"/>Virkistä sivu<x id="CLOSE_LINK" ctype="x-a" equiv-text="&lt;/a>"/> jatkaaksesi.</target>
->>>>>>> 96b73a63
         <context-group purpose="location">
           <context context-type="sourcefile">static/scripts/tim/user/login-dialog.component.ts</context>
           <context context-type="linenumber">312,314</context>

--- conflicted
+++ resolved
@@ -5192,7 +5192,326 @@
           <context context-type="linenumber">888</context>
         </context-group>
       </trans-unit>
-<<<<<<< HEAD
+      <trans-unit id="6107681138263811641" datatype="html">
+        <source>Answer age</source>
+        <target state="translated">Vastauksen ikä</target>
+        <context-group purpose="location">
+          <context context-type="sourcefile">static/scripts/tim/answer/all-answers-dialog.component.ts</context>
+          <context context-type="linenumber">53</context>
+        </context-group>
+      </trans-unit>
+      <trans-unit id="6031758365372244639" datatype="html">
+        <source>Newest of each user</source>
+        <target state="translated">Uusimmat vastaukset</target>
+        <context-group purpose="location">
+          <context context-type="sourcefile">static/scripts/tim/answer/all-answers-dialog.component.ts</context>
+          <context context-type="linenumber">59</context>
+        </context-group>
+      </trans-unit>
+      <trans-unit id="1527041134654048591" datatype="html">
+        <source>Oldest of each user</source>
+        <target state="translated">Vanhimmat vastaukset</target>
+        <context-group purpose="location">
+          <context context-type="sourcefile">static/scripts/tim/answer/all-answers-dialog.component.ts</context>
+          <context context-type="linenumber">65</context>
+        </context-group>
+      </trans-unit>
+      <trans-unit id="1616102757855967475" datatype="html">
+        <source>All</source>
+        <target state="translated">Kaikki</target>
+        <context-group purpose="location">
+          <context context-type="sourcefile">static/scripts/tim/answer/all-answers-dialog.component.ts</context>
+          <context context-type="linenumber">71</context>
+        </context-group>
+        <context-group purpose="location">
+          <context context-type="sourcefile">static/scripts/tim/answer/all-answers-dialog.component.ts</context>
+          <context context-type="linenumber">144</context>
+        </context-group>
+      </trans-unit>
+      <trans-unit id="1507949699959470925" datatype="html">
+        <source>Period</source>
+        <target state="translated">Ajanjakso</target>
+        <context-group purpose="location">
+          <context context-type="sourcefile">static/scripts/tim/answer/all-answers-dialog.component.ts</context>
+          <context context-type="linenumber">78</context>
+        </context-group>
+      </trans-unit>
+      <trans-unit id="4922032719160773238" datatype="html">
+        <source>Whenever</source>
+        <target state="translated">Milloin tahansa</target>
+        <context-group purpose="location">
+          <context context-type="sourcefile">static/scripts/tim/answer/all-answers-dialog.component.ts</context>
+          <context context-type="linenumber">84</context>
+        </context-group>
+      </trans-unit>
+      <trans-unit id="972989875887826595" datatype="html">
+        <source>Since last answer fetch</source>
+        <target state="translated">Viimeisestä noutokerrasta</target>
+        <context-group purpose="location">
+          <context context-type="sourcefile">static/scripts/tim/answer/all-answers-dialog.component.ts</context>
+          <context context-type="linenumber">90</context>
+        </context-group>
+      </trans-unit>
+      <trans-unit id="5380796636693554872" datatype="html">
+        <source>no fetches yet</source>
+        <target state="translated">ei viimeistä noutokertaa</target>
+        <context-group purpose="location">
+          <context context-type="sourcefile">static/scripts/tim/answer/all-answers-dialog.component.ts</context>
+          <context context-type="linenumber">93</context>
+        </context-group>
+      </trans-unit>
+      <trans-unit id="4579056986330680943" datatype="html">
+        <source>Past day</source>
+        <target state="translated">Mennyt päivä</target>
+        <context-group purpose="location">
+          <context context-type="sourcefile">static/scripts/tim/answer/all-answers-dialog.component.ts</context>
+          <context context-type="linenumber">100</context>
+        </context-group>
+      </trans-unit>
+      <trans-unit id="4390956568040848098" datatype="html">
+        <source>Past week</source>
+        <target state="translated">Mennyt viikko</target>
+        <context-group purpose="location">
+          <context context-type="sourcefile">static/scripts/tim/answer/all-answers-dialog.component.ts</context>
+          <context context-type="linenumber">106</context>
+        </context-group>
+      </trans-unit>
+      <trans-unit id="4737644674648109155" datatype="html">
+        <source>Past month</source>
+        <target state="translated">Mennyt kuukausi</target>
+        <context-group purpose="location">
+          <context context-type="sourcefile">static/scripts/tim/answer/all-answers-dialog.component.ts</context>
+          <context context-type="linenumber">112</context>
+        </context-group>
+      </trans-unit>
+      <trans-unit id="8258001121894230907" datatype="html">
+        <source>Other...</source>
+        <target state="translated">Muu...</target>
+        <context-group purpose="location">
+          <context context-type="sourcefile">static/scripts/tim/answer/all-answers-dialog.component.ts</context>
+          <context context-type="linenumber">118</context>
+        </context-group>
+      </trans-unit>
+      <trans-unit id="23518581647153834" datatype="html">
+        <source>from</source>
+        <target state="translated">alkaen</target>
+        <context-group purpose="location">
+          <context context-type="sourcefile">static/scripts/tim/answer/all-answers-dialog.component.ts</context>
+          <context context-type="linenumber">121</context>
+        </context-group>
+      </trans-unit>
+      <trans-unit id="3207050836358092212" datatype="html">
+        <source>to</source>
+        <target state="translated">päättyen</target>
+        <context-group purpose="location">
+          <context context-type="sourcefile">static/scripts/tim/answer/all-answers-dialog.component.ts</context>
+          <context context-type="linenumber">123</context>
+        </context-group>
+      </trans-unit>
+      <trans-unit id="6912849366309653724" datatype="html">
+        <source>Validity</source>
+        <target state="translated">Validisuus</target>
+        <context-group purpose="location">
+          <context context-type="sourcefile">static/scripts/tim/answer/all-answers-dialog.component.ts</context>
+          <context context-type="linenumber">131</context>
+        </context-group>
+      </trans-unit>
+      <trans-unit id="2831497907036176442" datatype="html">
+        <source>Valid</source>
+        <target state="translated">Validit</target>
+        <context-group purpose="location">
+          <context context-type="sourcefile">static/scripts/tim/answer/all-answers-dialog.component.ts</context>
+          <context context-type="linenumber">136</context>
+        </context-group>
+      </trans-unit>
+      <trans-unit id="4136129438009397007" datatype="html">
+        <source>Invalid</source>
+        <target state="translated">Epävalidit</target>
+        <context-group purpose="location">
+          <context context-type="sourcefile">static/scripts/tim/answer/all-answers-dialog.component.ts</context>
+          <context context-type="linenumber">140</context>
+        </context-group>
+      </trans-unit>
+      <trans-unit id="2128800934734769071" datatype="html">
+        <source>Names</source>
+        <target state="translated">Nimet</target>
+        <context-group purpose="location">
+          <context context-type="sourcefile">static/scripts/tim/answer/all-answers-dialog.component.ts</context>
+          <context context-type="linenumber">150</context>
+        </context-group>
+      </trans-unit>
+      <trans-unit id="3865090777684537412" datatype="html">
+        <source>Username and full name</source>
+        <target state="translated">Käyttäjätunnus ja koko nimi</target>
+        <context-group purpose="location">
+          <context context-type="sourcefile">static/scripts/tim/answer/all-answers-dialog.component.ts</context>
+          <context context-type="linenumber">156</context>
+        </context-group>
+      </trans-unit>
+      <trans-unit id="8675399030920847432" datatype="html">
+        <source>Username only</source>
+        <target state="translated">Vain käyttäjätunnus</target>
+        <context-group purpose="location">
+          <context context-type="sourcefile">static/scripts/tim/answer/all-answers-dialog.component.ts</context>
+          <context context-type="linenumber">162</context>
+        </context-group>
+      </trans-unit>
+      <trans-unit id="2319084728084419863" datatype="html">
+        <source>Anonymous username</source>
+        <target state="translated">Anonyymi tunnus</target>
+        <context-group purpose="location">
+          <context context-type="sourcefile">static/scripts/tim/answer/all-answers-dialog.component.ts</context>
+          <context context-type="linenumber">168</context>
+        </context-group>
+      </trans-unit>
+      <trans-unit id="7699622144571229146" datatype="html">
+        <source>Sort by</source>
+        <target state="translated">Lajitteluperuste</target>
+        <context-group purpose="location">
+          <context context-type="sourcefile">static/scripts/tim/answer/all-answers-dialog.component.ts</context>
+          <context context-type="linenumber">175</context>
+        </context-group>
+      </trans-unit>
+      <trans-unit id="3309915655225296659" datatype="html">
+        <source>Task, then username</source>
+        <target state="translated">Ensin tehtävä, sitten nimi</target>
+        <context-group purpose="location">
+          <context context-type="sourcefile">static/scripts/tim/answer/all-answers-dialog.component.ts</context>
+          <context context-type="linenumber">181</context>
+        </context-group>
+      </trans-unit>
+      <trans-unit id="2384777388145535848" datatype="html">
+        <source>Username, then task</source>
+        <target state="translated">Ensin nimi, sitten tehtävä</target>
+        <context-group purpose="location">
+          <context context-type="sourcefile">static/scripts/tim/answer/all-answers-dialog.component.ts</context>
+          <context context-type="linenumber">187</context>
+        </context-group>
+      </trans-unit>
+      <trans-unit id="7049887240439736400" datatype="html">
+        <source>Print</source>
+        <target state="translated">Tulosta</target>
+        <context-group purpose="location">
+          <context context-type="sourcefile">static/scripts/tim/answer/all-answers-dialog.component.ts</context>
+          <context context-type="linenumber">194</context>
+        </context-group>
+      </trans-unit>
+      <trans-unit id="3518489489615053715" datatype="html">
+        <source>Headers and answers</source>
+        <target state="translated">Otsikot ja vastaukset</target>
+        <context-group purpose="location">
+          <context context-type="sourcefile">static/scripts/tim/answer/all-answers-dialog.component.ts</context>
+          <context context-type="linenumber">200</context>
+        </context-group>
+      </trans-unit>
+      <trans-unit id="5469941366887154358" datatype="html">
+        <source>Headers only</source>
+        <target state="translated">Vain otsikot</target>
+        <context-group purpose="location">
+          <context context-type="sourcefile">static/scripts/tim/answer/all-answers-dialog.component.ts</context>
+          <context context-type="linenumber">206</context>
+        </context-group>
+      </trans-unit>
+      <trans-unit id="5985682006104504196" datatype="html">
+        <source>Answers only</source>
+        <target state="translated">Vain vastaukset</target>
+        <context-group purpose="location">
+          <context context-type="sourcefile">static/scripts/tim/answer/all-answers-dialog.component.ts</context>
+          <context context-type="linenumber">212</context>
+        </context-group>
+      </trans-unit>
+      <trans-unit id="5010997835951877509" datatype="html">
+        <source>Answers only without separator line</source>
+        <target state="translated">Vastaukset ilman rivierotinta</target>
+        <context-group purpose="location">
+          <context context-type="sourcefile">static/scripts/tim/answer/all-answers-dialog.component.ts</context>
+          <context context-type="linenumber">218</context>
+        </context-group>
+      </trans-unit>
+      <trans-unit id="941878039785213087" datatype="html">
+        <source>Korppi export</source>
+        <target state="translated">Korppi-vienti</target>
+        <context-group purpose="location">
+          <context context-type="sourcefile">static/scripts/tim/answer/all-answers-dialog.component.ts</context>
+          <context context-type="linenumber">224</context>
+        </context-group>
+      </trans-unit>
+      <trans-unit id="5195257953852616978" datatype="html">
+        <source>Output fmt</source>
+        <target state="translated">Vientimuoto</target>
+        <context-group purpose="location">
+          <context context-type="sourcefile">static/scripts/tim/answer/all-answers-dialog.component.ts</context>
+          <context context-type="linenumber">231</context>
+        </context-group>
+      </trans-unit>
+      <trans-unit id="6162693758764653365" datatype="html">
+        <source>Text</source>
+        <target state="translated">Teksti</target>
+        <context-group purpose="location">
+          <context context-type="sourcefile">static/scripts/tim/answer/all-answers-dialog.component.ts</context>
+          <context context-type="linenumber">236</context>
+        </context-group>
+      </trans-unit>
+      <trans-unit id="2742664813202759813" datatype="html">
+        <source>JSON</source>
+        <target state="translated">JSON</target>
+        <context-group purpose="location">
+          <context context-type="sourcefile">static/scripts/tim/answer/all-answers-dialog.component.ts</context>
+          <context context-type="linenumber">240</context>
+        </context-group>
+      </trans-unit>
+      <trans-unit id="4465627218183026778" datatype="html">
+        <source>Get answers</source>
+        <target state="translated">Nouda vastaukset</target>
+        <context-group purpose="location">
+          <context context-type="sourcefile">static/scripts/tim/answer/all-answers-dialog.component.ts</context>
+          <context context-type="linenumber">247</context>
+        </context-group>
+        <context-group purpose="location">
+          <context context-type="sourcefile">static/scripts/tim/answer/all-answers-dialog.component.ts</context>
+          <context context-type="linenumber">268</context>
+        </context-group>
+      </trans-unit>
+      <trans-unit id="1897302956265961273" datatype="html">
+        <source>Pseudonymous username</source>
+        <target state="translated">Pseudonyymi tunnus</target>
+        <context-group purpose="location">
+          <context context-type="sourcefile">static/scripts/tim/answer/all-answers-dialog.component.ts</context>
+          <context context-type="linenumber">176</context>
+        </context-group>
+      </trans-unit>
+      <trans-unit id="7582520939264360836" datatype="html">
+        <source>Key for generating pseudonyms</source>
+        <target state="translated">Avain pseudonyymien luomiseksi</target>
+        <context-group purpose="location">
+          <context context-type="sourcefile">static/scripts/tim/answer/all-answers-dialog.component.ts</context>
+          <context context-type="linenumber">180</context>
+        </context-group>
+      </trans-unit>
+      <trans-unit id="140762725397805137" datatype="html">
+        <source>Generate a random key</source>
+        <target state="translated">Luo satunnainen avain</target>
+        <context-group purpose="location">
+          <context context-type="sourcefile">static/scripts/tim/answer/all-answers-dialog.component.ts</context>
+          <context context-type="linenumber">182</context>
+        </context-group>
+      </trans-unit>
+      <trans-unit id="3095169801210180631" datatype="html">
+        <source>Specify a key to generate pseudonyms. A user will always get the same pseudonym for a key.</source>
+        <target state="translated">Määritä avain pseudonyymien luomiseksi. Käyttäjä saa aina saman pseudonyymin samalla avaimella.</target>
+        <context-group purpose="location">
+          <context context-type="sourcefile">static/scripts/tim/answer/all-answers-dialog.component.ts</context>
+          <context context-type="linenumber">185</context>
+        </context-group>
+      </trans-unit>
+      <trans-unit id="3361601582508115598" datatype="html">
+        <source>The key should be at least 10 characters long</source>
+        <target state="translated">Avaimen pituuden on oltava vähintään 10 merkkiä</target>
+        <context-group purpose="location">
+          <context context-type="sourcefile">static/scripts/tim/answer/all-answers-dialog.component.ts</context>
+          <context context-type="linenumber">186</context>
+        </context-group>
+      </trans-unit>
       <trans-unit id="4302420491905014187" datatype="html">
         <source>This will mark the translations in all paragraphs in this document as checked. Continue?</source>
         <target state="new">Tämä merkitsee käännökset kaikissa tämän dokumentin kappaleissa tarkistetuiksi. Jatketaanko?</target>
@@ -5279,326 +5598,6 @@
         <context-group purpose="location">
           <context context-type="sourcefile">static/scripts/tim/user/settings.component.ts</context>
           <context context-type="linenumber">442,444</context>
-=======
-      <trans-unit id="6107681138263811641" datatype="html">
-        <source>Answer age</source>
-        <target state="translated">Vastauksen ikä</target>
-        <context-group purpose="location">
-          <context context-type="sourcefile">static/scripts/tim/answer/all-answers-dialog.component.ts</context>
-          <context context-type="linenumber">53</context>
-        </context-group>
-      </trans-unit>
-      <trans-unit id="6031758365372244639" datatype="html">
-        <source>Newest of each user</source>
-        <target state="translated">Uusimmat vastaukset</target>
-        <context-group purpose="location">
-          <context context-type="sourcefile">static/scripts/tim/answer/all-answers-dialog.component.ts</context>
-          <context context-type="linenumber">59</context>
-        </context-group>
-      </trans-unit>
-      <trans-unit id="1527041134654048591" datatype="html">
-        <source>Oldest of each user</source>
-        <target state="translated">Vanhimmat vastaukset</target>
-        <context-group purpose="location">
-          <context context-type="sourcefile">static/scripts/tim/answer/all-answers-dialog.component.ts</context>
-          <context context-type="linenumber">65</context>
-        </context-group>
-      </trans-unit>
-      <trans-unit id="1616102757855967475" datatype="html">
-        <source>All</source>
-        <target state="translated">Kaikki</target>
-        <context-group purpose="location">
-          <context context-type="sourcefile">static/scripts/tim/answer/all-answers-dialog.component.ts</context>
-          <context context-type="linenumber">71</context>
-        </context-group>
-        <context-group purpose="location">
-          <context context-type="sourcefile">static/scripts/tim/answer/all-answers-dialog.component.ts</context>
-          <context context-type="linenumber">144</context>
-        </context-group>
-      </trans-unit>
-      <trans-unit id="1507949699959470925" datatype="html">
-        <source>Period</source>
-        <target state="translated">Ajanjakso</target>
-        <context-group purpose="location">
-          <context context-type="sourcefile">static/scripts/tim/answer/all-answers-dialog.component.ts</context>
-          <context context-type="linenumber">78</context>
-        </context-group>
-      </trans-unit>
-      <trans-unit id="4922032719160773238" datatype="html">
-        <source>Whenever</source>
-        <target state="translated">Milloin tahansa</target>
-        <context-group purpose="location">
-          <context context-type="sourcefile">static/scripts/tim/answer/all-answers-dialog.component.ts</context>
-          <context context-type="linenumber">84</context>
-        </context-group>
-      </trans-unit>
-      <trans-unit id="972989875887826595" datatype="html">
-        <source>Since last answer fetch</source>
-        <target state="translated">Viimeisestä noutokerrasta</target>
-        <context-group purpose="location">
-          <context context-type="sourcefile">static/scripts/tim/answer/all-answers-dialog.component.ts</context>
-          <context context-type="linenumber">90</context>
-        </context-group>
-      </trans-unit>
-      <trans-unit id="5380796636693554872" datatype="html">
-        <source>no fetches yet</source>
-        <target state="translated">ei viimeistä noutokertaa</target>
-        <context-group purpose="location">
-          <context context-type="sourcefile">static/scripts/tim/answer/all-answers-dialog.component.ts</context>
-          <context context-type="linenumber">93</context>
-        </context-group>
-      </trans-unit>
-      <trans-unit id="4579056986330680943" datatype="html">
-        <source>Past day</source>
-        <target state="translated">Mennyt päivä</target>
-        <context-group purpose="location">
-          <context context-type="sourcefile">static/scripts/tim/answer/all-answers-dialog.component.ts</context>
-          <context context-type="linenumber">100</context>
-        </context-group>
-      </trans-unit>
-      <trans-unit id="4390956568040848098" datatype="html">
-        <source>Past week</source>
-        <target state="translated">Mennyt viikko</target>
-        <context-group purpose="location">
-          <context context-type="sourcefile">static/scripts/tim/answer/all-answers-dialog.component.ts</context>
-          <context context-type="linenumber">106</context>
-        </context-group>
-      </trans-unit>
-      <trans-unit id="4737644674648109155" datatype="html">
-        <source>Past month</source>
-        <target state="translated">Mennyt kuukausi</target>
-        <context-group purpose="location">
-          <context context-type="sourcefile">static/scripts/tim/answer/all-answers-dialog.component.ts</context>
-          <context context-type="linenumber">112</context>
-        </context-group>
-      </trans-unit>
-      <trans-unit id="8258001121894230907" datatype="html">
-        <source>Other...</source>
-        <target state="translated">Muu...</target>
-        <context-group purpose="location">
-          <context context-type="sourcefile">static/scripts/tim/answer/all-answers-dialog.component.ts</context>
-          <context context-type="linenumber">118</context>
-        </context-group>
-      </trans-unit>
-      <trans-unit id="23518581647153834" datatype="html">
-        <source>from</source>
-        <target state="translated">alkaen</target>
-        <context-group purpose="location">
-          <context context-type="sourcefile">static/scripts/tim/answer/all-answers-dialog.component.ts</context>
-          <context context-type="linenumber">121</context>
-        </context-group>
-      </trans-unit>
-      <trans-unit id="3207050836358092212" datatype="html">
-        <source>to</source>
-        <target state="translated">päättyen</target>
-        <context-group purpose="location">
-          <context context-type="sourcefile">static/scripts/tim/answer/all-answers-dialog.component.ts</context>
-          <context context-type="linenumber">123</context>
-        </context-group>
-      </trans-unit>
-      <trans-unit id="6912849366309653724" datatype="html">
-        <source>Validity</source>
-        <target state="translated">Validisuus</target>
-        <context-group purpose="location">
-          <context context-type="sourcefile">static/scripts/tim/answer/all-answers-dialog.component.ts</context>
-          <context context-type="linenumber">131</context>
-        </context-group>
-      </trans-unit>
-      <trans-unit id="2831497907036176442" datatype="html">
-        <source>Valid</source>
-        <target state="translated">Validit</target>
-        <context-group purpose="location">
-          <context context-type="sourcefile">static/scripts/tim/answer/all-answers-dialog.component.ts</context>
-          <context context-type="linenumber">136</context>
-        </context-group>
-      </trans-unit>
-      <trans-unit id="4136129438009397007" datatype="html">
-        <source>Invalid</source>
-        <target state="translated">Epävalidit</target>
-        <context-group purpose="location">
-          <context context-type="sourcefile">static/scripts/tim/answer/all-answers-dialog.component.ts</context>
-          <context context-type="linenumber">140</context>
-        </context-group>
-      </trans-unit>
-      <trans-unit id="2128800934734769071" datatype="html">
-        <source>Names</source>
-        <target state="translated">Nimet</target>
-        <context-group purpose="location">
-          <context context-type="sourcefile">static/scripts/tim/answer/all-answers-dialog.component.ts</context>
-          <context context-type="linenumber">150</context>
-        </context-group>
-      </trans-unit>
-      <trans-unit id="3865090777684537412" datatype="html">
-        <source>Username and full name</source>
-        <target state="translated">Käyttäjätunnus ja koko nimi</target>
-        <context-group purpose="location">
-          <context context-type="sourcefile">static/scripts/tim/answer/all-answers-dialog.component.ts</context>
-          <context context-type="linenumber">156</context>
-        </context-group>
-      </trans-unit>
-      <trans-unit id="8675399030920847432" datatype="html">
-        <source>Username only</source>
-        <target state="translated">Vain käyttäjätunnus</target>
-        <context-group purpose="location">
-          <context context-type="sourcefile">static/scripts/tim/answer/all-answers-dialog.component.ts</context>
-          <context context-type="linenumber">162</context>
-        </context-group>
-      </trans-unit>
-      <trans-unit id="2319084728084419863" datatype="html">
-        <source>Anonymous username</source>
-        <target state="translated">Anonyymi tunnus</target>
-        <context-group purpose="location">
-          <context context-type="sourcefile">static/scripts/tim/answer/all-answers-dialog.component.ts</context>
-          <context context-type="linenumber">168</context>
-        </context-group>
-      </trans-unit>
-      <trans-unit id="7699622144571229146" datatype="html">
-        <source>Sort by</source>
-        <target state="translated">Lajitteluperuste</target>
-        <context-group purpose="location">
-          <context context-type="sourcefile">static/scripts/tim/answer/all-answers-dialog.component.ts</context>
-          <context context-type="linenumber">175</context>
-        </context-group>
-      </trans-unit>
-      <trans-unit id="3309915655225296659" datatype="html">
-        <source>Task, then username</source>
-        <target state="translated">Ensin tehtävä, sitten nimi</target>
-        <context-group purpose="location">
-          <context context-type="sourcefile">static/scripts/tim/answer/all-answers-dialog.component.ts</context>
-          <context context-type="linenumber">181</context>
-        </context-group>
-      </trans-unit>
-      <trans-unit id="2384777388145535848" datatype="html">
-        <source>Username, then task</source>
-        <target state="translated">Ensin nimi, sitten tehtävä</target>
-        <context-group purpose="location">
-          <context context-type="sourcefile">static/scripts/tim/answer/all-answers-dialog.component.ts</context>
-          <context context-type="linenumber">187</context>
-        </context-group>
-      </trans-unit>
-      <trans-unit id="7049887240439736400" datatype="html">
-        <source>Print</source>
-        <target state="translated">Tulosta</target>
-        <context-group purpose="location">
-          <context context-type="sourcefile">static/scripts/tim/answer/all-answers-dialog.component.ts</context>
-          <context context-type="linenumber">194</context>
-        </context-group>
-      </trans-unit>
-      <trans-unit id="3518489489615053715" datatype="html">
-        <source>Headers and answers</source>
-        <target state="translated">Otsikot ja vastaukset</target>
-        <context-group purpose="location">
-          <context context-type="sourcefile">static/scripts/tim/answer/all-answers-dialog.component.ts</context>
-          <context context-type="linenumber">200</context>
-        </context-group>
-      </trans-unit>
-      <trans-unit id="5469941366887154358" datatype="html">
-        <source>Headers only</source>
-        <target state="translated">Vain otsikot</target>
-        <context-group purpose="location">
-          <context context-type="sourcefile">static/scripts/tim/answer/all-answers-dialog.component.ts</context>
-          <context context-type="linenumber">206</context>
-        </context-group>
-      </trans-unit>
-      <trans-unit id="5985682006104504196" datatype="html">
-        <source>Answers only</source>
-        <target state="translated">Vain vastaukset</target>
-        <context-group purpose="location">
-          <context context-type="sourcefile">static/scripts/tim/answer/all-answers-dialog.component.ts</context>
-          <context context-type="linenumber">212</context>
-        </context-group>
-      </trans-unit>
-      <trans-unit id="5010997835951877509" datatype="html">
-        <source>Answers only without separator line</source>
-        <target state="translated">Vastaukset ilman rivierotinta</target>
-        <context-group purpose="location">
-          <context context-type="sourcefile">static/scripts/tim/answer/all-answers-dialog.component.ts</context>
-          <context context-type="linenumber">218</context>
-        </context-group>
-      </trans-unit>
-      <trans-unit id="941878039785213087" datatype="html">
-        <source>Korppi export</source>
-        <target state="translated">Korppi-vienti</target>
-        <context-group purpose="location">
-          <context context-type="sourcefile">static/scripts/tim/answer/all-answers-dialog.component.ts</context>
-          <context context-type="linenumber">224</context>
-        </context-group>
-      </trans-unit>
-      <trans-unit id="5195257953852616978" datatype="html">
-        <source>Output fmt</source>
-        <target state="translated">Vientimuoto</target>
-        <context-group purpose="location">
-          <context context-type="sourcefile">static/scripts/tim/answer/all-answers-dialog.component.ts</context>
-          <context context-type="linenumber">231</context>
-        </context-group>
-      </trans-unit>
-      <trans-unit id="6162693758764653365" datatype="html">
-        <source>Text</source>
-        <target state="translated">Teksti</target>
-        <context-group purpose="location">
-          <context context-type="sourcefile">static/scripts/tim/answer/all-answers-dialog.component.ts</context>
-          <context context-type="linenumber">236</context>
-        </context-group>
-      </trans-unit>
-      <trans-unit id="2742664813202759813" datatype="html">
-        <source>JSON</source>
-        <target state="translated">JSON</target>
-        <context-group purpose="location">
-          <context context-type="sourcefile">static/scripts/tim/answer/all-answers-dialog.component.ts</context>
-          <context context-type="linenumber">240</context>
-        </context-group>
-      </trans-unit>
-      <trans-unit id="4465627218183026778" datatype="html">
-        <source>Get answers</source>
-        <target state="translated">Nouda vastaukset</target>
-        <context-group purpose="location">
-          <context context-type="sourcefile">static/scripts/tim/answer/all-answers-dialog.component.ts</context>
-          <context context-type="linenumber">247</context>
-        </context-group>
-        <context-group purpose="location">
-          <context context-type="sourcefile">static/scripts/tim/answer/all-answers-dialog.component.ts</context>
-          <context context-type="linenumber">268</context>
-        </context-group>
-      </trans-unit>
-      <trans-unit id="1897302956265961273" datatype="html">
-        <source>Pseudonymous username</source>
-        <target state="translated">Pseudonyymi tunnus</target>
-        <context-group purpose="location">
-          <context context-type="sourcefile">static/scripts/tim/answer/all-answers-dialog.component.ts</context>
-          <context context-type="linenumber">176</context>
-        </context-group>
-      </trans-unit>
-      <trans-unit id="7582520939264360836" datatype="html">
-        <source>Key for generating pseudonyms</source>
-        <target state="translated">Avain pseudonyymien luomiseksi</target>
-        <context-group purpose="location">
-          <context context-type="sourcefile">static/scripts/tim/answer/all-answers-dialog.component.ts</context>
-          <context context-type="linenumber">180</context>
-        </context-group>
-      </trans-unit>
-      <trans-unit id="140762725397805137" datatype="html">
-        <source>Generate a random key</source>
-        <target state="translated">Luo satunnainen avain</target>
-        <context-group purpose="location">
-          <context context-type="sourcefile">static/scripts/tim/answer/all-answers-dialog.component.ts</context>
-          <context context-type="linenumber">182</context>
-        </context-group>
-      </trans-unit>
-      <trans-unit id="3095169801210180631" datatype="html">
-        <source>Specify a key to generate pseudonyms. A user will always get the same pseudonym for a key.</source>
-        <target state="translated">Määritä avain pseudonyymien luomiseksi. Käyttäjä saa aina saman pseudonyymin samalla avaimella.</target>
-        <context-group purpose="location">
-          <context context-type="sourcefile">static/scripts/tim/answer/all-answers-dialog.component.ts</context>
-          <context context-type="linenumber">185</context>
-        </context-group>
-      </trans-unit>
-      <trans-unit id="3361601582508115598" datatype="html">
-        <source>The key should be at least 10 characters long</source>
-        <target state="translated">Avaimen pituuden on oltava vähintään 10 merkkiä</target>
-        <context-group purpose="location">
-          <context context-type="sourcefile">static/scripts/tim/answer/all-answers-dialog.component.ts</context>
-          <context context-type="linenumber">186</context>
->>>>>>> 91f8356c
         </context-group>
       </trans-unit>
     </body>

<?xml version="1.0" encoding="utf-8"?>
<xliff xmlns="urn:oasis:names:tc:xliff:document:1.2" version="1.2">
  <file source-language="en-US" datatype="plaintext" original="ng2.template" target-language="fi">
    <body>
      <trans-unit id="6586656662938056988" datatype="html">
        <source>Email or password is incorrect.</source>
        <target state="translated">Sähköpostiosoite tai salasana on virheellinen.</target>
        <context-group purpose="location">
          <context context-type="sourcefile">static/scripts/tim/ui/error-description.component.ts</context>
          <context context-type="linenumber">7</context>
        </context-group>
      </trans-unit>
      <trans-unit id="1648564222394912726" datatype="html">
        <source>
                Email or password is incorrect. Haka members (e.g. universities) can use Haka login.
            </source>
        <target state="translated">
                Sähköposti tai salasana on virheellinen. Hakan jäsenet (esim. yliopistot) voivat käyttää Haka-sisäänkirjautumista.
            </target>
        <context-group purpose="location">
          <context context-type="sourcefile">static/scripts/tim/ui/error-description.component.ts</context>
          <context context-type="linenumber">9</context>
        </context-group>
      </trans-unit>
      <trans-unit id="8723157802996630308" datatype="html">
        <source>Incorrect temporary password.</source>
        <target state="translated">Virheellinen väliaikainen salasana.</target>
        <context-group purpose="location">
          <context context-type="sourcefile">static/scripts/tim/ui/error-description.component.ts</context>
          <context context-type="linenumber">11</context>
        </context-group>
      </trans-unit>
      <trans-unit id="1543538730036692975" datatype="html">
        <source>Passwords do not match.</source>
        <target state="translated">Salasanat eivät täsmää.</target>
        <context-group purpose="location">
          <context context-type="sourcefile">static/scripts/tim/ui/error-description.component.ts</context>
          <context context-type="linenumber">12</context>
        </context-group>
      </trans-unit>
      <trans-unit id="1013846159132120615" datatype="html">
        <source>Password is too short.</source>
        <target state="translated">Salasana on liian lyhyt.</target>
        <context-group purpose="location">
          <context context-type="sourcefile">static/scripts/tim/ui/error-description.component.ts</context>
          <context context-type="linenumber">13</context>
        </context-group>
      </trans-unit>
      <trans-unit id="760077316150181312" datatype="html">
        <source>User already exists.</source>
        <target state="translated">Käyttäjä on jo olemassa.</target>
        <context-group purpose="location">
          <context context-type="sourcefile">static/scripts/tim/ui/error-description.component.ts</context>
          <context context-type="linenumber">14</context>
        </context-group>
      </trans-unit>
      <trans-unit id="5294935611457119224" datatype="html">
        <source>
                Two different accounts for this email were found. Please contact TIM administrators to merge them.
            </source>
        <target state="translated">
                Sähköpostiosoitteelle löytyi kaksi eri tiliä. Ota yhteyttä TIM-ylläpitäjiin niiden yhdistämiseksi.
            </target>
        <context-group purpose="location">
          <context context-type="sourcefile">static/scripts/tim/ui/error-description.component.ts</context>
          <context context-type="linenumber">16</context>
        </context-group>
      </trans-unit>
      <trans-unit id="8431069647749784053" datatype="html">
        <source>Login is not allowed from this IP address.</source>
        <target state="translated">Kirjautuminen ei ole sallittu tästä IP-osoitteesta.</target>
        <context-group purpose="location">
          <context context-type="sourcefile">static/scripts/tim/ui/error-description.component.ts</context>
          <context context-type="linenumber">18</context>
        </context-group>
      </trans-unit>
      <trans-unit id="3718716956158473811" datatype="html">
        <source>Password reset is disabled.</source>
        <target state="translated">Salasanan vaihtaminen on poissa käytöstä.</target>
        <context-group purpose="location">
          <context context-type="sourcefile">static/scripts/tim/ui/error-description.component.ts</context>
          <context context-type="linenumber">19</context>
        </context-group>
      </trans-unit>
      <trans-unit id="7157889813294733336" datatype="html">
        <source>Unknown error: <x id="INTERPOLATION" equiv-text="{{error}}"/></source>
        <target state="translated">Tuntematon virhe: <x id="INTERPOLATION" equiv-text="{{error}}"/></target>
        <context-group purpose="location">
          <context context-type="sourcefile">static/scripts/tim/ui/error-description.component.ts</context>
          <context context-type="linenumber">20</context>
        </context-group>
      </trans-unit>
      <trans-unit id="6523327060540361491" datatype="html">
        <source>Loading, please wait.</source>
        <target state="translated">Ladataan, odota.</target>
        <context-group purpose="location">
          <context context-type="sourcefile">static/scripts/tim/ui/goto-link.component.ts</context>
          <context context-type="linenumber">51</context>
        </context-group>
      </trans-unit>
      <trans-unit id="6822439865982379707" datatype="html">
        <source>Opens in <x id="INTERPOLATION" equiv-text="&quot;{&quot;"/>0<x id="INTERPOLATION_1" equiv-text="&quot;}&quot;"/>.</source>
        <target state="translated">Aikaa avautumiseen: <x id="INTERPOLATION" equiv-text="&quot;{&quot;"/>0<x id="INTERPOLATION_1" equiv-text="&quot;}&quot;"/>.</target>
        <context-group purpose="location">
          <context context-type="sourcefile">static/scripts/tim/ui/goto-link.component.ts</context>
          <context context-type="linenumber">62</context>
        </context-group>
      </trans-unit>
      <trans-unit id="4604922124233283335" datatype="html">
        <source>You don't have permission to view that document.</source>
        <target state="translated">Sinulla ei ole lukuoikeutta tähän dokumenttiin.</target>
        <context-group purpose="location">
          <context context-type="sourcefile">static/scripts/tim/ui/goto-link.component.ts</context>
          <context context-type="linenumber">160</context>
        </context-group>
      </trans-unit>
      <trans-unit id="4213264030715523096" datatype="html">
        <source>Your access expired <x id="PH" equiv-text="pastDue"/> ago.</source>
        <target state="translated">Lukuoikeutesi dokumenttiin loppui <x id="PH" equiv-text="pastDue"/> sitten.</target>
        <context-group purpose="location">
          <context context-type="sourcefile">static/scripts/tim/ui/goto-link.component.ts</context>
          <context context-type="linenumber">197</context>
        </context-group>
      </trans-unit>
      <trans-unit id="4412589376849932534" datatype="html">
        <source>You have unsaved changes. Save them or click the link again.</source>
        <target state="translated">Sinulla on tallentamattomia muutoksia. Tallenna ne tai paina linkkiä uudelleen.</target>
        <context-group purpose="location">
          <context context-type="sourcefile">static/scripts/tim/ui/goto-link.component.ts</context>
          <context context-type="linenumber">209</context>
        </context-group>
      </trans-unit>
      <trans-unit id="3154844608097457238" datatype="html">
        <source>You can access the link now.</source>
        <target state="translated">Pääset nyt avaamaan linkin.</target>
        <context-group purpose="location">
          <context context-type="sourcefile">static/scripts/tim/ui/goto-link.component.ts</context>
          <context context-type="linenumber">239</context>
        </context-group>
      </trans-unit>
      <trans-unit id="8479238231731054887" datatype="html">
        <source>Time left:</source>
        <target state="translated">Aikaa jäljellä:</target>
        <context-group purpose="location">
          <context context-type="sourcefile">static/scripts/tim/ui/time-left.component.ts</context>
          <context context-type="linenumber">22</context>
        </context-group>
      </trans-unit>
      <trans-unit id="4446520826455854628" datatype="html">
        <source>The time is about to run out, remember to save your answers.</source>
        <target state="translated">Aika on loppumassa, muista tallentaa vastauksesi.</target>
        <context-group purpose="location">
          <context context-type="sourcefile">static/scripts/tim/ui/time-left.component.ts</context>
          <context context-type="linenumber">32</context>
        </context-group>
      </trans-unit>
      <trans-unit id="6063653534564513310" datatype="html">
        <source>Time is up. You can still save answers for a while, but any new saves will be marked as late.</source>
        <target state="translated">Aikasi loppui. Voit tallentaa vastauksia jonkun aikaa, mutta uudet talletukset merkataan myöhästyneiksi.</target>
        <context-group purpose="location">
          <context context-type="sourcefile">static/scripts/tim/ui/time-left.component.ts</context>
          <context context-type="linenumber">97</context>
        </context-group>
      </trans-unit>
      <trans-unit id="6953733615016806387" datatype="html">
        <source> Add new contact information </source>
        <target state="translated"> Lisää uusi yhteystieto </target>
        <context-group purpose="location">
          <context context-type="sourcefile">static/scripts/tim/user/add-contact-dialog.component.ts</context>
          <context context-type="linenumber">20,21</context>
        </context-group>
      </trans-unit>
      <trans-unit id="5462361983940693567" datatype="html">
        <source>Channel</source>
        <target state="translated">Kanava</target>
        <context-group purpose="location">
          <context context-type="sourcefile">static/scripts/tim/user/add-contact-dialog.component.ts</context>
          <context context-type="linenumber">26</context>
        </context-group>
      </trans-unit>
      <trans-unit id="3419120863121333151" datatype="html">
        <source>Contact info</source>
        <target state="translated">Yhteystieto</target>
        <context-group purpose="location">
          <context context-type="sourcefile">static/scripts/tim/user/add-contact-dialog.component.ts</context>
          <context context-type="linenumber">32</context>
        </context-group>
      </trans-unit>
      <trans-unit id="6002829667985638171" datatype="html">
        <source> A verification link was sent to this contact. Please check possible spam filters. </source>
        <target state="translated"> Vahvistuslinkki lähetettiin tähän yhteystietoon. Tarkista tarvittaessa roskaposti. </target>
        <context-group purpose="location">
          <context context-type="sourcefile">static/scripts/tim/user/add-contact-dialog.component.ts</context>
          <context context-type="linenumber">38,40</context>
        </context-group>
      </trans-unit>
      <trans-unit id="1747823725213733333" datatype="html">
        <source> Could not add the new contact: <x id="INTERPOLATION" equiv-text="{{addError}}"/> </source>
        <target state="translated"> Uuden yhteystiedon lisääminen epäonnistui: <x id="INTERPOLATION" equiv-text="{{addError}}"/> </target>
        <context-group purpose="location">
          <context context-type="sourcefile">static/scripts/tim/user/add-contact-dialog.component.ts</context>
          <context context-type="linenumber">41,43</context>
        </context-group>
      </trans-unit>
      <trans-unit id="577038887888857351" datatype="html">
        <source> Add </source>
        <target state="translated"> Lisää </target>
        <context-group purpose="location">
          <context context-type="sourcefile">static/scripts/tim/user/add-contact-dialog.component.ts</context>
          <context context-type="linenumber">54,55</context>
        </context-group>
      </trans-unit>
      <trans-unit id="4403536236084399850" datatype="html">
        <source>This word is a palindrome</source>
        <target state="translated">Tämä sana on palindromi</target>
        <context-group purpose="location">
          <context context-type="sourcefile">modules/pali/client/pali.ts</context>
          <context context-type="linenumber">76</context>
        </context-group>
      </trans-unit>
      <trans-unit id="8280568353191079588" datatype="html">
        <source>This word is not a palindrome</source>
        <target state="translated">Tämä sana ei ole palindromi</target>
        <context-group purpose="location">
          <context context-type="sourcefile">modules/pali/client/pali.ts</context>
          <context context-type="linenumber">77</context>
        </context-group>
      </trans-unit>
      <trans-unit id="3994205790911510101" datatype="html">
        <source>Copy table widths</source>
        <target state="translated">Kopioi taulun leveydet</target>
        <context-group purpose="location">
          <context context-type="sourcefile">static/scripts/tim/plugin/dataview/copy-table-width-dialog.component.ts</context>
          <context context-type="linenumber">14</context>
        </context-group>
      </trans-unit>
      <trans-unit id="6922195937313529911" datatype="html">
        <source><x id="START_PARAGRAPH" ctype="x-p" equiv-text="&lt;p>"/>Loading times can be improved by setting static column widths.<x id="CLOSE_PARAGRAPH" ctype="x-p" equiv-text="&lt;/p>"/><x id="START_PARAGRAPH" ctype="x-p" equiv-text="&lt;p>"/>Copy the below settings under <x id="START_TAG_CODE" ctype="x-code" equiv-text="&lt;code>"/>dataView<x id="CLOSE_TAG_CODE" ctype="x-code" equiv-text="&lt;/code>"/> configuration:<x id="CLOSE_PARAGRAPH" ctype="x-p" equiv-text="&lt;/p>"/></source>
        <target state="translated"><x id="START_PARAGRAPH" ctype="x-p" equiv-text="&lt;p>"/>Taulun latautumista voidaan nopeuttaa asettamalla kiinteät sarakeleveydet.<x id="CLOSE_PARAGRAPH" ctype="x-p" equiv-text="&lt;/p>"/><x id="START_PARAGRAPH" ctype="x-p" equiv-text="&lt;p>"/>Kopioi alla olevat asetukset<x id="START_TAG_CODE" ctype="x-code" equiv-text="&lt;code>"/>dataView<x id="CLOSE_TAG_CODE" ctype="x-code" equiv-text="&lt;/code>"/>-asetuksen alle:<x id="CLOSE_PARAGRAPH" ctype="x-p" equiv-text="&lt;/p>"/></target>
        <context-group purpose="location">
          <context context-type="sourcefile">static/scripts/tim/plugin/dataview/copy-table-width-dialog.component.ts</context>
          <context context-type="linenumber">17,18</context>
        </context-group>
      </trans-unit>
      <trans-unit id="5392341774767336507" datatype="html">
        <source>Copied!</source>
        <target state="translated">Kopioitu leikepöydälle!</target>
        <context-group purpose="location">
          <context context-type="sourcefile">static/scripts/tim/plugin/dataview/copy-table-width-dialog.component.ts</context>
          <context context-type="linenumber">23</context>
        </context-group>
      </trans-unit>
      <trans-unit id="6086194260175067803" datatype="html">
        <source>Copy text</source>
        <target state="translated">Kopioi leikepöydälle</target>
        <context-group purpose="location">
          <context context-type="sourcefile">static/scripts/tim/plugin/dataview/copy-table-width-dialog.component.ts</context>
          <context context-type="linenumber">24</context>
        </context-group>
      </trans-unit>
      <trans-unit id="7466722129747967831" datatype="html">
        <source><x id="START_TAG_STRONG" ctype="x-strong" equiv-text="&lt;strong>"/>Column size computation took <x id="INTERPOLATION" equiv-text="{{sizeComputationTime}}"/> seconds.<x id="CLOSE_TAG_STRONG" ctype="x-strong" equiv-text="&lt;/strong>"/> You can speed up loading by <x id="START_LINK" ctype="x-a" equiv-text="&lt;a href=&quot;#&quot; class=&quot;alert-link&quot; (click)=&quot;showTableWidthExportDialog($event)&quot;>"/>setting static column widths<x id="CLOSE_LINK" ctype="x-a" equiv-text="&lt;/a>"/>. </source>
        <target state="translated"><x id="START_TAG_STRONG" ctype="x-strong" equiv-text="&lt;strong>"/>Sarakeleveyksien määrittelyyn meni <x id="INTERPOLATION" equiv-text="{{sizeComputationTime}}"/> sekuntia.<x id="CLOSE_TAG_STRONG" ctype="x-strong" equiv-text="&lt;/strong>"/> Latautumista voidaan nopeuttaa <x id="START_LINK" ctype="x-a" equiv-text="&lt;a href=&quot;#&quot; class=&quot;alert-link&quot; (click)=&quot;showTableWidthExportDialog($event)&quot;>"/>asettamalla kiinteät sarakeleveydet<x id="CLOSE_LINK" ctype="x-a" equiv-text="&lt;/a>"/>. </target>
        <context-group purpose="location">
          <context context-type="sourcefile">static/scripts/tim/plugin/dataview/data-view.component.ts</context>
          <context context-type="linenumber">169,172</context>
        </context-group>
      </trans-unit>
      <trans-unit id="6087003735770054211" datatype="html">
        <source>Camera settings</source>
        <target state="translated">Kameran asetukset</target>
        <context-group purpose="location">
          <context context-type="sourcefile">static/scripts/tim/plugin/userselect/code-scanner.component.ts</context>
          <context context-type="linenumber">25</context>
        </context-group>
      </trans-unit>
      <trans-unit id="1787834753308327070" datatype="html">
        <source>Not supported in this browser</source>
        <target state="translated">Ei tuettu tässä selaimessa</target>
        <context-group purpose="location">
          <context context-type="sourcefile">static/scripts/tim/plugin/userselect/user-select.component.ts</context>
          <context context-type="linenumber">137</context>
        </context-group>
      </trans-unit>
      <trans-unit id="3410575206559513282" datatype="html">
        <source>No cameras found</source>
        <target state="translated">Ei kameraa</target>
        <context-group purpose="location">
          <context context-type="sourcefile">static/scripts/tim/plugin/userselect/code-scanner.component.ts</context>
          <context context-type="linenumber">45</context>
        </context-group>
      </trans-unit>
      <trans-unit id="4261334060435833409" datatype="html">
        <source>Flashlight is not supported</source>
        <target state="translated">Kameravalon säätö ei onnistu</target>
        <context-group purpose="location">
          <context context-type="sourcefile">static/scripts/tim/plugin/userselect/code-scanner.component.ts</context>
          <context context-type="linenumber">46</context>
        </context-group>
      </trans-unit>
      <trans-unit id="5248717555542428023" datatype="html">
        <source>Username</source>
        <target state="translated">Käyttäjätunnus</target>
        <context-group purpose="location">
          <context context-type="sourcefile">static/scripts/tim/plugin/userselect/user-select.component.ts</context>
          <context context-type="linenumber">95</context>
        </context-group>
      </trans-unit>
      <trans-unit id="8097628895036343135" datatype="html">
        <source>Real name</source>
        <target state="translated">Nimi</target>
        <context-group purpose="location">
          <context context-type="sourcefile">static/scripts/tim/plugin/userselect/user-select.component.ts</context>
          <context context-type="linenumber">96</context>
        </context-group>
      </trans-unit>
      <trans-unit id="4768749765465246664" datatype="html">
        <source>Email</source>
        <target state="translated">Sähköpostiosoite</target>
        <context-group purpose="location">
          <context context-type="sourcefile">static/scripts/tim/plugin/userselect/user-select.component.ts</context>
          <context context-type="linenumber">97</context>
        </context-group>
      </trans-unit>
      <trans-unit id="272140543132340215" datatype="html">
        <source>Scan code</source>
        <target state="translated">Skannaa</target>
        <context-group purpose="location">
          <context context-type="sourcefile">static/scripts/tim/plugin/userselect/user-select.component.ts</context>
          <context context-type="linenumber">135</context>
        </context-group>
      </trans-unit>
      <trans-unit id="5849645197600777176" datatype="html">
        <source>Selected camera</source>
        <target state="translated">Valittu kamera</target>
        <context-group purpose="location">
          <context context-type="sourcefile">static/scripts/tim/plugin/userselect/code-scanner.component.ts</context>
          <context context-type="linenumber">29</context>
        </context-group>
      </trans-unit>
      <trans-unit id="5206279409955392735" datatype="html">
        <source> Enable flashlight </source>
        <target state="translated"> Käynnistä salamavalo </target>
        <context-group purpose="location">
          <context context-type="sourcefile">static/scripts/tim/plugin/userselect/code-scanner.component.ts</context>
          <context context-type="linenumber">37</context>
        </context-group>
      </trans-unit>
      <trans-unit id="4354993063143363873" datatype="html">
        <source> Disable flashlight </source>
        <target state="translated"> Sammuta salamavalo </target>
        <context-group purpose="location">
          <context context-type="sourcefile">static/scripts/tim/plugin/userselect/code-scanner.component.ts</context>
          <context context-type="linenumber">40</context>
        </context-group>
      </trans-unit>
      <trans-unit id="7583684056508001301" datatype="html">
        <source>Search for user</source>
        <target state="translated">Hae käyttäjää</target>
        <context-group purpose="location">
          <context context-type="sourcefile">static/scripts/tim/plugin/userselect/user-select.component.ts</context>
          <context context-type="linenumber">143</context>
        </context-group>
      </trans-unit>
      <trans-unit id="2212695292809375179" datatype="html">
        <source> Search </source>
        <target state="translated"> Hae </target>
        <context-group purpose="location">
          <context context-type="sourcefile">static/scripts/tim/plugin/userselect/user-select.component.ts</context>
          <context context-type="linenumber">158</context>
        </context-group>
      </trans-unit>
      <trans-unit id="2023915191419303179" datatype="html">
        <source> No matches for given keyword </source>
        <target state="translated"> Ei osumia annetulla hakusanalla </target>
        <context-group purpose="location">
          <context context-type="sourcefile">static/scripts/tim/plugin/userselect/user-select.component.ts</context>
          <context context-type="linenumber">189</context>
        </context-group>
      </trans-unit>
      <trans-unit id="3797570084942068182" datatype="html">
        <source>Select</source>
        <target state="translated">Valitse</target>
        <context-group purpose="location">
          <context context-type="sourcefile">static/scripts/tim/plugin/userselect/user-select.component.ts</context>
          <context context-type="linenumber">195</context>
        </context-group>
      </trans-unit>
      <trans-unit id="6437258484430887079" datatype="html">
        <source> There are <x id="INTERPOLATION" equiv-text="{{lastSearchResult.allMatchCount}}"/> matches. Only first <x id="INTERPOLATION_1" equiv-text="{{lastSearchResult.matches.length}}"/> are shown. Please give more specific keywords to show all results. </source>
        <target state="translated"> Löytyi <x id="INTERPOLATION" equiv-text="{{lastSearchResult.allMatchCount}}"/> osumaa. Vain <x id="INTERPOLATION_1" equiv-text="{{lastSearchResult.matches.length}}"/> ensimmäistä osumaa näytetään. Anna tarkempi hakusana nähdäksesi kaikki tulokset. </target>
        <context-group purpose="location">
          <context context-type="sourcefile">static/scripts/tim/plugin/userselect/user-select.component.ts</context>
          <context context-type="linenumber">223</context>
        </context-group>
      </trans-unit>
      <trans-unit id="5141645080814386241" datatype="html">
        <source><x id="START_PARAGRAPH" ctype="x-p" equiv-text="&lt;p>"/> There were problems while undoing. Someone might have edited the permissions at the same time as you. <x id="CLOSE_PARAGRAPH" ctype="x-p" equiv-text="&lt;/p>"/><x id="START_PARAGRAPH" ctype="x-p" equiv-text="&lt;p>"/>You can reapply permissions or fix them manually.<x id="CLOSE_PARAGRAPH" ctype="x-p" equiv-text="&lt;/p>"/><x id="START_PARAGRAPH" ctype="x-p" equiv-text="&lt;p>"/>Detailed error messages:<x id="CLOSE_PARAGRAPH" ctype="x-p" equiv-text="&lt;/p>"/></source>
        <target state="translated"><x id="START_PARAGRAPH" ctype="x-p" equiv-text="&lt;p>"/> Peruuttamisen ei onnistunut täydellisesti. Joku toinen on saattanut muokata oikeuksia samanaikaisesti <x id="CLOSE_PARAGRAPH" ctype="x-p" equiv-text="&lt;/p>"/><x id="START_PARAGRAPH" ctype="x-p" equiv-text="&lt;p>"/>Voit asettaa oikeudet uudelleen tai korjata ne käsin.<x id="CLOSE_PARAGRAPH" ctype="x-p" equiv-text="&lt;/p>"/><x id="START_PARAGRAPH" ctype="x-p" equiv-text="&lt;p>"/>Yksityiskohdat:<x id="CLOSE_PARAGRAPH" ctype="x-p" equiv-text="&lt;/p>"/></target>
        <context-group purpose="location">
          <context context-type="sourcefile">static/scripts/tim/plugin/userselect/user-select.component.ts</context>
          <context context-type="linenumber">259,264</context>
        </context-group>
      </trans-unit>
      <trans-unit id="4128190404321529743" datatype="html">
        <source><x id="START_ITALIC_TEXT" ctype="x-i" equiv-text="&lt;i class=&quot;glyphicon glyphicon-chevron-down&quot;>"/><x id="CLOSE_ITALIC_TEXT" ctype="x-i" equiv-text="&lt;/i>"/>Show details</source>
        <target state="translated"><x id="START_ITALIC_TEXT" ctype="x-i" equiv-text="&lt;i class=&quot;glyphicon glyphicon-chevron-down&quot;>"/><x id="CLOSE_ITALIC_TEXT" ctype="x-i" equiv-text="&lt;/i>"/>Näytä yksityiskohdat</target>
        <context-group purpose="location">
          <context context-type="sourcefile">static/scripts/tim/plugin/userselect/user-select.component.ts</context>
          <context context-type="linenumber">267,268</context>
        </context-group>
      </trans-unit>
      <trans-unit id="7272675779595492580" datatype="html">
        <source><x id="START_TAG_SPAN" ctype="x-span" equiv-text="&lt;span>"/><x id="INTERPOLATION" equiv-text="{{errorMessage}}"/><x id="CLOSE_TAG_SPAN" ctype="x-span" equiv-text="&lt;/span>"/><x id="START_TAG_DIV_1" ctype="x-div_1" equiv-text="&lt;div class=&quot;alert-details&quot;>"/><x id="START_PARAGRAPH" ctype="x-p" equiv-text="&lt;p>"/>Please try refreshing the page and try again.<x id="CLOSE_PARAGRAPH" ctype="x-p" equiv-text="&lt;/p>"/><x id="START_TAG_NG_CONTAINER" ctype="x-ng_container" equiv-text="&lt;ng-container *ngIf=&quot;detailedError&quot;>"/><x id="START_TAG_DIV" ctype="x-div" equiv-text="&lt;div>"/><x id="START_LINK" ctype="x-a" equiv-text="&lt;a (click)=&quot;showErrorMessage = !showErrorMessage&quot;>"/><x id="START_ITALIC_TEXT" ctype="x-i" equiv-text="&lt;i class=&quot;glyphicon glyphicon-chevron-down&quot;>"/><x id="CLOSE_ITALIC_TEXT" ctype="x-i" equiv-text="&lt;/i>"/> Show details <x id="CLOSE_LINK" ctype="x-a" equiv-text="&lt;/a>"/><x id="CLOSE_TAG_DIV" ctype="x-div" equiv-text="&lt;/div>"/><x id="START_TAG_PRE" ctype="x-pre" equiv-text="&lt;pre *ngIf=&quot;showErrorMessage&quot;>"/><x id="INTERPOLATION_1" equiv-text="{{detailedError}}"/><x id="CLOSE_TAG_PRE" ctype="x-pre" equiv-text="&lt;/pre>"/><x id="CLOSE_TAG_NG_CONTAINER" ctype="x-ng_container" equiv-text="&lt;/ng-container>"/><x id="CLOSE_TAG_DIV" ctype="x-div" equiv-text="&lt;/div>"/></source>
        <target state="translated"><x id="START_TAG_SPAN" ctype="x-span" equiv-text="&lt;span>"/><x id="INTERPOLATION" equiv-text="{{errorMessage}}"/><x id="CLOSE_TAG_SPAN" ctype="x-span" equiv-text="&lt;/span>"/><x id="START_TAG_DIV_1" ctype="x-div_1" equiv-text="&lt;div class=&quot;alert-details&quot;>"/><x id="START_PARAGRAPH" ctype="x-p" equiv-text="&lt;p>"/>Päivitä sivu ja kokeile uudelleen.<x id="CLOSE_PARAGRAPH" ctype="x-p" equiv-text="&lt;/p>"/><x id="START_TAG_NG_CONTAINER" ctype="x-ng_container" equiv-text="&lt;ng-container *ngIf=&quot;detailedError&quot;>"/><x id="START_TAG_DIV" ctype="x-div" equiv-text="&lt;div>"/><x id="START_LINK" ctype="x-a" equiv-text="&lt;a (click)=&quot;showErrorMessage = !showErrorMessage&quot;>"/><x id="START_ITALIC_TEXT" ctype="x-i" equiv-text="&lt;i class=&quot;glyphicon glyphicon-chevron-down&quot;>"/><x id="CLOSE_ITALIC_TEXT" ctype="x-i" equiv-text="&lt;/i>"/> Näytä yksityiskohdat <x id="CLOSE_LINK" ctype="x-a" equiv-text="&lt;/a>"/><x id="CLOSE_TAG_DIV" ctype="x-div" equiv-text="&lt;/div>"/><x id="START_TAG_PRE" ctype="x-pre" equiv-text="&lt;pre *ngIf=&quot;showErrorMessage&quot;>"/><x id="INTERPOLATION_1" equiv-text="{{detailedError}}"/><x id="CLOSE_TAG_PRE" ctype="x-pre" equiv-text="&lt;/pre>"/><x id="CLOSE_TAG_NG_CONTAINER" ctype="x-ng_container" equiv-text="&lt;/ng-container>"/><x id="CLOSE_TAG_DIV" ctype="x-div" equiv-text="&lt;/div>"/></target>
        <context-group purpose="location">
          <context context-type="sourcefile">static/scripts/tim/plugin/userselect/user-select.component.ts</context>
          <context context-type="linenumber">277,289</context>
        </context-group>
      </trans-unit>
      <trans-unit id="8722403967811278226" datatype="html">
        <source>Keyboard mode</source>
        <target state="translated">Vain näppäimistö -tila</target>
        <context-group purpose="location">
          <context context-type="sourcefile">static/scripts/tim/plugin/userselect/user-select.component.ts</context>
          <context context-type="linenumber">383</context>
        </context-group>
      </trans-unit>
      <trans-unit id="3603236843992117443" datatype="html">
        <source>T9 keyboard</source>
        <target state="translated">T9-näppäimistö</target>
        <context-group purpose="location">
          <context context-type="sourcefile">static/scripts/tim/plugin/userselect/user-select.component.ts</context>
          <context context-type="linenumber">385</context>
        </context-group>
      </trans-unit>
      <trans-unit id="304342857963215927" datatype="html">
        <source>Auto apply on match</source>
        <target state="translated">Kirjaa heti osumalla</target>
        <context-group purpose="location">
          <context context-type="sourcefile">static/scripts/tim/plugin/userselect/user-select.component.ts</context>
          <context context-type="linenumber">388</context>
        </context-group>
      </trans-unit>
      <trans-unit id="9159869723463881627" datatype="html">
        <source>Undone permissions for <x id="INTERPOLATION" equiv-text="this.lastAddedUser?.user.real_name"/>.</source>
        <target state="translated">Oikeudet peruutettu käyttäjältä <x id="INTERPOLATION" equiv-text="this.lastAddedUser?.user.real_name"/>.</target>
        <context-group purpose="location">
          <context context-type="sourcefile">static/scripts/tim/plugin/userselect/user-select.component.ts</context>
          <context context-type="linenumber">403</context>
        </context-group>
      </trans-unit>
      <trans-unit id="5703267131879050829" datatype="html">
        <source>Permissions applied to <x id="INTERPOLATION" equiv-text="this.lastAddedUser?.user.real_name"/>.</source>
        <target state="translated">Asetettu oikeudet käyttäjälle <x id="INTERPOLATION" equiv-text="this.lastAddedUser?.user.real_name"/>.</target>
        <context-group purpose="location">
          <context context-type="sourcefile">static/scripts/tim/plugin/userselect/user-select.component.ts</context>
          <context context-type="linenumber">404</context>
        </context-group>
      </trans-unit>
      <trans-unit id="5775346636203685655" datatype="html">
        <source>Undo</source>
        <target state="translated">Kumoa</target>
        <context-group purpose="location">
          <context context-type="sourcefile">static/scripts/tim/plugin/userselect/user-select.component.ts</context>
          <context context-type="linenumber">408</context>
        </context-group>
      </trans-unit>
      <trans-unit id="5069481065713145900" datatype="html">
        <source>Are you sure you want to undo the last action?</source>
        <target state="translated">Oletko varma, että haluat kumota viimeisimmän toiminnon?</target>
        <context-group purpose="location">
          <context context-type="sourcefile">static/scripts/tim/plugin/userselect/user-select.component.ts</context>
          <context context-type="linenumber">414</context>
        </context-group>
      </trans-unit>
      <trans-unit id="4014435728703990296" datatype="html">
        <source>Set permission</source>
        <target state="translated">Aseta oikeus</target>
        <context-group purpose="location">
          <context context-type="sourcefile">static/scripts/tim/plugin/userselect/user-select.component.ts</context>
          <context context-type="linenumber">518</context>
        </context-group>
      </trans-unit>
      <trans-unit id="2159130950882492111" datatype="html">
        <source>Cancel</source>
        <target state="translated">Peruuta</target>
        <context-group purpose="location">
          <context context-type="sourcefile">static/scripts/tim/plugin/userselect/user-select.component.ts</context>
          <context context-type="linenumber">519</context>
        </context-group>
      </trans-unit>
      <trans-unit id="7127355890937941598" datatype="html">
        <source>Could not apply the permission.</source>
        <target state="translated">Oikeuksia ei voitu asettaa.</target>
        <context-group purpose="location">
          <context context-type="sourcefile">static/scripts/tim/plugin/userselect/user-select.component.ts</context>
          <context context-type="linenumber">569</context>
        </context-group>
      </trans-unit>
      <trans-unit id="2369555589256522210" datatype="html">
        <source>Could not search for user.</source>
        <target state="translated">Käyttäjää ei voitu hakea.</target>
        <context-group purpose="location">
          <context context-type="sourcefile">static/scripts/tim/plugin/userselect/user-select.component.ts</context>
          <context context-type="linenumber">746</context>
        </context-group>
      </trans-unit>
      <trans-unit id="1073782821840614775" datatype="html">
        <source>Failed to contact the server.</source>
        <target state="translated">Palvelimeen ei saatu yhteyttä.</target>
        <context-group purpose="location">
          <context context-type="sourcefile">static/scripts/tim/plugin/userselect/user-select.component.ts</context>
          <context context-type="linenumber">845</context>
        </context-group>
      </trans-unit>
      <trans-unit id="1792806198663410166" datatype="html">
        <source>Bookmarks</source>
        <target state="translated">Kirjanmerkit</target>
        <context-group purpose="location">
          <context context-type="sourcefile">static/scripts/tim/sidebarmenu/services/tab-entry-list.service.ts</context>
          <context context-type="linenumber">37</context>
        </context-group>
      </trans-unit>
      <trans-unit id="4836175280518160350" datatype="html">
        <source>Document settings</source>
        <target state="translated">Dokumentin asetukset</target>
        <context-group purpose="location">
          <context context-type="sourcefile">static/scripts/tim/sidebarmenu/services/tab-entry-list.service.ts</context>
          <context context-type="linenumber">44</context>
        </context-group>
      </trans-unit>
      <trans-unit id="7372224717222969507" datatype="html">
        <source>Document index</source>
        <target state="translated">Dokumentin sisällys</target>
        <context-group purpose="location">
          <context context-type="sourcefile">static/scripts/tim/sidebarmenu/services/tab-entry-list.service.ts</context>
          <context context-type="linenumber">51</context>
        </context-group>
      </trans-unit>
      <trans-unit id="7025159553172419928" datatype="html">
        <source>Scoreboard</source>
        <target state="translated">Pistetaulu</target>
        <context-group purpose="location">
          <context context-type="sourcefile">static/scripts/tim/sidebarmenu/services/tab-entry-list.service.ts</context>
          <context context-type="linenumber">59</context>
        </context-group>
      </trans-unit>
      <trans-unit id="1478700475585808513" datatype="html">
        <source>Lecture</source>
        <target state="translated">Luento</target>
        <context-group purpose="location">
          <context context-type="sourcefile">static/scripts/tim/sidebarmenu/services/tab-entry-list.service.ts</context>
          <context context-type="linenumber">66</context>
        </context-group>
      </trans-unit>
      <trans-unit id="8142657803643326364" datatype="html">
        <source>Get question</source>
        <target state="translated">Hae kysymys</target>
        <context-group purpose="location">
          <context context-type="sourcefile">static/scripts/tim/sidebarmenu/services/tab-entry-list.service.ts</context>
          <context context-type="linenumber">74</context>
        </context-group>
      </trans-unit>
      <trans-unit id="9086145107498026183" datatype="html">
        <source>Lecture participants</source>
        <target state="translated">Luennon osallistujat</target>
        <context-group purpose="location">
          <context context-type="sourcefile">static/scripts/tim/sidebarmenu/services/tab-entry-list.service.ts</context>
          <context context-type="linenumber">84</context>
        </context-group>
      </trans-unit>
      <trans-unit id="9024197238502753926" datatype="html">
        <source>Top level </source>
        <target state="translated">Ylätaso </target>
        <context-group purpose="location">
          <context context-type="sourcefile">static/scripts/tim/sidebarmenu/util/bookmarks.component.ts</context>
          <context context-type="linenumber">24</context>
        </context-group>
      </trans-unit>
      <trans-unit id="1337103674652096673" datatype="html">
        <source>New bookmark...</source>
        <target state="translated">Uusi kirjanmerkki...</target>
        <context-group purpose="location">
          <context context-type="sourcefile">static/scripts/tim/sidebarmenu/util/bookmarks.component.ts</context>
          <context context-type="linenumber">38</context>
        </context-group>
      </trans-unit>
      <trans-unit id="6079930386351127608" datatype="html">
        <source>Done editing</source>
        <target state="translated">Valmis</target>
        <context-group purpose="location">
          <context context-type="sourcefile">static/scripts/tim/sidebarmenu/util/bookmarks.component.ts</context>
          <context context-type="linenumber">44</context>
        </context-group>
      </trans-unit>
      <trans-unit id="7878303393719404217" datatype="html">
        <source>Edit...</source>
        <target state="translated">Muokkaa...</target>
        <context-group purpose="location">
          <context context-type="sourcefile">static/scripts/tim/sidebarmenu/util/bookmarks.component.ts</context>
          <context context-type="linenumber">45</context>
        </context-group>
      </trans-unit>
      <trans-unit id="1115554361326660855" datatype="html">
        <source>Delete this folder</source>
        <target state="translated">Poista tämä kansio</target>
        <context-group purpose="location">
          <context context-type="sourcefile">static/scripts/tim/sidebarmenu/util/bookmarks.component.ts</context>
          <context context-type="linenumber">50</context>
        </context-group>
      </trans-unit>
      <trans-unit id="8327531442582201391" datatype="html">
        <source><x id="START_ITALIC_TEXT" ctype="x-i" equiv-text="&lt;i class=&quot;glyphicon glyphicon-plus&quot;>"/><x id="CLOSE_ITALIC_TEXT" ctype="x-i" equiv-text="&lt;/i>"/> New bookmark... </source>
        <target state="translated"><x id="START_ITALIC_TEXT" ctype="x-i" equiv-text="&lt;i class=&quot;glyphicon glyphicon-plus&quot;>"/><x id="CLOSE_ITALIC_TEXT" ctype="x-i" equiv-text="&lt;/i>"/> Uusi kirjanmerkki... </target>
        <context-group purpose="location">
          <context context-type="sourcefile">static/scripts/tim/sidebarmenu/util/bookmarks.component.ts</context>
          <context context-type="linenumber">59,60</context>
        </context-group>
      </trans-unit>
      <trans-unit id="2714492186629770050" datatype="html">
        <source> Manage scheduled functions </source>
        <target state="translated"> Hallitse ajastettuja toimintoja </target>
        <context-group purpose="location">
          <context context-type="sourcefile">static/scripts/tim/document/scheduling/schedule-dialog.component.ts</context>
          <context context-type="linenumber">57</context>
        </context-group>
      </trans-unit>
      <trans-unit id="8571753075872576345" datatype="html">
        <source>Current functions</source>
        <target state="translated">Nykyiset toiminnot</target>
        <context-group purpose="location">
          <context context-type="sourcefile">static/scripts/tim/document/scheduling/schedule-dialog.component.ts</context>
          <context context-type="linenumber">60</context>
        </context-group>
      </trans-unit>
      <trans-unit id="7645217870616885605" datatype="html">
        <source>There are no functions.</source>
        <target state="translated">Toimintoja ei ole.</target>
        <context-group purpose="location">
          <context context-type="sourcefile">static/scripts/tim/document/scheduling/schedule-dialog.component.ts</context>
          <context context-type="linenumber">61</context>
        </context-group>
      </trans-unit>
      <trans-unit id="6682286212219387436" datatype="html">
        <source>expires:</source>
        <target state="translated">vanhenee:</target>
        <context-group purpose="location">
          <context context-type="sourcefile">static/scripts/tim/document/scheduling/schedule-dialog.component.ts</context>
          <context context-type="linenumber">66</context>
        </context-group>
      </trans-unit>
      <trans-unit id="2679329452796798068" datatype="html">
        <source>interval:</source>
        <target state="translated">aikaväli:</target>
        <context-group purpose="location">
          <context context-type="sourcefile">static/scripts/tim/document/scheduling/schedule-dialog.component.ts</context>
          <context context-type="linenumber">68</context>
        </context-group>
      </trans-unit>
      <trans-unit id="8497362734879230180" datatype="html">
        <source>last run:</source>
        <target state="translated">ajettu viimeksi:</target>
        <context-group purpose="location">
          <context context-type="sourcefile">static/scripts/tim/document/scheduling/schedule-dialog.component.ts</context>
          <context context-type="linenumber">70</context>
        </context-group>
      </trans-unit>
      <trans-unit id="6656726192025357295" datatype="html">
        <source>run count:</source>
        <target state="translated">ajokertoja:</target>
        <context-group purpose="location">
          <context context-type="sourcefile">static/scripts/tim/document/scheduling/schedule-dialog.component.ts</context>
          <context context-type="linenumber">74</context>
        </context-group>
      </trans-unit>
      <trans-unit id="4577528096804984395" datatype="html">
        <source><x id="TAG_INPUT" ctype="x-input" equiv-text="&lt;input type=&quot;checkbox&quot;                                (change)=&quot;fetchFunctions()&quot;                                [(ngModel)]=&quot;showAllUsers&quot;>"/> Show functions from all users </source>
        <target state="translated"><x id="TAG_INPUT" ctype="x-input" equiv-text="&lt;input type=&quot;checkbox&quot;                                (change)=&quot;fetchFunctions()&quot;                                [(ngModel)]=&quot;showAllUsers&quot;>"/> Näytä kaikkien käyttäjien toiminnot </target>
        <context-group purpose="location">
          <context context-type="sourcefile">static/scripts/tim/document/scheduling/schedule-dialog.component.ts</context>
          <context context-type="linenumber">84,87</context>
        </context-group>
      </trans-unit>
      <trans-unit id="4101442988100757762" datatype="html">
        <source>never</source>
        <target state="translated">ei koskaan</target>
        <context-group purpose="location">
          <context context-type="sourcefile">static/scripts/tim/document/scheduling/schedule-dialog.component.ts</context>
          <context context-type="linenumber">90</context>
        </context-group>
      </trans-unit>
      <trans-unit id="3446123493687146871" datatype="html">
        <source>Add a new function</source>
        <target state="translated">Lisää uusi toiminto</target>
        <context-group purpose="location">
          <context context-type="sourcefile">static/scripts/tim/document/scheduling/schedule-dialog.component.ts</context>
          <context context-type="linenumber">92</context>
        </context-group>
      </trans-unit>
      <trans-unit id="2817070662431253604" datatype="html">
        <source>Id of plugin to run</source>
        <target state="translated">Ajettavan pluginin tunniste</target>
        <context-group purpose="location">
          <context context-type="sourcefile">static/scripts/tim/document/scheduling/schedule-dialog.component.ts</context>
          <context context-type="linenumber">94</context>
        </context-group>
      </trans-unit>
      <trans-unit id="3350676806684249188" datatype="html">
        <source>Interval</source>
        <target state="translated">Aikaväli</target>
        <context-group purpose="location">
          <context context-type="sourcefile">static/scripts/tim/document/scheduling/schedule-dialog.component.ts</context>
          <context context-type="linenumber">99</context>
        </context-group>
      </trans-unit>
      <trans-unit id="8037476586059399916" datatype="html">
        <source>Expires</source>
        <target state="translated">Vanhenee</target>
        <context-group purpose="location">
          <context context-type="sourcefile">static/scripts/tim/document/scheduling/schedule-dialog.component.ts</context>
          <context context-type="linenumber">105</context>
        </context-group>
      </trans-unit>
      <trans-unit id="5894626915103319823" datatype="html">
        <source>Other function parameters (in YAML format)</source>
        <target state="translated">Muut toiminnon parametrit (YAML-formaatissa)</target>
        <context-group purpose="location">
          <context context-type="sourcefile">static/scripts/tim/document/scheduling/schedule-dialog.component.ts</context>
          <context context-type="linenumber">107</context>
        </context-group>
      </trans-unit>
      <trans-unit id="4646834153496382565" datatype="html">
        <source>Add </source>
        <target state="translated">Lisää </target>
        <context-group purpose="location">
          <context context-type="sourcefile">static/scripts/tim/document/scheduling/schedule-dialog.component.ts</context>
          <context context-type="linenumber">111</context>
        </context-group>
      </trans-unit>
      <trans-unit id="9128112427910828806" datatype="html">
        <source>To TIM main page</source>
        <target state="translated">TIMin etusivulle</target>
        <context-group purpose="location">
          <context context-type="sourcefile">static/scripts/tim/header/site-header.component.ts</context>
          <context context-type="linenumber">9</context>
        </context-group>
        <context-group purpose="location">
          <context context-type="sourcefile">static/scripts/tim/header/site-header.component.ts</context>
          <context context-type="linenumber">9</context>
        </context-group>
      </trans-unit>
      <trans-unit id="136263580583779538" datatype="html">
        <source>Display search panel</source>
        <target state="translated">Näytä hakuvalikko</target>
        <context-group purpose="location">
          <context context-type="sourcefile">static/scripts/tim/header/site-header.component.ts</context>
          <context context-type="linenumber">20</context>
        </context-group>
        <context-group purpose="location">
          <context context-type="sourcefile">static/scripts/tim/header/site-header.component.ts</context>
          <context context-type="linenumber">20</context>
        </context-group>
      </trans-unit>
      <trans-unit id="6293086773067204578" datatype="html">
        <source>TIM document search</source>
        <target state="translated">TIMin dokumenttien haku</target>
        <context-group purpose="location">
          <context context-type="sourcefile">static/scripts/tim/header/site-header.component.ts</context>
          <context context-type="linenumber">27</context>
        </context-group>
        <context-group purpose="location">
          <context context-type="sourcefile">static/scripts/tim/header/site-header.component.ts</context>
          <context context-type="linenumber">27</context>
        </context-group>
      </trans-unit>
      <trans-unit id="6589026731731627693" datatype="html">
        <source>Use web browser preference</source>
        <target state="translated">Käytä web-selaimen asetusta</target>
        <context-group purpose="location">
          <context context-type="sourcefile">static/scripts/tim/user/language-selector.component.ts</context>
          <context context-type="linenumber">15</context>
        </context-group>
      </trans-unit>
      <trans-unit id="5866254605255506989" datatype="html">
        <source>English</source>
        <target state="translated">englanti</target>
        <context-group purpose="location">
          <context context-type="sourcefile">static/scripts/tim/user/language-selector.component.ts</context>
          <context context-type="linenumber">16</context>
        </context-group>
      </trans-unit>
      <trans-unit id="861663369293303028" datatype="html">
        <source>Finnish</source>
        <target state="translated">suomi</target>
        <context-group purpose="location">
          <context context-type="sourcefile">static/scripts/tim/user/language-selector.component.ts</context>
          <context context-type="linenumber">17</context>
        </context-group>
      </trans-unit>
      <trans-unit id="4817865548432760172" datatype="html">
        <source> You will be able to access this <x id="ICU" equiv-text="{ item.isFolder, select, true {folder} false {document} }"/> in <x id="START_TAG_TIM_COUNTDOWN" ctype="x-tim_countdown" equiv-text="&lt;tim-countdown [seconds]=&quot;waitTime&quot;                               [displayUnits]=&quot;['y', 'mo', 'w', 'd', 'h', 'm', 's']&quot;                               (onFinish)=&quot;this.countDown = false&quot;>"/><x id="CLOSE_TAG_TIM_COUNTDOWN" ctype="x-tim_countdown" equiv-text="&lt;/tim-countdown>"/>. </source>
        <target state="translated"> Tämä <x id="ICU" equiv-text="{ item.isFolder, select, true {folder} false {document} }"/> aukeaa ajassa: <x id="START_TAG_TIM_COUNTDOWN" ctype="x-tim_countdown" equiv-text="&lt;tim-countdown [seconds]=&quot;waitTime&quot;                               [displayUnits]=&quot;['y', 'mo', 'w', 'd', 'h', 'm', 's']&quot;                               (onFinish)=&quot;this.countDown = false&quot;>"/><x id="CLOSE_TAG_TIM_COUNTDOWN" ctype="x-tim_countdown" equiv-text="&lt;/tim-countdown>"/>. </target>
        <context-group purpose="location">
          <context context-type="sourcefile">static/scripts/tim/item/access-countdown.component.ts</context>
          <context context-type="linenumber">9,14</context>
        </context-group>
      </trans-unit>
      <trans-unit id="2430415615241833222" datatype="html">
        <source>{VAR_SELECT, select, true {folder} false {document} }</source>
        <target state="translated">{VAR_SELECT, select, true {kansio} false {dokumentti} }</target>
        <context-group purpose="location">
          <context context-type="sourcefile">static/scripts/tim/item/access-countdown.component.ts</context>
          <context context-type="linenumber">10</context>
        </context-group>
      </trans-unit>
      <trans-unit id="8367583638953157691" datatype="html">
        <source> You can access the <x id="ICU" equiv-text="{ item.isFolder, select, true { folder } false { document } }"/> now. <x id="START_TAG_TIM_GOTO_LINK" ctype="x-tim_goto_link" equiv-text="&lt;tim-goto-link href=&quot;&quot; [maxWait]=&quot;waitOffset&quot; [autoOpen]=&quot;true&quot;>"/>Refresh the page<x id="CLOSE_TAG_TIM_GOTO_LINK" ctype="x-tim_goto_link" equiv-text="&lt;/tim-goto-link>"/></source>
        <target state="translated"> Pääset <x id="ICU" equiv-text="{ item.isFolder, select, true { folder } false { document } }"/> nyt. <x id="START_TAG_TIM_GOTO_LINK" ctype="x-tim_goto_link" equiv-text="&lt;tim-goto-link href=&quot;&quot; [maxWait]=&quot;waitOffset&quot; [autoOpen]=&quot;true&quot;>"/>Virkistä sivu<x id="CLOSE_TAG_TIM_GOTO_LINK" ctype="x-tim_goto_link" equiv-text="&lt;/tim-goto-link>"/></target>
        <context-group purpose="location">
          <context context-type="sourcefile">static/scripts/tim/item/access-countdown.component.ts</context>
          <context context-type="linenumber">15,17</context>
        </context-group>
      </trans-unit>
      <trans-unit id="906293260225293784" datatype="html">
        <source>{VAR_SELECT, select, true {folder } false {document } }</source>
        <target state="translated">{VAR_SELECT, select, true {kansioon } false {dokumenttiin } }</target>
        <context-group purpose="location">
          <context context-type="sourcefile">static/scripts/tim/item/access-countdown.component.ts</context>
          <context context-type="linenumber">16</context>
        </context-group>
      </trans-unit>
      <trans-unit id="4138123927675775257" datatype="html">
        <source> Previous: <x id="INTERPOLATION" equiv-text="{{siblings.prev.title}}"/> </source>
        <target state="translated"> Edellinen: <x id="INTERPOLATION" equiv-text="{{siblings.prev.title}}"/> </target>
        <context-group purpose="location">
          <context context-type="sourcefile">static/scripts/tim/messaging/archive/tim-archive-footer.component.ts</context>
          <context context-type="linenumber">12,14</context>
        </context-group>
      </trans-unit>
      <trans-unit id="1251345198062367411" datatype="html">
        <source> Next: <x id="INTERPOLATION" equiv-text="{{siblings.next.title}}"/> </source>
        <target state="translated"> Seuraava: <x id="INTERPOLATION" equiv-text="{{siblings.next.title}}"/> </target>
        <context-group purpose="location">
          <context context-type="sourcefile">static/scripts/tim/messaging/archive/tim-archive-footer.component.ts</context>
          <context context-type="linenumber">15,17</context>
        </context-group>
      </trans-unit>
      <trans-unit id="2950949852618231827" datatype="html">
        <source>No archiving</source>
        <target state="translated">Ei arkistointia</target>
        <context-group purpose="location">
          <context context-type="sourcefile">static/scripts/tim/messaging/listOptionTypes.ts</context>
          <context context-type="linenumber">65</context>
        </context-group>
      </trans-unit>
      <trans-unit id="2028814551074000227" datatype="html">
        <source>Owners only</source>
        <target state="translated">Vain omistajat</target>
        <context-group purpose="location">
          <context context-type="sourcefile">static/scripts/tim/messaging/listOptionTypes.ts</context>
          <context context-type="linenumber">69</context>
        </context-group>
      </trans-unit>
      <trans-unit id="8921978962685482749" datatype="html">
        <source>Members only</source>
        <target state="translated">Vain jäsenet</target>
        <context-group purpose="location">
          <context context-type="sourcefile">static/scripts/tim/messaging/listOptionTypes.ts</context>
          <context context-type="linenumber">73</context>
        </context-group>
      </trans-unit>
      <trans-unit id="1176354097377939877" datatype="html">
        <source>Logged-in users</source>
        <target state="translated">Sisäänkirjautuneet käyttäjät</target>
        <context-group purpose="location">
          <context context-type="sourcefile">static/scripts/tim/messaging/listOptionTypes.ts</context>
          <context context-type="linenumber">77</context>
        </context-group>
      </trans-unit>
      <trans-unit id="6534056417716630629" datatype="html">
        <source>Everyone</source>
        <target state="translated">Kaikki</target>
        <context-group purpose="location">
          <context context-type="sourcefile">static/scripts/tim/messaging/listOptionTypes.ts</context>
          <context context-type="linenumber">81</context>
        </context-group>
      </trans-unit>
      <trans-unit id="8046941322231691604" datatype="html">
        <source> Mark as Read </source>
        <target state="translated"> Merkitse luetuksi </target>
        <context-group purpose="location">
          <context context-type="sourcefile">static/scripts/tim/messaging/manage-read-receipt.component.ts</context>
          <context context-type="linenumber">28</context>
        </context-group>
      </trans-unit>
      <trans-unit id="7257036810810939975" datatype="html">
        <source> Cancel Read Receipt </source>
        <target state="translated"> Peruuta lukumerkintä </target>
        <context-group purpose="location">
          <context context-type="sourcefile">static/scripts/tim/messaging/manage-read-receipt.component.ts</context>
          <context context-type="linenumber">32</context>
        </context-group>
      </trans-unit>
      <trans-unit id="6220399330403096957" datatype="html">
        <source>Cancelling the read receipt re-displays the message on designated TIM pages</source>
        <target state="translated">Lukumerkinnän peruuttaminen näyttää viestin sille asetetuilla kohdesivuilla</target>
        <context-group purpose="location">
          <context context-type="sourcefile">static/scripts/tim/messaging/manage-read-receipt.component.ts</context>
          <context context-type="linenumber">34</context>
        </context-group>
      </trans-unit>
      <trans-unit id="3060798069996780322" datatype="html">
        <source>Could not load read information: <x id="PH" equiv-text="message.result.error.error"/></source>
        <target state="translated">Lukumerkintöjen lataaminen epäonnistui: <x id="PH" equiv-text="message.result.error.error"/></target>
        <context-group purpose="location">
          <context context-type="sourcefile">static/scripts/tim/messaging/manage-read-receipt.component.ts</context>
          <context context-type="linenumber">111</context>
        </context-group>
      </trans-unit>
      <trans-unit id="1672693006844160216" datatype="html">
        <source>Could not mark as read: <x id="PH" equiv-text="result.result.error.error"/></source>
        <target state="translated">Viestin merkintä luetuksi epäonnistui: <x id="PH" equiv-text="result.result.error.error"/></target>
        <context-group purpose="location">
          <context context-type="sourcefile">static/scripts/tim/messaging/manage-read-receipt.component.ts</context>
          <context context-type="linenumber">128</context>
        </context-group>
        <context-group purpose="location">
          <context context-type="sourcefile">static/scripts/tim/messaging/tim-message.component.ts</context>
          <context context-type="linenumber">122</context>
        </context-group>
      </trans-unit>
      <trans-unit id="3096629013025210376" datatype="html">
        <source>Could not cancel read receipt: <x id="PH" equiv-text="result.result.error.error"/></source>
        <target state="translated">Lukumerkinnän peruuttaminen epäonnistui: <x id="PH" equiv-text="result.result.error.error"/></target>
        <context-group purpose="location">
          <context context-type="sourcefile">static/scripts/tim/messaging/manage-read-receipt.component.ts</context>
          <context context-type="linenumber">148</context>
        </context-group>
      </trans-unit>
      <trans-unit id="8814274340907303696" datatype="html">
        <source>Common actions</source>
        <target state="translated">Yleiset toiminnot</target>
        <context-group purpose="location">
          <context context-type="sourcefile">static/scripts/tim/messaging/manage/message-list-admin.component.ts</context>
          <context context-type="linenumber">25</context>
        </context-group>
      </trans-unit>
      <trans-unit id="421055325405203498" datatype="html">
        <source> Send a message to the list </source>
        <target state="translated"> Lähetä viesti listalle </target>
        <context-group purpose="location">
          <context context-type="sourcefile">static/scripts/tim/messaging/manage/message-list-admin.component.ts</context>
          <context context-type="linenumber">28,29</context>
        </context-group>
      </trans-unit>
      <trans-unit id="6657172014973955497" datatype="html">
        <source>View archives</source>
        <target state="translated">Selaa arkistoja</target>
        <context-group purpose="location">
          <context context-type="sourcefile">static/scripts/tim/messaging/manage/message-list-admin.component.ts</context>
          <context context-type="linenumber">30</context>
        </context-group>
      </trans-unit>
      <trans-unit id="5745843220163365478" datatype="html">
        <source>List options</source>
        <target state="translated">Listan asetukset</target>
        <context-group purpose="location">
          <context context-type="sourcefile">static/scripts/tim/messaging/manage/message-list-admin.component.ts</context>
          <context context-type="linenumber">36</context>
        </context-group>
      </trans-unit>
      <trans-unit id="6439365426343089851" datatype="html">
        <source>General</source>
        <target state="translated">Yleinen</target>
        <context-group purpose="location">
          <context context-type="sourcefile">static/scripts/tim/messaging/manage/message-list-admin.component.ts</context>
          <context context-type="linenumber">38</context>
        </context-group>
      </trans-unit>
      <trans-unit id="7236497327262460139" datatype="html">
        <source>List name</source>
        <target state="translated">Listan nimi</target>
        <context-group purpose="location">
          <context context-type="sourcefile">static/scripts/tim/messaging/manage/message-list-admin.component.ts</context>
          <context context-type="linenumber">39</context>
        </context-group>
      </trans-unit>
      <trans-unit id="3967269098753656610" datatype="html">
        <source>Email address</source>
        <target state="translated">Sähköpostiosoite</target>
        <context-group purpose="location">
          <context context-type="sourcefile">static/scripts/tim/messaging/manage/message-list-admin.component.ts</context>
          <context context-type="linenumber">44</context>
        </context-group>
      </trans-unit>
      <trans-unit id="2973928033612762715" datatype="html">
        <source>Short description</source>
        <target state="translated">Lyhyt kuvaus</target>
        <context-group purpose="location">
          <context context-type="sourcefile">static/scripts/tim/messaging/manage/message-list-admin.component.ts</context>
          <context context-type="linenumber">48</context>
        </context-group>
      </trans-unit>
      <trans-unit id="6130151799505109360" datatype="html">
        <source>Long description</source>
        <target state="translated">Pitkä kuvaus</target>
        <context-group purpose="location">
          <context context-type="sourcefile">static/scripts/tim/messaging/manage/message-list-admin.component.ts</context>
          <context context-type="linenumber">52</context>
        </context-group>
      </trans-unit>
      <trans-unit id="7772317372473797900" datatype="html">
        <source>Subject prefix</source>
        <target state="translated">Viestiotsikkojen etuliite</target>
        <context-group purpose="location">
          <context context-type="sourcefile">static/scripts/tim/messaging/manage/message-list-admin.component.ts</context>
          <context context-type="linenumber">57</context>
        </context-group>
      </trans-unit>
      <trans-unit id="6201638315245239510" datatype="html">
        <source>Advanced</source>
        <target state="translated">Edistynyt</target>
        <context-group purpose="location">
          <context context-type="sourcefile">static/scripts/tim/messaging/manage/message-list-admin.component.ts</context>
          <context context-type="linenumber">61</context>
        </context-group>
      </trans-unit>
      <trans-unit id="5471129846414551429" datatype="html">
        <source>Advanced email list settings (takes to Mailman)</source>
        <target state="translated">Edistyneet sähköpostilistan asetukset (ulkoinen Mailman-ohjelma)</target>
        <context-group purpose="location">
          <context context-type="sourcefile">static/scripts/tim/messaging/manage/message-list-admin.component.ts</context>
          <context context-type="linenumber">63,64</context>
        </context-group>
      </trans-unit>
      <trans-unit id="4828376364137821100" datatype="html">
        <source>Archiving</source>
        <target state="translated">Arkistointi</target>
        <context-group purpose="location">
          <context context-type="sourcefile">static/scripts/tim/messaging/manage/message-list-admin.component.ts</context>
          <context context-type="linenumber">67</context>
        </context-group>
      </trans-unit>
      <trans-unit id="3289599373141719480" datatype="html">
        <source>Archive access policy</source>
        <target state="translated">Arkistojen käyttöoikeuskäytäntö</target>
        <context-group purpose="location">
          <context context-type="sourcefile">static/scripts/tim/messaging/manage/message-list-admin.component.ts</context>
          <context context-type="linenumber">69</context>
        </context-group>
      </trans-unit>
      <trans-unit id="6342642818112534839" datatype="html">
        <source>This option is not implemented yet</source>
        <target state="translated">Tämä asetus ei ole vielä toteutettu</target>
        <context-group purpose="location">
          <context context-type="sourcefile">static/scripts/tim/messaging/manage/message-list-admin.component.ts</context>
          <context context-type="linenumber">74</context>
        </context-group>
        <context-group purpose="location">
          <context context-type="sourcefile">static/scripts/tim/messaging/manage/message-list-admin.component.ts</context>
          <context context-type="linenumber">99</context>
        </context-group>
        <context-group purpose="location">
          <context context-type="sourcefile">static/scripts/tim/messaging/manage/message-list-admin.component.ts</context>
          <context context-type="linenumber">110</context>
        </context-group>
        <context-group purpose="location">
          <context context-type="sourcefile">static/scripts/tim/messaging/manage/message-list-admin.component.ts</context>
          <context context-type="linenumber">120</context>
        </context-group>
      </trans-unit>
      <trans-unit id="5280522151948167204" datatype="html">
        <source>Notify owners on list changes (e.g. user subscribes) </source>
        <target state="translated">Ilmoita listan omistajille listan muutoksista (esim. uudet jäsenet) </target>
        <context-group purpose="location">
          <context context-type="sourcefile">static/scripts/tim/messaging/manage/message-list-admin.component.ts</context>
          <context context-type="linenumber">93</context>
        </context-group>
      </trans-unit>
      <trans-unit id="5521883452271200382" datatype="html">
        <source>TIM users can freely join this list </source>
        <target state="translated">TIM-käyttäjät voivat vapaasti liittyä listalle </target>
        <context-group purpose="location">
          <context context-type="sourcefile">static/scripts/tim/messaging/manage/message-list-admin.component.ts</context>
          <context context-type="linenumber">104</context>
        </context-group>
      </trans-unit>
      <trans-unit id="7122098898427846897" datatype="html">
        <source>Default send right for new members </source>
        <target state="translated">Uudet jäsenet saavat lähettää viestejä listalle </target>
        <context-group purpose="location">
          <context context-type="sourcefile">static/scripts/tim/messaging/manage/message-list-admin.component.ts</context>
          <context context-type="linenumber">114</context>
        </context-group>
      </trans-unit>
      <trans-unit id="4150852629115124872" datatype="html">
        <source>Default delivery right for new members </source>
        <target state="translated">Uudet jäsenet saavat vastaanottaa viestejä listalta </target>
        <context-group purpose="location">
          <context context-type="sourcefile">static/scripts/tim/messaging/manage/message-list-admin.component.ts</context>
          <context context-type="linenumber">124</context>
        </context-group>
      </trans-unit>
      <trans-unit id="4664955783952348345" datatype="html">
        <source>Members can unsubscribe from the list on their own </source>
        <target state="translated">Jäsenet saavat vapaasti poistua listalta </target>
        <context-group purpose="location">
          <context context-type="sourcefile">static/scripts/tim/messaging/manage/message-list-admin.component.ts</context>
          <context context-type="linenumber">134</context>
        </context-group>
      </trans-unit>
      <trans-unit id="8133330502485943497" datatype="html">
        <source>Non-members can send messages to list </source>
        <target state="translated">Listaan kuulumattomat saavat lähettää viestejä listalle </target>
        <context-group purpose="location">
          <context context-type="sourcefile">static/scripts/tim/messaging/manage/message-list-admin.component.ts</context>
          <context context-type="linenumber">143</context>
        </context-group>
      </trans-unit>
      <trans-unit id="7174531398371981938" datatype="html">
        <source>Save options</source>
        <target state="translated">Tallenna asetukset</target>
        <context-group purpose="location">
          <context context-type="sourcefile">static/scripts/tim/messaging/manage/message-list-admin.component.ts</context>
          <context context-type="linenumber">174</context>
        </context-group>
      </trans-unit>
      <trans-unit id="1589749564133337410" datatype="html">
        <source>Add members</source>
        <target state="translated">Lisää jäsenet</target>
        <context-group purpose="location">
          <context context-type="sourcefile">static/scripts/tim/messaging/manage/message-list-admin.component.ts</context>
          <context context-type="linenumber">186</context>
        </context-group>
      </trans-unit>
      <trans-unit id="4203299456820490682" datatype="html">
        <source>Adding members help (in Finnish)</source>
        <target state="translated">Ohje jäsenten lisäämisestä</target>
        <context-group purpose="location">
          <context context-type="sourcefile">static/scripts/tim/messaging/manage/message-list-admin.component.ts</context>
          <context context-type="linenumber">188</context>
        </context-group>
      </trans-unit>
      <trans-unit id="2747516590550533744" datatype="html">
        <source>Members can send messages to the list</source>
        <target state="translated">Jäsenet saavat lähettää viestejä listalle</target>
        <context-group purpose="location">
          <context context-type="sourcefile">static/scripts/tim/messaging/manage/message-list-admin.component.ts</context>
          <context context-type="linenumber">197</context>
        </context-group>
      </trans-unit>
      <trans-unit id="7108971433397914899" datatype="html">
        <source>Members can receive messages from the list</source>
        <target state="translated">Jäsenet vastaanottavat viestejä listalta</target>
        <context-group purpose="location">
          <context context-type="sourcefile">static/scripts/tim/messaging/manage/message-list-admin.component.ts</context>
          <context context-type="linenumber">201</context>
        </context-group>
      </trans-unit>
      <trans-unit id="752109448129423604" datatype="html">
        <source>Add new members</source>
        <target state="translated">Lisää uudet jäsenet</target>
        <context-group purpose="location">
          <context context-type="sourcefile">static/scripts/tim/messaging/manage/message-list-admin.component.ts</context>
          <context context-type="linenumber">205</context>
        </context-group>
      </trans-unit>
      <trans-unit id="4190740897139073282" datatype="html">
        <source>Current members</source>
        <target state="translated">Nykyiset jäsenet</target>
        <context-group purpose="location">
          <context context-type="sourcefile">static/scripts/tim/messaging/manage/message-list-admin.component.ts</context>
          <context context-type="linenumber">219</context>
        </context-group>
      </trans-unit>
      <trans-unit id="8953033926734869941" datatype="html">
        <source>Name</source>
        <target state="translated">Nimi</target>
        <context-group purpose="location">
          <context context-type="sourcefile">static/scripts/tim/messaging/manage/message-list-admin.component.ts</context>
          <context context-type="linenumber">225</context>
        </context-group>
        <context-group purpose="location">
          <context context-type="sourcefile">static/scripts/tim/messaging/manage/message-list-admin.component.ts</context>
          <context context-type="linenumber">265</context>
        </context-group>
      </trans-unit>
      <trans-unit id="5248717555542428023" datatype="html">
        <source>Username</source>
        <target state="translated">Käyttäjätunnus</target>
        <context-group purpose="location">
          <context context-type="sourcefile">static/scripts/tim/messaging/manage/message-list-admin.component.ts</context>
          <context context-type="linenumber">226</context>
        </context-group>
        <context-group purpose="location">
          <context context-type="sourcefile">static/scripts/tim/messaging/manage/message-list-admin.component.ts</context>
          <context context-type="linenumber">266</context>
        </context-group>
        <context-group purpose="location">
          <context context-type="sourcefile">static/scripts/tim/user/settings.component.ts</context>
          <context context-type="linenumber">225</context>
        </context-group>
      </trans-unit>
      <trans-unit id="4768749765465246664" datatype="html">
        <source>Email</source>
        <target state="translated">Sähköpostiosoite</target>
        <context-group purpose="location">
          <context context-type="sourcefile">static/scripts/tim/messaging/manage/message-list-admin.component.ts</context>
          <context context-type="linenumber">56</context>
        </context-group>
        <context-group purpose="location">
          <context context-type="sourcefile">static/scripts/tim/messaging/manage/message-list-admin.component.ts</context>
          <context context-type="linenumber">227</context>
        </context-group>
        <context-group purpose="location">
          <context context-type="sourcefile">static/scripts/tim/messaging/manage/message-list-admin.component.ts</context>
          <context context-type="linenumber">267</context>
        </context-group>
        <context-group purpose="location">
          <context context-type="sourcefile">static/scripts/tim/user/add-contact-dialog.component.ts</context>
          <context context-type="linenumber">28</context>
        </context-group>
      </trans-unit>
      <trans-unit id="401896744286330382" datatype="html">
        <source>Send right</source>
        <target state="translated">Lähetysoikeus</target>
        <context-group purpose="location">
          <context context-type="sourcefile">static/scripts/tim/messaging/manage/message-list-admin.component.ts</context>
          <context context-type="linenumber">228</context>
        </context-group>
      </trans-unit>
      <trans-unit id="7162867725578476513" datatype="html">
        <source>Delivery right</source>
        <target state="translated">Vastaanotto-oikeus</target>
        <context-group purpose="location">
          <context context-type="sourcefile">static/scripts/tim/messaging/manage/message-list-admin.component.ts</context>
          <context context-type="linenumber">229</context>
        </context-group>
      </trans-unit>
      <trans-unit id="9104581108162791079" datatype="html">
        <source>Membership ended</source>
        <target state="translated">Jäsenyys päättyi</target>
        <context-group purpose="location">
          <context context-type="sourcefile">static/scripts/tim/messaging/manage/message-list-admin.component.ts</context>
          <context context-type="linenumber">230</context>
        </context-group>
      </trans-unit>
      <trans-unit id="5406093358072761930" datatype="html">
        <source>Removed</source>
        <target state="translated">Poistettu listalta</target>
        <context-group purpose="location">
          <context context-type="sourcefile">static/scripts/tim/messaging/manage/message-list-admin.component.ts</context>
          <context context-type="linenumber">231</context>
        </context-group>
      </trans-unit>
      <trans-unit id="2247764518678022723" datatype="html">
        <source>View members of a group</source>
        <target state="translated">Selaa ryhmän jäsenet</target>
        <context-group purpose="location">
          <context context-type="sourcefile">static/scripts/tim/messaging/manage/message-list-admin.component.ts</context>
          <context context-type="linenumber">256</context>
        </context-group>
      </trans-unit>
      <trans-unit id="3987040448182242226" datatype="html">
        <source>Save members</source>
        <target state="translated">Tallenna jäsenet</target>
        <context-group purpose="location">
          <context context-type="sourcefile">static/scripts/tim/messaging/manage/message-list-admin.component.ts</context>
          <context context-type="linenumber">282</context>
        </context-group>
      </trans-unit>
      <trans-unit id="8868838825716345895" datatype="html">
        <source>Dangerous actions</source>
        <target state="translated">Vaaralliset toiminnot</target>
        <context-group purpose="location">
          <context context-type="sourcefile">static/scripts/tim/messaging/manage/message-list-admin.component.ts</context>
          <context context-type="linenumber">294</context>
        </context-group>
      </trans-unit>
      <trans-unit id="6510959572336578205" datatype="html">
        <source>Delete List</source>
        <target state="translated">Poista lista</target>
        <context-group purpose="location">
          <context context-type="sourcefile">static/scripts/tim/messaging/manage/message-list-admin.component.ts</context>
          <context context-type="linenumber">295</context>
        </context-group>
      </trans-unit>
      <trans-unit id="8639579854977752283" datatype="html">
        <source>No list specified</source>
        <target state="translated">Ei listaa</target>
        <context-group purpose="location">
          <context context-type="sourcefile">static/scripts/tim/messaging/manage/message-list-admin.component.ts</context>
          <context context-type="linenumber">417</context>
        </context-group>
      </trans-unit>
      <trans-unit id="1751262057884657070" datatype="html">
        <source>Loading list options failed: <x id="PH" equiv-text="result1.result.error.error"/></source>
        <target state="translated">Listan asetusten lataaminen epäonnistui: <x id="PH" equiv-text="result1.result.error.error"/></target>
        <context-group purpose="location">
          <context context-type="sourcefile">static/scripts/tim/messaging/manage/message-list-admin.component.ts</context>
          <context context-type="linenumber">431</context>
        </context-group>
      </trans-unit>
      <trans-unit id="1546634327076159462" datatype="html">
        <source>Adding large groups might take longer than usual. Please wait.</source>
        <target state="translated">Suurten ryhmien lisääminen saattaa kestää tavallista kauemmin. Ole hyvä ja odota.</target>
        <context-group purpose="location">
          <context context-type="sourcefile">static/scripts/tim/messaging/manage/message-list-admin.component.ts</context>
          <context context-type="linenumber">463</context>
        </context-group>
      </trans-unit>
      <trans-unit id="2142462720777190527" datatype="html">
        <source>Loading list's members failed: <x id="PH" equiv-text="result2.result.error.error"/></source>
        <target state="translated">Listan jäsenten lataaminen epäonnistui: <x id="PH" equiv-text="result2.result.error.error"/></target>
        <context-group purpose="location">
          <context context-type="sourcefile">static/scripts/tim/messaging/manage/message-list-admin.component.ts</context>
          <context context-type="linenumber">762</context>
        </context-group>
      </trans-unit>
      <trans-unit id="3019099927046303872" datatype="html">
        <source>New members added.</source>
        <target state="translated">Uudet jäsenet lisätty.</target>
        <context-group purpose="location">
          <context context-type="sourcefile">static/scripts/tim/messaging/manage/message-list-admin.component.ts</context>
          <context context-type="linenumber">486</context>
        </context-group>
      </trans-unit>
      <trans-unit id="655264950585895085" datatype="html">
        <source>Adding new members failed: <x id="PH" equiv-text="result.result.error.error"/></source>
        <target state="translated">Uusien jäsenten lisääminen epäonnistui: <x id="PH" equiv-text="result.result.error.error"/></target>
        <context-group purpose="location">
          <context context-type="sourcefile">static/scripts/tim/messaging/manage/message-list-admin.component.ts</context>
          <context context-type="linenumber">489</context>
        </context-group>
      </trans-unit>
      <trans-unit id="4171354538993599001" datatype="html">
        <source>Delete list <x id="PH" equiv-text="this.listname"/></source>
        <target state="translated">Poista lista <x id="PH" equiv-text="this.listname"/></target>
        <context-group purpose="location">
          <context context-type="sourcefile">static/scripts/tim/messaging/manage/message-list-admin.component.ts</context>
          <context context-type="linenumber">512</context>
        </context-group>
      </trans-unit>
      <trans-unit id="1876963562900096705" datatype="html">
        <source>Do you really want to delete list <x id="PH" equiv-text="this.listname"/>? Members will not be able to receive or send messages through the list anymore.</source>
        <target state="translated">Oletko varma, että haluat poistaa listan <x id="PH" equiv-text="this.listname"/>? Jäsenet eivät tämän jälkeen saa lähettää viestejä listalle tai vastaanottaa viestejä sieltä.</target>
        <context-group purpose="location">
          <context context-type="sourcefile">static/scripts/tim/messaging/manage/message-list-admin.component.ts</context>
          <context context-type="linenumber">513</context>
        </context-group>
      </trans-unit>
      <trans-unit id="7022070615528435141" datatype="html">
        <source>Delete</source>
        <target state="translated">Poista</target>
        <context-group purpose="location">
          <context context-type="sourcefile">static/scripts/tim/messaging/manage/message-list-admin.component.ts</context>
          <context context-type="linenumber">514</context>
        </context-group>
      </trans-unit>
      <trans-unit id="2388460167283222051" datatype="html">
        <source>Deleting the list failed.</source>
        <target state="translated">Listan poistaminen epäonnistui.</target>
        <context-group purpose="location">
          <context context-type="sourcefile">static/scripts/tim/messaging/manage/message-list-admin.component.ts</context>
          <context context-type="linenumber">530</context>
        </context-group>
      </trans-unit>
      <trans-unit id="6176606851464694289" datatype="html">
        <source>Loading archive information failed. Please reload the page. If reloading the page does not fix the problem, please contact TIM support.</source>
        <target state="translated">Listan arkistointitietojen lataaminen epäonnistui. Virkistä sivu ja kokeile uudelleen. Jos virkistäminen ei auta, ota yhteyttä TIM-tukeen.</target>
        <context-group purpose="location">
          <context context-type="sourcefile">static/scripts/tim/messaging/manage/message-list-admin.component.ts</context>
          <context context-type="linenumber">562</context>
        </context-group>
      </trans-unit>
      <trans-unit id="2302430376957753027" datatype="html">
        <source>This message list has been deleted and thus is not in use.</source>
        <target state="translated">Viestilista on poistettu, eikä ole käytössä.</target>
        <context-group purpose="location">
          <context context-type="sourcefile">static/scripts/tim/messaging/manage/message-list-admin.component.ts</context>
          <context context-type="linenumber">599</context>
        </context-group>
      </trans-unit>
      <trans-unit id="7087504753002598819" datatype="html">
        <source>Saving failed with an error: <x id="PH" equiv-text="result.result.error.error"/></source>
        <target state="translated">Tallennus epäonnistui seuraavalla virheellä: <x id="PH" equiv-text="result.result.error.error"/></target>
        <context-group purpose="location">
          <context context-type="sourcefile">static/scripts/tim/messaging/manage/message-list-admin.component.ts</context>
          <context context-type="linenumber">636</context>
        </context-group>
      </trans-unit>
      <trans-unit id="4939478568678506098" datatype="html">
        <source>Member information updated!</source>
        <target state="translated">Jäsenten tiedot ovat päivitetty!</target>
        <context-group purpose="location">
          <context context-type="sourcefile">static/scripts/tim/messaging/manage/message-list-admin.component.ts</context>
          <context context-type="linenumber">655</context>
        </context-group>
      </trans-unit>
      <trans-unit id="5654062965784608225" datatype="html">
        <source>Failed to save member information.</source>
        <target state="translated">Jäsentietojen tallennus epäonnistui.</target>
        <context-group purpose="location">
          <context context-type="sourcefile">static/scripts/tim/messaging/manage/message-list-admin.component.ts</context>
          <context context-type="linenumber">661</context>
        </context-group>
      </trans-unit>
      <trans-unit id="4848068705010228483" datatype="html">
        <source>Saved!</source>
        <target state="translated">Tallennettu!</target>
        <context-group purpose="location">
          <context context-type="sourcefile">static/scripts/tim/messaging/manage/message-list-admin.component.ts</context>
          <context context-type="linenumber">699</context>
        </context-group>
      </trans-unit>
      <trans-unit id="4800928027175512213" datatype="html">
        <source>Loading group information failed. Please refresh the browser. If the problem persists, please contact TIM support.</source>
        <target state="translated">Ryhmätietojen lataaminen epäonnistui. Virkistä sivu ja kokeile uudelleen. Jos virhe toistuu, ota yhteyttä TIM-tukeen.</target>
        <context-group purpose="location">
          <context context-type="sourcefile">static/scripts/tim/messaging/manage/message-list-admin.component.ts</context>
          <context context-type="linenumber">739</context>
        </context-group>
      </trans-unit>
      <trans-unit id="7263384815363976827" datatype="html">
        <source>Length: 5-36 characters</source>
        <target state="translated">Pituus: 5-36 merkkiä</target>
        <context-group purpose="location">
          <context context-type="sourcefile">static/scripts/tim/messaging/message-list-create-dialog.component.ts</context>
          <context context-type="linenumber">38</context>
        </context-group>
      </trans-unit>
      <trans-unit id="4286454403065223342" datatype="html">
        <source>Allowed characters: letters a-z, numbers 0-9, dots, dash, underscore</source>
        <target state="translated">Sallitut merkit: kirjaimet a-z, numerot 0-9, pisteet, väliviivat, alaviivat</target>
        <context-group purpose="location">
          <context context-type="sourcefile">static/scripts/tim/messaging/message-list-create-dialog.component.ts</context>
          <context context-type="linenumber">39</context>
        </context-group>
      </trans-unit>
      <trans-unit id="4038366537765988742" datatype="html">
        <source>Has at least one digit</source>
        <target state="translated">Sisältää ainakin yhden numeron</target>
        <context-group purpose="location">
          <context context-type="sourcefile">static/scripts/tim/messaging/message-list-create-dialog.component.ts</context>
          <context context-type="linenumber">40</context>
        </context-group>
      </trans-unit>
      <trans-unit id="5079577599545098525" datatype="html">
        <source>Begins with small letter</source>
        <target state="translated">Alkaa pienellä kirjaimella</target>
        <context-group purpose="location">
          <context context-type="sourcefile">static/scripts/tim/messaging/message-list-create-dialog.component.ts</context>
          <context context-type="linenumber">41</context>
        </context-group>
      </trans-unit>
      <trans-unit id="8232036239058848253" datatype="html">
        <source>Must not have subsequent dots</source>
        <target state="translated">Ei sisällä peräkkäisiä pisteitä</target>
        <context-group purpose="location">
          <context context-type="sourcefile">static/scripts/tim/messaging/message-list-create-dialog.component.ts</context>
          <context context-type="linenumber">42</context>
        </context-group>
      </trans-unit>
      <trans-unit id="4385304426430352210" datatype="html">
        <source>Must not end with a dot</source>
        <target state="translated">Ei pääty pisteeseen</target>
        <context-group purpose="location">
          <context context-type="sourcefile">static/scripts/tim/messaging/message-list-create-dialog.component.ts</context>
          <context context-type="linenumber">43</context>
        </context-group>
      </trans-unit>
      <trans-unit id="904878317972375868" datatype="html">
        <source> Create message list </source>
        <target state="translated"> Luo viestilista </target>
        <context-group purpose="location">
          <context context-type="sourcefile">static/scripts/tim/messaging/message-list-create-dialog.component.ts</context>
          <context context-type="linenumber">51</context>
        </context-group>
      </trans-unit>
      <trans-unit id="7870612811594192935" datatype="html">
        <source>List name:</source>
        <target state="translated">Listan nimi:</target>
        <context-group purpose="location">
          <context context-type="sourcefile">static/scripts/tim/messaging/message-list-create-dialog.component.ts</context>
          <context context-type="linenumber">62</context>
        </context-group>
      </trans-unit>
      <trans-unit id="1360191682784313213" datatype="html">
        <source>Name requirements:</source>
        <target state="translated">Nimivaatimukset:</target>
        <context-group purpose="location">
          <context context-type="sourcefile">static/scripts/tim/messaging/message-list-create-dialog.component.ts</context>
          <context context-type="linenumber">79</context>
        </context-group>
      </trans-unit>
      <trans-unit id="5058802932577698307" datatype="html">
        <source>Must be unique</source>
        <target state="translated">Oltava ainutlaatuinen</target>
        <context-group purpose="location">
          <context context-type="sourcefile">static/scripts/tim/messaging/message-list-create-dialog.component.ts</context>
          <context context-type="linenumber">86</context>
        </context-group>
      </trans-unit>
      <trans-unit id="8914039183953037752" datatype="html">
        <source>Who can read the archives:</source>
        <target state="translated">Ketkä voivat lukea arkistoidut viestit:</target>
        <context-group purpose="location">
          <context context-type="sourcefile">static/scripts/tim/messaging/message-list-create-dialog.component.ts</context>
          <context context-type="linenumber">97</context>
        </context-group>
      </trans-unit>
      <trans-unit id="7941428823403788384" datatype="html">
        <source> Create </source>
        <target state="translated"> Luo </target>
        <context-group purpose="location">
          <context context-type="sourcefile">static/scripts/tim/messaging/message-list-create-dialog.component.ts</context>
          <context context-type="linenumber">120</context>
        </context-group>
      </trans-unit>
      <trans-unit id="5720230122972861909" datatype="html" approved="yes">
        <source>Failed to check name requirements, please try again</source>
        <target state="translated">Nimivaatimusten tarkistaminen epäonnistui, kokeile uudelleen</target>
        <context-group purpose="location">
          <context context-type="sourcefile">static/scripts/tim/messaging/message-list-create-dialog.component.ts</context>
          <context context-type="linenumber">203</context>
        </context-group>
      </trans-unit>
      <trans-unit id="2528131374418334340" datatype="html">
        <source>Failed to load email domains. The following error provides details: <x id="PH" equiv-text="result.result.error.error"/></source>
        <target state="translated">Sähköpostien verkkotunnusten lataaminen epäonnistui. Lisätietoja: <x id="PH" equiv-text="result.result.error.error"/></target>
        <context-group purpose="location">
          <context context-type="sourcefile">static/scripts/tim/messaging/message-list-create-dialog.component.ts</context>
          <context context-type="linenumber">253</context>
        </context-group>
      </trans-unit>
      <trans-unit id="363444543494399295" datatype="html">
        <source>Recipients:</source>
        <target state="translated">Vastaanottajat:</target>
        <context-group purpose="location">
          <context context-type="sourcefile">static/scripts/tim/messaging/archive/tim-archive-header.component.ts</context>
          <context context-type="linenumber">34</context>
        </context-group>
        <context-group purpose="location">
          <context context-type="sourcefile">static/scripts/tim/messaging/tim-message-send.component.ts</context>
          <context context-type="linenumber">34</context>
        </context-group>
      </trans-unit>
      <trans-unit id="6899410641137821757" datatype="html">
        <source>Date:</source>
        <target state="translated">Päivämäärä:</target>
        <context-group purpose="location">
          <context context-type="sourcefile">static/scripts/tim/messaging/archive/tim-archive-header.component.ts</context>
          <context context-type="linenumber">42</context>
        </context-group>
      </trans-unit>
      <trans-unit id="2861550198909909571" datatype="html">
        <source>Subject:</source>
        <target state="translated">Aihe:</target>
        <context-group purpose="location">
          <context context-type="sourcefile">static/scripts/tim/messaging/archive/tim-archive-header.component.ts</context>
          <context context-type="linenumber">27</context>
        </context-group>
        <context-group purpose="location">
          <context context-type="sourcefile">static/scripts/tim/messaging/tim-message-send.component.ts</context>
          <context context-type="linenumber">38</context>
        </context-group>
      </trans-unit>
      <trans-unit id="3049231152723251413" datatype="html">
        <source>Sender:</source>
        <target state="translated">Lähettäjä:</target>
        <context-group purpose="location">
          <context context-type="sourcefile">static/scripts/tim/messaging/archive/tim-archive-header.component.ts</context>
          <context context-type="linenumber">29</context>
        </context-group>
      </trans-unit>
      <trans-unit id="5170204819018187961" datatype="html">
        <source>Message content:</source>
        <target state="translated">Viestin sisältö:</target>
        <context-group purpose="location">
          <context context-type="sourcefile">static/scripts/tim/messaging/tim-message-send.component.ts</context>
          <context context-type="linenumber">43</context>
        </context-group>
      </trans-unit>
      <trans-unit id="5088725016195309320" datatype="html">
        <source>Show message options</source>
        <target state="translated">Näytä lähetysasetukset</target>
        <context-group purpose="location">
          <context context-type="sourcefile">static/scripts/tim/messaging/tim-message-send.component.ts</context>
          <context context-type="linenumber">49</context>
        </context-group>
      </trans-unit>
      <trans-unit id="2810097999160717251" datatype="html">
        <source>Send as</source>
        <target state="translated">Lähetä</target>
        <context-group purpose="location">
          <context context-type="sourcefile">static/scripts/tim/messaging/tim-message-send.component.ts</context>
          <context context-type="linenumber">53</context>
        </context-group>
      </trans-unit>
      <trans-unit id="6448058983300033812" datatype="html">
        <source>Select at least one channel</source>
        <target state="translated">Valitse vähintään yksi viestikanava</target>
        <context-group purpose="location">
          <context context-type="sourcefile">static/scripts/tim/messaging/tim-message-send.component.ts</context>
          <context context-type="linenumber">54</context>
        </context-group>
      </trans-unit>
      <trans-unit id="7315714079098881460" datatype="html">
        <source>email</source>
        <target state="translated">sähköpostiviestinä</target>
        <context-group purpose="location">
          <context context-type="sourcefile">static/scripts/tim/messaging/tim-message-send.component.ts</context>
          <context context-type="linenumber">62</context>
        </context-group>
      </trans-unit>
      <trans-unit id="2897454415996296159" datatype="html">
        <source>Hide message options</source>
        <target state="translated">Piilota lähetysasetukset</target>
        <context-group purpose="location">
          <context context-type="sourcefile">static/scripts/tim/messaging/tim-message-send.component.ts</context>
          <context context-type="linenumber">48</context>
        </context-group>
      </trans-unit>
      <trans-unit id="6061791003593011706" datatype="html">
        <source>Use TIM to send</source>
        <target state="translated">Lähetä TIMin kautta</target>
        <context-group purpose="location">
          <context context-type="sourcefile">static/scripts/tim/messaging/tim-message-send.component.ts</context>
          <context context-type="linenumber">68</context>
        </context-group>
      </trans-unit>
      <trans-unit id="8000974902270697290" datatype="html">
        <source>Use your default email client</source>
        <target state="translated">Lähetä laitteen oman sähköpostiohjelman kautta</target>
        <context-group purpose="location">
          <context context-type="sourcefile">static/scripts/tim/messaging/tim-message-send.component.ts</context>
          <context context-type="linenumber">73</context>
        </context-group>
      </trans-unit>
      <trans-unit id="2729951384988499686" datatype="html">
        <source>Recipients will see each others' addresses</source>
        <target state="translated">Vastaanottajat näkevät toistensa osoitteet</target>
        <context-group purpose="location">
          <context context-type="sourcefile">static/scripts/tim/messaging/tim-message-send.component.ts</context>
          <context context-type="linenumber">74</context>
        </context-group>
      </trans-unit>
      <trans-unit id="2947140021463302995" datatype="html">
        <source>Recipient only replies to sender</source>
        <target state="translated">Vastaanottaja voi vastata vain lähettäjälle</target>
        <context-group purpose="location">
          <context context-type="sourcefile">static/scripts/tim/messaging/tim-message-send.component.ts</context>
          <context context-type="linenumber">81</context>
        </context-group>
      </trans-unit>
      <trans-unit id="6635574956720701512" datatype="html">
        <source>Recipients can only reply to you</source>
        <target state="translated">Vastaanottajat voivat vastata vain sinulle</target>
        <context-group purpose="location">
          <context context-type="sourcefile">static/scripts/tim/messaging/tim-message-send.component.ts</context>
          <context context-type="linenumber">82</context>
        </context-group>
      </trans-unit>
      <trans-unit id="7243700301626687502" datatype="html">
        <source>Recipient replies all by default</source>
        <target state="translated">Vastaanottaja vastaa oletuksena kaikille</target>
        <context-group purpose="location">
          <context context-type="sourcefile">static/scripts/tim/messaging/tim-message-send.component.ts</context>
          <context context-type="linenumber">88</context>
        </context-group>
      </trans-unit>
      <trans-unit id="3720987197809406966" datatype="html">
        <source>Recipients can reply to all other recipients</source>
        <target state="translated">Vastaanottajat voivat vastata kaikille muille vastaanottajille</target>
        <context-group purpose="location">
          <context context-type="sourcefile">static/scripts/tim/messaging/tim-message-send.component.ts</context>
          <context context-type="linenumber">89</context>
        </context-group>
      </trans-unit>
      <trans-unit id="6705619470809011452" datatype="html">
        <source>TIM message</source>
        <target state="translated">TIM-viestinä</target>
        <context-group purpose="location">
          <context context-type="sourcefile">static/scripts/tim/messaging/tim-message-send.component.ts</context>
          <context context-type="linenumber">97</context>
        </context-group>
      </trans-unit>
      <trans-unit id="1817502890866702225" datatype="html">
        <source>Help for TIM messages (in Finnish)</source>
        <target state="translated">TIM-viestien ohje</target>
        <context-group purpose="location">
          <context context-type="sourcefile">static/scripts/tim/messaging/tim-message-send.component.ts</context>
          <context context-type="linenumber">100</context>
        </context-group>
      </trans-unit>
      <trans-unit id="7866441709553103399" datatype="html">
        <source>Pages to send TIM message to</source>
        <target state="translated">Sivut, joissa viesti näytetään</target>
        <context-group purpose="location">
          <context context-type="sourcefile">static/scripts/tim/messaging/tim-message-send.component.ts</context>
          <context context-type="linenumber">108</context>
        </context-group>
      </trans-unit>
      <trans-unit id="5482359444929903115" datatype="html">
        <source>Enter URL addresses of the pages one per line. URLs will be automatically shortened.</source>
        <target state="translated">Syötä sivujen osoitteet jokainen omalle riville. Osoitteet lyhennetään automaattisesti.</target>
        <context-group purpose="location">
          <context context-type="sourcefile">static/scripts/tim/messaging/tim-message-send.component.ts</context>
          <context context-type="linenumber">109</context>
        </context-group>
      </trans-unit>
      <trans-unit id="6080014085400057073" datatype="html">
        <source>Message is important</source>
        <target state="translated">Viesti on tärkeä</target>
        <context-group purpose="location">
          <context context-type="sourcefile">static/scripts/tim/messaging/tim-message-send.component.ts</context>
          <context context-type="linenumber">122</context>
        </context-group>
      </trans-unit>
      <trans-unit id="2684985170850179444" datatype="html">
        <source>Message will persist on user's screen until they mark it as read</source>
        <target state="translated">Viesti pysyy käyttäjän näytöllä, kunnes hän merkitsee sen luetuksi</target>
        <context-group purpose="location">
          <context context-type="sourcefile">static/scripts/tim/messaging/tim-message-send.component.ts</context>
          <context context-type="linenumber">123</context>
        </context-group>
      </trans-unit>
      <trans-unit id="4219357340310571055" datatype="html">
        <source>Recipient sees TIM message as private</source>
        <target state="translated">Viesti näytetään yksityisviestinä</target>
        <context-group purpose="location">
          <context context-type="sourcefile">static/scripts/tim/messaging/tim-message-send.component.ts</context>
          <context context-type="linenumber">131</context>
        </context-group>
      </trans-unit>
      <trans-unit id="5798634244139557298" datatype="html">
        <source>TIM message can be replied to</source>
        <target state="translated">Viestiin voi vastata</target>
        <context-group purpose="location">
          <context context-type="sourcefile">static/scripts/tim/messaging/tim-message-send.component.ts</context>
          <context context-type="linenumber">136</context>
        </context-group>
      </trans-unit>
      <trans-unit id="8115768577561423659" datatype="html">
        <source>TIM message can be marked as read</source>
        <target state="translated">TIM-viestin voi merkitä luetuksi</target>
        <context-group purpose="location">
          <context context-type="sourcefile">static/scripts/tim/messaging/tim-message-send.component.ts</context>
          <context context-type="linenumber">141,142</context>
        </context-group>
      </trans-unit>
      <trans-unit id="7029220117371246014" datatype="html">
        <source>TIM message will be removed on:</source>
        <target state="translated">Viesti poistetaan:</target>
        <context-group purpose="location">
          <context context-type="sourcefile">static/scripts/tim/messaging/tim-message-send.component.ts</context>
          <context context-type="linenumber">145</context>
        </context-group>
      </trans-unit>
      <trans-unit id="3588181571439825228" datatype="html">
        <source>No automatic date</source>
        <target state="translated">Ei automaattista päivämäärää</target>
        <context-group purpose="location">
          <context context-type="sourcefile">static/scripts/tim/messaging/tim-message-send.component.ts</context>
          <context context-type="linenumber">148</context>
        </context-group>
      </trans-unit>
      <trans-unit id="7563035552061651664" datatype="html">
        <source> Send </source>
        <target state="translated"> Lähetä </target>
        <context-group purpose="location">
          <context context-type="sourcefile">static/scripts/tim/messaging/tim-message-send.component.ts</context>
          <context context-type="linenumber">157,158</context>
        </context-group>
      </trans-unit>
      <trans-unit id="9200507727056929028" datatype="html">
        <source> Message sent! </source>
        <target state="translated"> Viesti lähetetty! </target>
        <context-group purpose="location">
          <context context-type="sourcefile">static/scripts/tim/messaging/tim-message-send.component.ts</context>
          <context context-type="linenumber">164,165</context>
        </context-group>
      </trans-unit>
      <trans-unit id="3461349498956499261" datatype="html">
        <source>View sent TIM message</source>
        <target state="translated">Katso lähetetty TIM-viesti</target>
        <context-group purpose="location">
          <context context-type="sourcefile">static/scripts/tim/messaging/tim-message-send.component.ts</context>
          <context context-type="linenumber">167</context>
        </context-group>
      </trans-unit>
      <trans-unit id="7260640271050056649" datatype="html">
        <source>Failed to send as TIM message: <x id="PH" equiv-text="result.result.error.error"/></source>
        <target state="translated">Viestin lähetys TIM-viestinä epäonnistui: <x id="PH" equiv-text="result.result.error.error"/></target>
        <context-group purpose="location">
          <context context-type="sourcefile">static/scripts/tim/messaging/tim-message-send.component.ts</context>
          <context context-type="linenumber">289</context>
        </context-group>
      </trans-unit>
      <trans-unit id="8940828744016685910" datatype="html">
        <source>Cannot send email without docId</source>
        <target state="translated">Viestiä ei voi lähettää ilman docId-asetusta</target>
        <context-group purpose="location">
          <context context-type="sourcefile">static/scripts/tim/messaging/tim-message-send.component.ts</context>
          <context context-type="linenumber">337</context>
        </context-group>
      </trans-unit>
      <trans-unit id="2035946621874220354" datatype="html">
        <source> Could not load messages for the page: <x id="INTERPOLATION" equiv-text="{{messageError}}"/> </source>
        <target state="translated"> Viestejä ei voitu ladata sivulla: <x id="INTERPOLATION" equiv-text="{{messageError}}"/> </target>
        <context-group purpose="location">
          <context context-type="sourcefile">static/scripts/tim/messaging/tim-message-view.component.ts</context>
          <context context-type="linenumber">18,20</context>
        </context-group>
      </trans-unit>
      <trans-unit id="2239742692583764806" datatype="html">
        <source>From: </source>
        <target state="translated">Lähettäjä: </target>
        <context-group purpose="location">
          <context context-type="sourcefile">static/scripts/tim/messaging/tim-message.component.ts</context>
          <context context-type="linenumber">31</context>
        </context-group>
      </trans-unit>
      <trans-unit id="7216129782170445339" datatype="html">
        <source>Read less</source>
        <target state="translated">Vähemmän</target>
        <context-group purpose="location">
          <context context-type="sourcefile">static/scripts/tim/messaging/tim-message.component.ts</context>
          <context context-type="linenumber">41</context>
        </context-group>
      </trans-unit>
      <trans-unit id="2827984212740060090" datatype="html">
        <source>Read more</source>
        <target state="translated">Enemmän</target>
        <context-group purpose="location">
          <context context-type="sourcefile">static/scripts/tim/messaging/tim-message.component.ts</context>
          <context context-type="linenumber">46</context>
        </context-group>
      </trans-unit>
      <trans-unit id="4502286564339177240" datatype="html">
        <source>Reply</source>
        <target state="translated">Vastaa</target>
        <context-group purpose="location">
          <context context-type="sourcefile">static/scripts/tim/messaging/tim-message.component.ts</context>
          <context context-type="linenumber">49</context>
        </context-group>
      </trans-unit>
      <trans-unit id="6490688569532630280" datatype="html">
        <source>Send</source>
        <target state="translated">Lähetä</target>
        <context-group purpose="location">
          <context context-type="sourcefile">static/scripts/tim/messaging/tim-message.component.ts</context>
          <context context-type="linenumber">56</context>
        </context-group>
      </trans-unit>
      <trans-unit id="3844120043122894909" datatype="html">
        <source>Sent!</source>
        <target state="translated">Lähetetty!</target>
        <context-group purpose="location">
          <context context-type="sourcefile">static/scripts/tim/messaging/tim-message.component.ts</context>
          <context context-type="linenumber">57</context>
        </context-group>
      </trans-unit>
      <trans-unit id="1092513435408623514" datatype="html">
        <source> Read receipt can be cancelled in <x id="START_LINK" ctype="x-a" equiv-text="&lt;a href=&quot;/view/{{message.doc_path}}&quot;>"/>the message document<x id="CLOSE_LINK" ctype="x-a" equiv-text="&lt;/a>"/></source>
        <target state="translated"> Lukumerkinnän voi peruuttaa <x id="START_LINK" ctype="x-a" equiv-text="&lt;a href=&quot;/view/{{message.doc_path}}&quot;>"/>viestidokumentissa<x id="CLOSE_LINK" ctype="x-a" equiv-text="&lt;/a>"/></target>
        <context-group purpose="location">
          <context context-type="sourcefile">static/scripts/tim/messaging/tim-message.component.ts</context>
          <context context-type="linenumber">67,68</context>
        </context-group>
      </trans-unit>
      <trans-unit id="2108140392962597724" datatype="html">
        <source>Could not reply to message: <x id="PH" equiv-text="result.result.error.error"/></source>
        <target state="translated">Viestiin vastaaminen epäonnistui: <x id="PH" equiv-text="result.result.error.error"/></target>
        <context-group purpose="location">
          <context context-type="sourcefile">static/scripts/tim/messaging/tim-message.component.ts</context>
          <context context-type="linenumber">164</context>
        </context-group>
      </trans-unit>
      <trans-unit id="1282825972440368994" datatype="html">
        <source> I allow <x id="START_LINK" ctype="x-a" equiv-text="&lt;a href=&quot;/view/tim/Rekisteriseloste#rekisterin-tietosis%C3%A4lt%C3%B6&quot;>"/> the collected data <x id="CLOSE_LINK" ctype="x-a" equiv-text="&lt;/a>"/> to be used for scientific research purposes after anonymization. </source>
        <target state="translated"> Sallin käyttää <x id="START_LINK" ctype="x-a" equiv-text="&lt;a href=&quot;/view/tim/Rekisteriseloste#rekisterin-tietosis%C3%A4lt%C3%B6&quot;>"/> kerättyä tietoa <x id="CLOSE_LINK" ctype="x-a" equiv-text="&lt;/a>"/> tieteelliseen tutkimustarkoitukseen anonymisoinnin jälkeen. </target>
        <context-group purpose="location">
          <context context-type="sourcefile">static/scripts/tim/ui/consent-choice.component.ts</context>
          <context context-type="linenumber">11,17</context>
        </context-group>
      </trans-unit>
      <trans-unit id="7549221046249449872" datatype="html">
        <source> I do not allow <x id="START_LINK" ctype="x-a" equiv-text="&lt;a href=&quot;/view/tim/Rekisteriseloste#rekisterin-tietosis%C3%A4lt%C3%B6&quot;>"/> the collected data <x id="CLOSE_LINK" ctype="x-a" equiv-text="&lt;/a>"/> to be used for scientific research purposes after anonymization. </source>
        <target state="translated"> En salli käyttää <x id="START_LINK" ctype="x-a" equiv-text="&lt;a href=&quot;/view/tim/Rekisteriseloste#rekisterin-tietosis%C3%A4lt%C3%B6&quot;>"/> kerättyä tietoa <x id="CLOSE_LINK" ctype="x-a" equiv-text="&lt;/a>"/> tieteelliseen tutkimustarkoitukseen anonymisoinnin jälkeen. </target>
        <context-group purpose="location">
          <context context-type="sourcefile">static/scripts/tim/ui/consent-choice.component.ts</context>
          <context context-type="linenumber">23,29</context>
        </context-group>
      </trans-unit>
      <trans-unit id="1792806198663410166" datatype="html">
        <source>Bookmarks</source>
        <target state="translated">Kirjanmerkit</target>
        <context-group purpose="location">
          <context context-type="sourcefile">static/scripts/tim/sidebarmenu/tabs/bookmarks-tab.component.ts</context>
          <context context-type="linenumber">6</context>
        </context-group>
        <context-group purpose="location">
          <context context-type="sourcefile">static/scripts/tim/sidebarmenu/tabs/bookmarks-tab.component.ts</context>
          <context context-type="linenumber">7</context>
        </context-group>
      </trans-unit>
      <trans-unit id="7372224717222969507" datatype="html">
        <source>Document index</source>
        <target state="translated">Dokumentin sisällys</target>
        <context-group purpose="location">
          <context context-type="sourcefile">static/scripts/tim/sidebarmenu/tabs/index-tab.component.ts</context>
          <context context-type="linenumber">16</context>
        </context-group>
      </trans-unit>
      <trans-unit id="7911416166208830577" datatype="html">
        <source>Help</source>
        <target state="translated">Ohje</target>
        <context-group purpose="location">
          <context context-type="sourcefile">static/scripts/tim/sidebarmenu/tabs/settings-tab.component.ts</context>
          <context context-type="linenumber">51</context>
        </context-group>
      </trans-unit>
      <trans-unit id="4894809643054297177" datatype="html">
        <source>Open TIM-guide</source>
        <target state="translated">Avaa TIM-ohjeet</target>
        <context-group purpose="location">
          <context context-type="sourcefile">static/scripts/tim/sidebarmenu/tabs/settings-tab.component.ts</context>
          <context context-type="linenumber">52</context>
        </context-group>
      </trans-unit>
      <trans-unit id="6673660887182833564" datatype="html">
        <source>Customize</source>
        <target state="translated">Mukauta</target>
        <context-group purpose="location">
          <context context-type="sourcefile">static/scripts/tim/sidebarmenu/tabs/settings-tab.component.ts</context>
          <context context-type="linenumber">55</context>
        </context-group>
      </trans-unit>
      <trans-unit id="7719978079065752406" datatype="html">
        <source>Customize TIM</source>
        <target state="translated">Mukauta TIM</target>
        <context-group purpose="location">
          <context context-type="sourcefile">static/scripts/tim/sidebarmenu/tabs/settings-tab.component.ts</context>
          <context context-type="linenumber">56</context>
        </context-group>
      </trans-unit>
      <trans-unit id="5816548728014346546" datatype="html">
        <source>Folder settings</source>
        <target state="translated">Kansion asetukset</target>
        <context-group purpose="location">
          <context context-type="sourcefile">static/scripts/tim/sidebarmenu/tabs/settings-tab.component.ts</context>
          <context context-type="linenumber">59</context>
        </context-group>
      </trans-unit>
      <trans-unit id="5372481859541149959" datatype="html">
        <source> Edit relevance (<x id="START_TAG_SPAN" ctype="x-span" equiv-text="&lt;span i18n-tooltip tooltip=&quot;Current relevance value&quot;>"/><x id="INTERPOLATION" equiv-text="{{currentRelevance}}"/><x id="CLOSE_TAG_SPAN" ctype="x-span" equiv-text="&lt;/span>"/>) </source>
        <target state="translated"> Muokkaa relevanssia (<x id="START_TAG_SPAN" ctype="x-span" equiv-text="&lt;span i18n-tooltip tooltip=&quot;Current relevance value&quot;>"/><x id="INTERPOLATION" equiv-text="{{currentRelevance}}"/><x id="CLOSE_TAG_SPAN" ctype="x-span" equiv-text="&lt;/span>"/>) </target>
        <context-group purpose="location">
          <context context-type="sourcefile">static/scripts/tim/sidebarmenu/tabs/settings-tab.component.ts</context>
          <context context-type="linenumber">63,65</context>
        </context-group>
        <context-group purpose="location">
          <context context-type="sourcefile">static/scripts/tim/sidebarmenu/tabs/settings-tab.component.ts</context>
          <context context-type="linenumber">95,97</context>
        </context-group>
      </trans-unit>
      <trans-unit id="1697273389902247448" datatype="html">
        <source>Current relevance value</source>
        <target state="translated">Nykyinen relevanssi</target>
        <context-group purpose="location">
          <context context-type="sourcefile">static/scripts/tim/sidebarmenu/tabs/settings-tab.component.ts</context>
          <context context-type="linenumber">64</context>
        </context-group>
        <context-group purpose="location">
          <context context-type="sourcefile">static/scripts/tim/sidebarmenu/tabs/settings-tab.component.ts</context>
          <context context-type="linenumber">96</context>
        </context-group>
      </trans-unit>
      <trans-unit id="2427868371025086218" datatype="html">
        <source>Set item relevance value</source>
        <target state="translated">Aseta kohteen relevanssi</target>
        <context-group purpose="location">
          <context context-type="sourcefile">static/scripts/tim/sidebarmenu/tabs/settings-tab.component.ts</context>
          <context context-type="linenumber">61</context>
        </context-group>
        <context-group purpose="location">
          <context context-type="sourcefile">static/scripts/tim/sidebarmenu/tabs/settings-tab.component.ts</context>
          <context context-type="linenumber">93</context>
        </context-group>
      </trans-unit>
      <trans-unit id="4580988005648117665" datatype="html">
        <source>Search</source>
        <target state="translated">Hae</target>
        <context-group purpose="location">
          <context context-type="sourcefile">static/scripts/tim/header/site-header.component.ts</context>
          <context context-type="linenumber">23</context>
        </context-group>
        <context-group purpose="location">
          <context context-type="sourcefile">static/scripts/tim/sidebarmenu/tabs/settings-tab.component.ts</context>
          <context context-type="linenumber">68</context>
        </context-group>
      </trans-unit>
      <trans-unit id="8962767638526774137" datatype="html">
        <source>Search with tags
            </source>
        <target state="translated">Hae tagien avulla
            </target>
        <context-group purpose="location">
          <context context-type="sourcefile">static/scripts/tim/sidebarmenu/tabs/settings-tab.component.ts</context>
          <context context-type="linenumber">72</context>
        </context-group>
        <context-group purpose="location">
          <context context-type="sourcefile">static/scripts/tim/sidebarmenu/tabs/settings-tab.component.ts</context>
          <context context-type="linenumber">166</context>
        </context-group>
      </trans-unit>
      <trans-unit id="4606441938833173564" datatype="html">
        <source>Search with tags</source>
        <target state="translated">Hae tagien avulla</target>
        <context-group purpose="location">
          <context context-type="sourcefile">static/scripts/tim/sidebarmenu/tabs/settings-tab.component.ts</context>
          <context context-type="linenumber">70</context>
        </context-group>
        <context-group purpose="location">
          <context context-type="sourcefile">static/scripts/tim/sidebarmenu/tabs/settings-tab.component.ts</context>
          <context context-type="linenumber">164</context>
        </context-group>
      </trans-unit>
      <trans-unit id="4836175280518160350" datatype="html">
        <source>Document settings</source>
        <target state="translated">Dokumentin asetukset</target>
        <context-group purpose="location">
          <context context-type="sourcefile">static/scripts/tim/sidebarmenu/tabs/settings-tab.component.ts</context>
          <context context-type="linenumber">49</context>
        </context-group>
        <context-group purpose="location">
          <context context-type="sourcefile">static/scripts/tim/sidebarmenu/tabs/settings-tab.component.ts</context>
          <context context-type="linenumber">76</context>
        </context-group>
      </trans-unit>
      <trans-unit id="3345795974962707996" datatype="html">
        <source>Show page in parts</source>
        <target state="translated">Näytä sivu osissa</target>
        <context-group purpose="location">
          <context context-type="sourcefile">static/scripts/tim/sidebarmenu/tabs/settings-tab.component.ts</context>
          <context context-type="linenumber">79</context>
        </context-group>
      </trans-unit>
      <trans-unit id="6889818903589765008" datatype="html">
        <source>Show page in full</source>
        <target state="translated">Näytä sivu kokonaisena</target>
        <context-group purpose="location">
          <context context-type="sourcefile">static/scripts/tim/sidebarmenu/tabs/settings-tab.component.ts</context>
          <context context-type="linenumber">80</context>
        </context-group>
      </trans-unit>
      <trans-unit id="5209674777822609466" datatype="html">
        <source>Toggle between showing full and partitioned document</source>
        <target state="translated">Vaihda dokumentin osittaisen ja kokonaisen näkymän välillä</target>
        <context-group purpose="location">
          <context context-type="sourcefile">static/scripts/tim/sidebarmenu/tabs/settings-tab.component.ts</context>
          <context context-type="linenumber">77</context>
        </context-group>
      </trans-unit>
      <trans-unit id="6870002770937471970" datatype="html">
        <source>Open document partitioning settings</source>
        <target state="translated">Avaa dokumentin ositusasetukset</target>
        <context-group purpose="location">
          <context context-type="sourcefile">static/scripts/tim/sidebarmenu/tabs/settings-tab.component.ts</context>
          <context context-type="linenumber">82</context>
        </context-group>
      </trans-unit>
      <trans-unit id="1918757823540045913" datatype="html">
        <source>Edit settings
            </source>
        <target state="translated">Muokkaa asetuksia
            </target>
        <context-group purpose="location">
          <context context-type="sourcefile">static/scripts/tim/sidebarmenu/tabs/settings-tab.component.ts</context>
          <context context-type="linenumber">89</context>
        </context-group>
      </trans-unit>
      <trans-unit id="6957932615517356211" datatype="html">
        <source>Mark all as read
            </source>
        <target state="translated">Merkitse kaikki luetuksi
            </target>
        <context-group purpose="location">
          <context context-type="sourcefile">static/scripts/tim/sidebarmenu/tabs/settings-tab.component.ts</context>
          <context context-type="linenumber">101</context>
        </context-group>
      </trans-unit>
      <trans-unit id="3869833809499315130" datatype="html">
        <source>Mark all paragraphs of the document as read</source>
        <target state="translated">Merkitse kaikki dokumentin kappaleet luetuksi</target>
        <context-group purpose="location">
          <context context-type="sourcefile">static/scripts/tim/sidebarmenu/tabs/settings-tab.component.ts</context>
          <context context-type="linenumber">99</context>
        </context-group>
      </trans-unit>
      <trans-unit id="7349786524326779367" datatype="html">
        <source>Mark all as translated
            </source>
        <target state="translated">Merkitse kaikki käännetyksi
            </target>
        <context-group purpose="location">
          <context context-type="sourcefile">static/scripts/tim/sidebarmenu/tabs/settings-tab.component.ts</context>
          <context context-type="linenumber">107</context>
        </context-group>
      </trans-unit>
      <trans-unit id="2380551472651543272" datatype="html">
        <source>Mark document as translated</source>
        <target state="translated">Merkitse dokumentti käännetyksi</target>
        <context-group purpose="location">
          <context context-type="sourcefile">static/scripts/tim/sidebarmenu/tabs/settings-tab.component.ts</context>
          <context context-type="linenumber">105</context>
        </context-group>
      </trans-unit>
      <trans-unit id="6820301256035752309" datatype="html">
        <source>Delete all read marks
            </source>
        <target state="translated">Poista kaikki lukumerkinnät
            </target>
        <context-group purpose="location">
          <context context-type="sourcefile">static/scripts/tim/sidebarmenu/tabs/settings-tab.component.ts</context>
          <context context-type="linenumber">113</context>
        </context-group>
      </trans-unit>
      <trans-unit id="4524211632765712656" datatype="html">
        <source>Delete all read marks from all users who visited this document</source>
        <target state="translated">Poista lukumerkinnät kaikilta käyttäjiltä, jotka avasivat tämän dokumentin</target>
        <context-group purpose="location">
          <context context-type="sourcefile">static/scripts/tim/sidebarmenu/tabs/settings-tab.component.ts</context>
          <context context-type="linenumber">111</context>
        </context-group>
      </trans-unit>
      <trans-unit id="1379043122676738303" datatype="html">
        <source>Lecture settings</source>
        <target state="translated">Luentoasetukset</target>
        <context-group purpose="location">
          <context context-type="sourcefile">static/scripts/tim/sidebarmenu/tabs/settings-tab.component.ts</context>
          <context context-type="linenumber">117</context>
        </context-group>
      </trans-unit>
      <trans-unit id="1304170677752702304" datatype="html">
        <source><x id="TAG_INPUT" ctype="x-input" equiv-text="&lt;input type=&quot;checkbox&quot; [(ngModel)]=&quot;lctrl.lectureSettings.useWall&quot;                                    (ngModelChange)=&quot;lctrl.refreshWall()&quot;>"/> Show wall</source>
        <target state="translated"><x id="TAG_INPUT" ctype="x-input" equiv-text="&lt;input type=&quot;checkbox&quot; [(ngModel)]=&quot;lctrl.lectureSettings.useWall&quot;                                    (ngModelChange)=&quot;lctrl.refreshWall()&quot;>"/> Näytä seinä</target>
        <context-group purpose="location">
          <context context-type="sourcefile">static/scripts/tim/sidebarmenu/tabs/settings-tab.component.ts</context>
          <context context-type="linenumber">119,120</context>
        </context-group>
      </trans-unit>
      <trans-unit id="2865158227582611884" datatype="html">
        <source><x id="TAG_INPUT" ctype="x-input" equiv-text="&lt;input type=&quot;checkbox&quot; [(ngModel)]=&quot;lctrl.lectureSettings.useQuestions&quot;>"/> Show questions </source>
        <target state="translated"><x id="TAG_INPUT" ctype="x-input" equiv-text="&lt;input type=&quot;checkbox&quot; [(ngModel)]=&quot;lctrl.lectureSettings.useQuestions&quot;>"/> Näytä kysymykset </target>
        <context-group purpose="location">
          <context context-type="sourcefile">static/scripts/tim/sidebarmenu/tabs/settings-tab.component.ts</context>
          <context context-type="linenumber">124,125</context>
        </context-group>
      </trans-unit>
      <trans-unit id="4058133633628035062" datatype="html">
        <source><x id="TAG_INPUT" ctype="x-input" equiv-text="&lt;input type=&quot;checkbox&quot; [(ngModel)]=&quot;lctrl.lectureSettings.useAnswers&quot;>"/> Show answers</source>
        <target state="translated"><x id="TAG_INPUT" ctype="x-input" equiv-text="&lt;input type=&quot;checkbox&quot; [(ngModel)]=&quot;lctrl.lectureSettings.useAnswers&quot;>"/> Näytä vastaukset</target>
        <context-group purpose="location">
          <context context-type="sourcefile">static/scripts/tim/sidebarmenu/tabs/settings-tab.component.ts</context>
          <context context-type="linenumber">128</context>
        </context-group>
      </trans-unit>
      <trans-unit id="5246904666467741975" datatype="html">
        <source>Print document</source>
        <target state="translated">Tulosta dokumentti</target>
        <context-group purpose="location">
          <context context-type="sourcefile">static/scripts/tim/sidebarmenu/tabs/settings-tab.component.ts</context>
          <context context-type="linenumber">134</context>
        </context-group>
      </trans-unit>
      <trans-unit id="3194632546640105400" datatype="html">
        <source>Printing help</source>
        <target state="translated">Tulostusohjeet</target>
        <context-group purpose="location">
          <context context-type="sourcefile">static/scripts/tim/sidebarmenu/tabs/settings-tab.component.ts</context>
          <context context-type="linenumber">136</context>
        </context-group>
      </trans-unit>
      <trans-unit id="2867932944205413375" datatype="html">
        <source>Print document
            </source>
        <target state="translated">Tulosta dokumentti
            </target>
        <context-group purpose="location">
          <context context-type="sourcefile">static/scripts/tim/sidebarmenu/tabs/settings-tab.component.ts</context>
          <context context-type="linenumber">142</context>
        </context-group>
      </trans-unit>
      <trans-unit id="839821745420040019" datatype="html">
        <source>Print using LaTeX (best quality)</source>
        <target state="translated">Tulosta käyttäen LaTeX-ladontaohjelmistoa (paras laatu)</target>
        <context-group purpose="location">
          <context context-type="sourcefile">static/scripts/tim/sidebarmenu/tabs/settings-tab.component.ts</context>
          <context context-type="linenumber">140</context>
        </context-group>
      </trans-unit>
      <trans-unit id="6673833826773813241" datatype="html">
        <source>Browser print
            </source>
        <target state="translated">Selaimen tulostusvalikko
            </target>
        <context-group purpose="location">
          <context context-type="sourcefile">static/scripts/tim/sidebarmenu/tabs/settings-tab.component.ts</context>
          <context context-type="linenumber">147</context>
        </context-group>
      </trans-unit>
      <trans-unit id="1115486133630608977" datatype="html">
        <source>Print via browser's print dialog</source>
        <target state="translated">Tulosta käyttäen selaimen tulostusominaisuutta</target>
        <context-group purpose="location">
          <context context-type="sourcefile">static/scripts/tim/sidebarmenu/tabs/settings-tab.component.ts</context>
          <context context-type="linenumber">145</context>
        </context-group>
      </trans-unit>
      <trans-unit id="3210031722423452183" datatype="html">
        <source>Document tags</source>
        <target state="translated">Dokumentin tagit</target>
        <context-group purpose="location">
          <context context-type="sourcefile">static/scripts/tim/sidebarmenu/tabs/settings-tab.component.ts</context>
          <context context-type="linenumber">151</context>
        </context-group>
      </trans-unit>
      <trans-unit id="8500529743832016473" datatype="html">
        <source>Teachers' help for course code</source>
        <target state="translated">Kurssikoodit-ohje</target>
        <context-group purpose="location">
          <context context-type="sourcefile">static/scripts/tim/sidebarmenu/tabs/settings-tab.component.ts</context>
          <context context-type="linenumber">154</context>
        </context-group>
      </trans-unit>
      <trans-unit id="8419930286535843500" datatype="html">
        <source>Edit tags
            </source>
        <target state="translated">Muokkaa tageja
            </target>
        <context-group purpose="location">
          <context context-type="sourcefile">static/scripts/tim/sidebarmenu/tabs/settings-tab.component.ts</context>
          <context context-type="linenumber">161</context>
        </context-group>
      </trans-unit>
      <trans-unit id="796342827742465145" datatype="html">
        <source>Add or remove document tags</source>
        <target state="translated">Lisää/poista dokumentin tageja</target>
        <context-group purpose="location">
          <context context-type="sourcefile">static/scripts/tim/sidebarmenu/tabs/settings-tab.component.ts</context>
          <context context-type="linenumber">159</context>
        </context-group>
      </trans-unit>
      <trans-unit id="7186682572276045583" datatype="html">
        <source>Set as course
            </source>
        <target state="translated">Aseta kurssiksi
            </target>
        <context-group purpose="location">
          <context context-type="sourcefile">static/scripts/tim/sidebarmenu/tabs/settings-tab.component.ts</context>
          <context context-type="linenumber">172</context>
        </context-group>
      </trans-unit>
      <trans-unit id="142266713619376539" datatype="html">
        <source>Set document as a course main page</source>
        <target state="translated">Aseta dokumentti kurssin pääsivuksi</target>
        <context-group purpose="location">
          <context context-type="sourcefile">static/scripts/tim/sidebarmenu/tabs/settings-tab.component.ts</context>
          <context context-type="linenumber">170</context>
        </context-group>
      </trans-unit>
      <trans-unit id="4831905470722737048" datatype="html">
        <source>Memo/Minutes</source>
        <target state="translated">Esityslista/pöytäkirja</target>
        <context-group purpose="location">
          <context context-type="sourcefile">static/scripts/tim/sidebarmenu/tabs/settings-tab.component.ts</context>
          <context context-type="linenumber">175</context>
        </context-group>
      </trans-unit>
      <trans-unit id="9055027655819547507" datatype="html">
        <source>Create extracts
            </source>
        <target state="translated">Luo otteet
            </target>
        <context-group purpose="location">
          <context context-type="sourcefile">static/scripts/tim/sidebarmenu/tabs/settings-tab.component.ts</context>
          <context context-type="linenumber">180</context>
        </context-group>
      </trans-unit>
      <trans-unit id="7443667377498048368" datatype="html">
        <source>Create extracts</source>
        <target state="translated">Luo otteet</target>
        <context-group purpose="location">
          <context context-type="sourcefile">static/scripts/tim/sidebarmenu/tabs/settings-tab.component.ts</context>
          <context context-type="linenumber">178</context>
        </context-group>
      </trans-unit>
      <trans-unit id="6906618302973581092" datatype="html">
        <source>Create minutes
            </source>
        <target state="translated">Luo pöytäkirja
            </target>
        <context-group purpose="location">
          <context context-type="sourcefile">static/scripts/tim/sidebarmenu/tabs/settings-tab.component.ts</context>
          <context context-type="linenumber">186</context>
        </context-group>
      </trans-unit>
      <trans-unit id="157958031009700619" datatype="html">
        <source>Create minutes</source>
        <target state="translated">Luo pöytäkirja</target>
        <context-group purpose="location">
          <context context-type="sourcefile">static/scripts/tim/sidebarmenu/tabs/settings-tab.component.ts</context>
          <context context-type="linenumber">184</context>
        </context-group>
      </trans-unit>
      <trans-unit id="2922112108601535475" datatype="html">
        <source>Merge attachments
            </source>
        <target state="translated">Yhdistä liitteet
            </target>
        <context-group purpose="location">
          <context context-type="sourcefile">static/scripts/tim/sidebarmenu/tabs/settings-tab.component.ts</context>
          <context context-type="linenumber">192</context>
        </context-group>
      </trans-unit>
      <trans-unit id="6521772601711563783" datatype="html">
        <source>Display attachments, check their validity, and merge them into single file.</source>
        <target state="translated">Näytä liitteet, tarkista niiden oikeellisuus ja yhdistä ne yhteen tiedostoon.</target>
        <context-group purpose="location">
          <context context-type="sourcefile">static/scripts/tim/sidebarmenu/tabs/settings-tab.component.ts</context>
          <context context-type="linenumber">190</context>
        </context-group>
      </trans-unit>
      <trans-unit id="5944812089887969249" datatype="html">
        <source>Groups</source>
        <target state="translated">Ryhmät</target>
        <context-group purpose="location">
          <context context-type="sourcefile">static/scripts/tim/sidebarmenu/tabs/settings-tab.component.ts</context>
          <context context-type="linenumber">197</context>
        </context-group>
      </trans-unit>
      <trans-unit id="6629565544048409582" datatype="html">
        <source>Linked course groups</source>
        <target state="translated">Linkitetyt kurssiryhmät</target>
        <context-group purpose="location">
          <context context-type="sourcefile">static/scripts/tim/sidebarmenu/tabs/settings-tab.component.ts</context>
          <context context-type="linenumber">199</context>
        </context-group>
      </trans-unit>
      <trans-unit id="7359309035708185948" datatype="html">
        <source>Linked <x id="START_LINK" ctype="x-a" equiv-text="&lt;a href=&quot;/view/{{sisugroupPath}}&quot;>"/>course groups<x id="CLOSE_LINK" ctype="x-a" equiv-text="&lt;/a>"/></source>
        <target state="translated">Linkitetyt <x id="START_LINK" ctype="x-a" equiv-text="&lt;a href=&quot;/view/{{sisugroupPath}}&quot;>"/>kurssiryhmät<x id="CLOSE_LINK" ctype="x-a" equiv-text="&lt;/a>"/></target>
        <context-group purpose="location">
          <context context-type="sourcefile">static/scripts/tim/sidebarmenu/tabs/settings-tab.component.ts</context>
          <context context-type="linenumber">200</context>
        </context-group>
      </trans-unit>
      <trans-unit id="3608133900881958958" datatype="html">
        <source>Create a new group
                </source>
        <target state="translated">Luo uusi ryhmä
                </target>
        <context-group purpose="location">
          <context context-type="sourcefile">static/scripts/tim/sidebarmenu/tabs/settings-tab.component.ts</context>
          <context context-type="linenumber">210</context>
        </context-group>
      </trans-unit>
      <trans-unit id="9167217071684260011" datatype="html">
        <source>Create a new group</source>
        <target state="translated">Luo uusi ryhmä</target>
        <context-group purpose="location">
          <context context-type="sourcefile">static/scripts/tim/sidebarmenu/tabs/settings-tab.component.ts</context>
          <context context-type="linenumber">208</context>
        </context-group>
      </trans-unit>
      <trans-unit id="693041585772677385" datatype="html">
        <source>Browse existing groups</source>
        <target state="translated">Selaa olemassa olevia ryhmiä</target>
        <context-group purpose="location">
          <context context-type="sourcefile">static/scripts/tim/sidebarmenu/tabs/settings-tab.component.ts</context>
          <context context-type="linenumber">212</context>
        </context-group>
      </trans-unit>
      <trans-unit id="8270778862044299635" datatype="html">
        <source>Message lists</source>
        <target state="translated">Viestilistat</target>
        <context-group purpose="location">
          <context context-type="sourcefile">static/scripts/tim/sidebarmenu/tabs/settings-tab.component.ts</context>
          <context context-type="linenumber">216</context>
        </context-group>
      </trans-unit>
      <trans-unit id="8114530713963818593" datatype="html">
        <source>Create a new message list</source>
        <target state="translated">Luo uusi viestilista</target>
        <context-group purpose="location">
          <context context-type="sourcefile">static/scripts/tim/sidebarmenu/tabs/settings-tab.component.ts</context>
          <context context-type="linenumber">218</context>
        </context-group>
      </trans-unit>
      <trans-unit id="8721037582942680707" datatype="html">
        <source>Create a new message list </source>
        <target state="translated">Luo uusi viestilista </target>
        <context-group purpose="location">
          <context context-type="sourcefile">static/scripts/tim/sidebarmenu/tabs/settings-tab.component.ts</context>
          <context context-type="linenumber">222,223</context>
        </context-group>
      </trans-unit>
      <trans-unit id="3873948078150985312" datatype="html">
        <source>Browse existing message lists</source>
        <target state="translated">Selaa olemassa olevia viestilistoja</target>
        <context-group purpose="location">
          <context context-type="sourcefile">static/scripts/tim/sidebarmenu/tabs/settings-tab.component.ts</context>
          <context context-type="linenumber">224</context>
        </context-group>
      </trans-unit>
      <trans-unit id="1095317955616667267" datatype="html">
        <source>Browse archives</source>
        <target state="translated">Selaa arkistoja</target>
        <context-group purpose="location">
          <context context-type="sourcefile">static/scripts/tim/sidebarmenu/tabs/settings-tab.component.ts</context>
          <context context-type="linenumber">226</context>
        </context-group>
      </trans-unit>
      <trans-unit id="6385104003676355545" datatype="html">
        <source>Cache</source>
        <target state="translated">Välimuisti</target>
        <context-group purpose="location">
          <context context-type="sourcefile">static/scripts/tim/sidebarmenu/tabs/settings-tab.component.ts</context>
          <context context-type="linenumber">230</context>
        </context-group>
      </trans-unit>
      <trans-unit id="5258902172762305772" datatype="html">
        <source>Refresh cache</source>
        <target state="translated">Virkistä välimuisti</target>
        <context-group purpose="location">
          <context context-type="sourcefile">static/scripts/tim/sidebarmenu/tabs/settings-tab.component.ts</context>
          <context context-type="linenumber">231</context>
        </context-group>
      </trans-unit>
      <trans-unit id="7579022756495200164" datatype="html">
        <source>Scheduled functions</source>
        <target state="translated">Ajastetut toiminnot</target>
        <context-group purpose="location">
          <context context-type="sourcefile">static/scripts/tim/sidebarmenu/tabs/settings-tab.component.ts</context>
          <context context-type="linenumber">235</context>
        </context-group>
      </trans-unit>
      <trans-unit id="1578848287330297609" datatype="html">
        <source>Manage scheduled functions</source>
        <target state="translated">Hallitse ajastettuja toimintoja</target>
        <context-group purpose="location">
          <context context-type="sourcefile">static/scripts/tim/sidebarmenu/tabs/settings-tab.component.ts</context>
          <context context-type="linenumber">236</context>
        </context-group>
      </trans-unit>
      <trans-unit id="7835587227233053307" datatype="html">
        <source>Could not mark the document as read.</source>
        <target state="translated">Dokumenttia ei voitu merkitä luetuksi.</target>
        <context-group purpose="location">
          <context context-type="sourcefile">static/scripts/tim/sidebarmenu/tabs/settings-tab.component.ts</context>
          <context context-type="linenumber">340</context>
        </context-group>
      </trans-unit>
      <trans-unit id="7448359457332551623" datatype="html">
        <source>This document is in exam mode. Marking document unread will remove read marks from all users! Continue?</source>
        <target state="translated">Tämä dokumentti on tenttitilassa. Dokumentin merkitseminen lukemattomaksi poistaa kaikki lukumerkinnät kaikilta käyttäjiltä! Jatketaanko?</target>
        <context-group purpose="location">
          <context context-type="sourcefile">static/scripts/tim/sidebarmenu/tabs/settings-tab.component.ts</context>
          <context context-type="linenumber">358</context>
        </context-group>
      </trans-unit>
      <trans-unit id="8844824116862224576" datatype="html">
        <source>This will affect <x id="PH" equiv-text="r.result"/> users in total.</source>
        <target state="translated">Tämä vaikuttaa yhteensä <x id="PH" equiv-text="r.result"/> käyttäjään.</target>
        <context-group purpose="location">
          <context context-type="sourcefile">static/scripts/tim/sidebarmenu/tabs/settings-tab.component.ts</context>
          <context context-type="linenumber">361</context>
        </context-group>
      </trans-unit>
      <trans-unit id="3706234110800937438" datatype="html">
        <source>This will mark all paragraphs in this document as translated. Continue?</source>
        <target state="translated">Tämä merkitsee kaikki dokumentin kappaleet käännetyiksi. Jatketaanko?</target>
        <context-group purpose="location">
          <context context-type="sourcefile">static/scripts/tim/sidebarmenu/tabs/settings-tab.component.ts</context>
          <context context-type="linenumber">368</context>
        </context-group>
      </trans-unit>
      <trans-unit id="4324458214369202050" datatype="html">
        <source>Not in a document</source>
        <target state="translated">Ei dokumentissa</target>
        <context-group purpose="location">
          <context context-type="sourcefile">static/scripts/tim/sidebarmenu/tabs/settings-tab.component.ts</context>
          <context context-type="linenumber">504</context>
        </context-group>
      </trans-unit>
      <trans-unit id="4588307427431053874" datatype="html">
        <source>The document has no 'knro' macro defined</source>
        <target state="translated">Dokumenttiin ei ole määritelty 'knro'-makroa</target>
        <context-group purpose="location">
          <context context-type="sourcefile">static/scripts/tim/sidebarmenu/tabs/settings-tab.component.ts</context>
          <context context-type="linenumber">502</context>
        </context-group>
      </trans-unit>
      <trans-unit id="3880104539461951428" datatype="html">
        <source>Index <x id="START_LINK" ctype="x-a" equiv-text="&lt;a (click)=&quot;goToTop()&quot; i18n-title title=&quot;Go to top&quot; class=&quot;pull-right&quot;>"/>Go to top<x id="CLOSE_LINK" ctype="x-a" equiv-text="&lt;/a>"/></source>
        <target state="translated">Sisällys <x id="START_LINK" ctype="x-a" equiv-text="&lt;a (click)=&quot;goToTop()&quot; i18n-title title=&quot;Go to top&quot; class=&quot;pull-right&quot;>"/>Mene alkuun<x id="CLOSE_LINK" ctype="x-a" equiv-text="&lt;/a>"/></target>
        <context-group purpose="location">
          <context context-type="sourcefile">static/scripts/tim/sidebarmenu/tabs/index-tab.component.ts</context>
          <context context-type="linenumber">17</context>
        </context-group>
      </trans-unit>
      <trans-unit id="2090184009856228643" datatype="html">
        <source>Go to top</source>
        <target state="translated">Mene alkuun</target>
        <context-group purpose="location">
          <context context-type="sourcefile">static/scripts/tim/sidebarmenu/tabs/index-tab.component.ts</context>
          <context context-type="linenumber">17</context>
        </context-group>
      </trans-unit>
      <trans-unit id="1478700475585808513" datatype="html">
        <source>Lecture</source>
        <target state="translated">Luento</target>
        <context-group purpose="location">
          <context context-type="sourcefile">static/scripts/tim/sidebarmenu/tabs/lecture-info-tab.component.ts</context>
          <context context-type="linenumber">14</context>
        </context-group>
      </trans-unit>
      <trans-unit id="5967071017461085725" datatype="html">
        <source>Points on this page</source>
        <target state="translated">Tämän sivun pisteet</target>
        <context-group purpose="location">
          <context context-type="sourcefile">static/scripts/tim/sidebarmenu/tabs/score-info-tab.component.ts</context>
          <context context-type="linenumber">11</context>
        </context-group>
      </trans-unit>
      <trans-unit id="4578192247039196794" datatype="html">
        <source>Task</source>
        <target state="translated">Tehtävä</target>
        <context-group purpose="location">
          <context context-type="sourcefile">static/scripts/tim/sidebarmenu/tabs/score-info-tab.component.ts</context>
          <context context-type="linenumber">17</context>
        </context-group>
      </trans-unit>
      <trans-unit id="5254622645701859101" datatype="html">
        <source>Points</source>
        <target state="translated">Pisteet</target>
        <context-group purpose="location">
          <context context-type="sourcefile">static/scripts/tim/sidebarmenu/tabs/score-info-tab.component.ts</context>
          <context context-type="linenumber">18</context>
        </context-group>
        <context-group purpose="location">
          <context context-type="sourcefile">static/scripts/tim/sidebarmenu/tabs/score-info-tab.component.ts</context>
          <context context-type="linenumber">49</context>
        </context-group>
      </trans-unit>
      <trans-unit id="3448462145758383019" datatype="html">
        <source>Total</source>
        <target state="translated">Yhteensä</target>
        <context-group purpose="location">
          <context context-type="sourcefile">static/scripts/tim/sidebarmenu/tabs/score-info-tab.component.ts</context>
          <context context-type="linenumber">33</context>
        </context-group>
        <context-group purpose="location">
          <context context-type="sourcefile">static/scripts/tim/sidebarmenu/tabs/score-info-tab.component.ts</context>
          <context context-type="linenumber">66</context>
        </context-group>
      </trans-unit>
      <trans-unit id="37144610564892257" datatype="html">
        <source>Points in this course</source>
        <target state="translated">Tämän kurssin pisteet</target>
        <context-group purpose="location">
          <context context-type="sourcefile">static/scripts/tim/sidebarmenu/tabs/score-info-tab.component.ts</context>
          <context context-type="linenumber">42</context>
        </context-group>
      </trans-unit>
      <trans-unit id="1407560924967345762" datatype="html">
        <source>Page</source>
        <target state="translated">Sivu</target>
        <context-group purpose="location">
          <context context-type="sourcefile">static/scripts/tim/sidebarmenu/tabs/score-info-tab.component.ts</context>
          <context context-type="linenumber">48</context>
        </context-group>
      </trans-unit>
      <trans-unit id="4189204903737125906" datatype="html">
        <source>Current Lectures</source>
        <target state="translated">Käynnissä olevat luennot</target>
        <context-group purpose="location">
          <context context-type="sourcefile">static/scripts/tim/sidebarmenu/tabs/lecture-info-tab.component.ts</context>
          <context context-type="linenumber">15</context>
        </context-group>
      </trans-unit>
      <trans-unit id="3731008746896061926" datatype="html">
        <source>Join
                </source>
        <target state="translated">Liity
                </target>
        <context-group purpose="location">
          <context context-type="sourcefile">static/scripts/tim/sidebarmenu/tabs/lecture-info-tab.component.ts</context>
          <context context-type="linenumber">23</context>
        </context-group>
      </trans-unit>
      <trans-unit id="8307140841776883735" datatype="html">
        <source>Join</source>
        <target state="translated">Liity</target>
        <context-group purpose="location">
          <context context-type="sourcefile">static/scripts/tim/sidebarmenu/tabs/lecture-info-tab.component.ts</context>
          <context context-type="linenumber">21</context>
        </context-group>
        <context-group purpose="location">
          <context context-type="sourcefile">static/scripts/tim/sidebarmenu/tabs/lecture-info-tab.component.ts</context>
          <context context-type="linenumber">21</context>
        </context-group>
      </trans-unit>
      <trans-unit id="5841796170470816198" datatype="html">
        <source>No current lectures</source>
        <target state="translated">Ei käynnissä olevia luentoja</target>
        <context-group purpose="location">
          <context context-type="sourcefile">static/scripts/tim/sidebarmenu/tabs/lecture-info-tab.component.ts</context>
          <context context-type="linenumber">26</context>
        </context-group>
      </trans-unit>
      <trans-unit id="938697210411008517" datatype="html">
        <source>Upcoming Lectures</source>
        <target state="translated">Tulevat luennot</target>
        <context-group purpose="location">
          <context context-type="sourcefile">static/scripts/tim/sidebarmenu/tabs/lecture-info-tab.component.ts</context>
          <context context-type="linenumber">29</context>
        </context-group>
      </trans-unit>
      <trans-unit id="3907274482954811556" datatype="html">
        <source>No upcoming lectures</source>
        <target state="translated">Ei tulevia luentoja</target>
        <context-group purpose="location">
          <context context-type="sourcefile">static/scripts/tim/sidebarmenu/tabs/lecture-info-tab.component.ts</context>
          <context context-type="linenumber">34</context>
        </context-group>
      </trans-unit>
      <trans-unit id="5576848798701316291" datatype="html">
        <source>Past Lectures</source>
        <target state="translated">Menneet luennot</target>
        <context-group purpose="location">
          <context context-type="sourcefile">static/scripts/tim/sidebarmenu/tabs/lecture-info-tab.component.ts</context>
          <context context-type="linenumber">37</context>
        </context-group>
      </trans-unit>
      <trans-unit id="5354130303929057168" datatype="html">
        <source>No past lectures</source>
        <target state="translated">Ei menneitä luentoja</target>
        <context-group purpose="location">
          <context context-type="sourcefile">static/scripts/tim/sidebarmenu/tabs/lecture-info-tab.component.ts</context>
          <context context-type="linenumber">42</context>
        </context-group>
      </trans-unit>
      <trans-unit id="1216488622109291174" datatype="html">
        <source>Not currently in document view.</source>
        <target state="translated">Et ole tällä hetkellä dokumenttinäkymässä.</target>
        <context-group purpose="location">
          <context context-type="sourcefile">static/scripts/tim/sidebarmenu/tabs/lecture-info-tab.component.ts</context>
          <context context-type="linenumber">61</context>
        </context-group>
      </trans-unit>
      <trans-unit id="8142657803643326364" datatype="html">
        <source>Get question</source>
        <target state="translated">Hae kysymys</target>
        <context-group purpose="location">
          <context context-type="sourcefile">static/scripts/tim/sidebarmenu/tabs/load-questions-tab.component.ts</context>
          <context context-type="linenumber">8</context>
        </context-group>
      </trans-unit>
      <trans-unit id="1835862130590080443" datatype="html">
        <source>Loading question manually...</source>
        <target state="translated">Ladataan kysymys...</target>
        <context-group purpose="location">
          <context context-type="sourcefile">static/scripts/tim/sidebarmenu/tabs/load-questions-tab.component.ts</context>
          <context context-type="linenumber">9</context>
        </context-group>
      </trans-unit>
      <trans-unit id="9086145107498026183" datatype="html">
        <source>Lecture participants</source>
        <target state="translated">Luennon osallistujat</target>
        <context-group purpose="location">
          <context context-type="sourcefile">static/scripts/tim/sidebarmenu/tabs/logged-users-tab.component.ts</context>
          <context context-type="linenumber">7</context>
        </context-group>
      </trans-unit>
      <trans-unit id="2764567568324210100" datatype="html">
        <source>People logged in: <x id="START_TAG_SPAN" ctype="x-span" equiv-text="&lt;span>"/><x id="INTERPOLATION" equiv-text="{{lctrl.lecturerTable.length + lctrl.studentTable.length}}"/><x id="CLOSE_TAG_SPAN" ctype="x-span" equiv-text="&lt;/span>"/></source>
        <target state="translated">Kirjautuneita käyttäjiä: <x id="START_TAG_SPAN" ctype="x-span" equiv-text="&lt;span>"/><x id="INTERPOLATION" equiv-text="{{lctrl.lecturerTable.length + lctrl.studentTable.length}}"/><x id="CLOSE_TAG_SPAN" ctype="x-span" equiv-text="&lt;/span>"/></target>
        <context-group purpose="location">
          <context context-type="sourcefile">static/scripts/tim/sidebarmenu/tabs/logged-users-tab.component.ts</context>
          <context context-type="linenumber">8</context>
        </context-group>
      </trans-unit>
      <trans-unit id="3522945725389041013" datatype="html">
        <source>Lecturers (<x id="START_TAG_SPAN" ctype="x-span" equiv-text="&lt;span>"/><x id="INTERPOLATION" equiv-text="{{lctrl.lecturerTable.length}}"/><x id="CLOSE_TAG_SPAN" ctype="x-span" equiv-text="&lt;/span>"/>)</source>
        <target state="translated">Luennoitsijat (<x id="START_TAG_SPAN" ctype="x-span" equiv-text="&lt;span>"/><x id="INTERPOLATION" equiv-text="{{lctrl.lecturerTable.length}}"/><x id="CLOSE_TAG_SPAN" ctype="x-span" equiv-text="&lt;/span>"/>)</target>
        <context-group purpose="location">
          <context context-type="sourcefile">static/scripts/tim/sidebarmenu/tabs/logged-users-tab.component.ts</context>
          <context context-type="linenumber">9</context>
        </context-group>
      </trans-unit>
      <trans-unit id="5126591019026593033" datatype="html">
        <source>No lecturers</source>
        <target state="translated">Ei luennoitsijoita</target>
        <context-group purpose="location">
          <context context-type="sourcefile">static/scripts/tim/sidebarmenu/tabs/logged-users-tab.component.ts</context>
          <context context-type="linenumber">18</context>
        </context-group>
      </trans-unit>
      <trans-unit id="4851338224428351823" datatype="html">
        <source>Students (<x id="START_TAG_SPAN" ctype="x-span" equiv-text="&lt;span>"/><x id="INTERPOLATION" equiv-text="{{lctrl.studentTable.length}}"/><x id="CLOSE_TAG_SPAN" ctype="x-span" equiv-text="&lt;/span>"/>)</source>
        <target state="translated">Opiskelijat (<x id="START_TAG_SPAN" ctype="x-span" equiv-text="&lt;span>"/><x id="INTERPOLATION" equiv-text="{{lctrl.studentTable.length}}"/><x id="CLOSE_TAG_SPAN" ctype="x-span" equiv-text="&lt;/span>"/>)</target>
        <context-group purpose="location">
          <context context-type="sourcefile">static/scripts/tim/sidebarmenu/tabs/logged-users-tab.component.ts</context>
          <context context-type="linenumber">20</context>
        </context-group>
      </trans-unit>
      <trans-unit id="5349114946599699330" datatype="html">
        <source>No students</source>
        <target state="translated">Ei opiskelijoita</target>
        <context-group purpose="location">
          <context context-type="sourcefile">static/scripts/tim/sidebarmenu/tabs/logged-users-tab.component.ts</context>
          <context context-type="linenumber">29</context>
        </context-group>
      </trans-unit>
      <trans-unit id="7025159553172419928" datatype="html">
        <source>Scoreboard</source>
        <target state="translated">Pistetaulu</target>
        <context-group purpose="location">
          <context context-type="sourcefile">static/scripts/tim/sidebarmenu/tabs/score-info-tab.component.ts</context>
          <context context-type="linenumber">7</context>
        </context-group>
      </trans-unit>
      <trans-unit id="2595203250116897745" datatype="html">
        <source>Open sidebar</source>
        <target state="translated">Avaa sivuvalikko</target>
        <context-group purpose="location">
          <context context-type="sourcefile">static/scripts/tim/sidebarmenu/sidebar-menu.component.ts</context>
          <context context-type="linenumber">44</context>
        </context-group>
      </trans-unit>
      <trans-unit id="1655491632914962338" datatype="html">
        <source>Show menu</source>
        <target state="translated">Näytä valikko</target>
        <context-group purpose="location">
          <context context-type="sourcefile">static/scripts/tim/sidebarmenu/sidebar-menu.component.ts</context>
          <context context-type="linenumber">43</context>
        </context-group>
      </trans-unit>
      <trans-unit id="8747125763308501031" datatype="html">
        <source>Federation logo</source>
        <target state="translated">Federaation logo</target>
        <context-group purpose="location">
          <context context-type="sourcefile">static/scripts/tim/user/haka-login.component.ts</context>
          <context context-type="linenumber">66</context>
        </context-group>
      </trans-unit>
      <trans-unit id="3386853674104368310" datatype="html">
        <source>Haka login</source>
        <target state="translated">Haka-kirjautuminen</target>
        <context-group purpose="location">
          <context context-type="sourcefile">static/scripts/tim/user/haka-login.component.ts</context>
          <context context-type="linenumber">71</context>
        </context-group>
      </trans-unit>
      <trans-unit id="5946121121970393200" datatype="html">
        <source>Select your home organization...</source>
        <target state="translated">Valitse kotiorganisaatiosi...</target>
        <context-group purpose="location">
          <context context-type="sourcefile">static/scripts/tim/user/haka-login.component.ts</context>
          <context context-type="linenumber">77</context>
        </context-group>
      </trans-unit>
      <trans-unit id="2715185765061607307" datatype="html">
        <source>
                Log in
            </source>
        <target state="translated">
                Kirjaudu sisään
            </target>
        <context-group purpose="location">
          <context context-type="sourcefile">static/scripts/tim/user/haka-login.component.ts</context>
          <context context-type="linenumber">85</context>
        </context-group>
      </trans-unit>
      <trans-unit id="4814606488888120626" datatype="html">
        <source>
                Members from universities and other Haka organizations, please use Haka to log in.
            </source>
        <target state="translated">
                Yliopistojen ja muiden Haka-organisaatioiden jäsenet, kirjautukaa Hakalla.
            </target>
        <context-group purpose="location">
          <context context-type="sourcefile">static/scripts/tim/user/login-dialog.component.ts</context>
          <context context-type="linenumber">75</context>
        </context-group>
      </trans-unit>
      <trans-unit id="2341982959296346504" datatype="html">
        <source>
                Others, please log in with your TIM account.
            </source>
        <target state="translated">
                Muut, kirjautukaa TIM-tilillä.
            </target>
        <context-group purpose="location">
          <context context-type="sourcefile">static/scripts/tim/user/login-dialog.component.ts</context>
          <context context-type="linenumber">82</context>
        </context-group>
      </trans-unit>
      <trans-unit id="7169763988476671054" datatype="html">
        <source>Email or username</source>
        <target state="translated">Sähköpostiosoite tai käyttäjätunnus</target>
        <context-group purpose="location">
          <context context-type="sourcefile">static/scripts/tim/user/login-dialog.component.ts</context>
          <context context-type="linenumber">88</context>
        </context-group>
        <context-group purpose="location">
          <context context-type="sourcefile">static/scripts/tim/user/login-dialog.component.ts</context>
          <context context-type="linenumber">166</context>
        </context-group>
        <context-group purpose="location">
          <context context-type="sourcefile">static/scripts/tim/user/login-dialog.component.ts</context>
          <context context-type="linenumber">176</context>
        </context-group>
      </trans-unit>
      <trans-unit id="5192694303323354537" datatype="html">
        <source> If you have not logged in before, and your email corresponds to the one in Studyinfo.fi, TIM sent a password to your email now. Please read the email in a separate browser tab, and please wait for the email at least 5 minutes if you don't get the email right away. Check your spam folder too. </source>
        <target state="translated"> Jos et ole kirjautunut aiemmin ja sähköpostisi vastaa Opintopolku.fi-palvelussa olevaa, TIM lähetti salasanan sähköpostiisi nyt. Lue sähköposti selaimen eri välilehdessä, ja odota sähköpostia ainakin 5 minuuttia, jos et saa sitä heti. Tarkista myös roskapostikansiosi. </target>
        <context-group purpose="location">
          <context context-type="sourcefile">static/scripts/tim/user/login-dialog.component.ts</context>
          <context context-type="linenumber">100,108</context>
        </context-group>
      </trans-unit>
      <trans-unit id="3890309214395153699" datatype="html">
        <source> If you have not logged in to TIM before, TIM sent a password to your email now. </source>
        <target state="translated"> Jos et ole kirjautunut TIMiin aiemmin, TIM lähetti salasanan sähköpostiisi nyt. </target>
        <context-group purpose="location">
          <context context-type="sourcefile">static/scripts/tim/user/login-dialog.component.ts</context>
          <context context-type="linenumber">110</context>
        </context-group>
      </trans-unit>
      <trans-unit id="4335926162389244328" datatype="html">
        <source>If you have logged in before, use your current password.</source>
        <target state="translated">Jos olet kirjautunut aiemmin, käytä nykyistä salasanaasi.</target>
        <context-group purpose="location">
          <context context-type="sourcefile">static/scripts/tim/user/login-dialog.component.ts</context>
          <context context-type="linenumber">113</context>
        </context-group>
      </trans-unit>
      <trans-unit id="1431416938026210429" datatype="html">
        <source>Password</source>
        <target state="translated">Salasana</target>
        <context-group purpose="location">
          <context context-type="sourcefile">static/scripts/tim/user/login-dialog.component.ts</context>
          <context context-type="linenumber">117</context>
        </context-group>
        <context-group purpose="location">
          <context context-type="sourcefile">static/scripts/tim/user/login-dialog.component.ts</context>
          <context context-type="linenumber">251</context>
        </context-group>
      </trans-unit>
      <trans-unit id="892063502898494584" datatype="html">
        <source>I forgot my password</source>
        <target state="translated">Unohdin salasanani</target>
        <context-group purpose="location">
          <context context-type="sourcefile">static/scripts/tim/user/login-dialog.component.ts</context>
          <context context-type="linenumber">126</context>
        </context-group>
      </trans-unit>
      <trans-unit id="2336550011721758066" datatype="html">
        <source>Log in</source>
        <target state="translated">Kirjaudu sisään</target>
        <context-group purpose="location">
          <context context-type="sourcefile">static/scripts/tim/user/login-dialog.component.ts</context>
          <context context-type="linenumber">137</context>
        </context-group>
      </trans-unit>
      <trans-unit id="3023906871690155199" datatype="html">
        <source> Not a <x id="INTERPOLATION" equiv-text="{{getHomeOrgDisplayName()}}"/> student or staff member and don't have a TIM account? </source>
        <target state="translated"> Etkö ole <x id="INTERPOLATION" equiv-text="{{getHomeOrgDisplayName()}}"/>-opiskelija tai henkilökuntaa eikä sinulla ole TIM-tiliä? </target>
        <context-group purpose="location">
          <context context-type="sourcefile">static/scripts/tim/user/login-dialog.component.ts</context>
          <context context-type="linenumber">147,149</context>
        </context-group>
      </trans-unit>
      <trans-unit id="7203320122205058413" datatype="html">
        <source> Sign up </source>
        <target state="translated"> Rekisteröidy </target>
        <context-group purpose="location">
          <context context-type="sourcefile">static/scripts/tim/user/login-dialog.component.ts</context>
          <context context-type="linenumber">152,153</context>
        </context-group>
      </trans-unit>
      <trans-unit id="3129992797183034647" datatype="html">
        <source>If you don't have an existing TIM or <x id="INTERPOLATION" equiv-text="{{getHomeOrgDisplayName()}}"/> account, you can create a TIM account here.</source>
        <target state="translated">Jos sinulla ei ole TIM-tiliä tai <x id="INTERPOLATION" equiv-text="{{getHomeOrgDisplayName()}}"/>-tunnusta, voit luoda TIM-tilin tässä.</target>
        <context-group purpose="location">
          <context context-type="sourcefile">static/scripts/tim/user/login-dialog.component.ts</context>
          <context context-type="linenumber">159</context>
        </context-group>
      </trans-unit>
      <trans-unit id="4437839904697334280" datatype="html">
        <source>Please input your email address to receive a temporary password.</source>
        <target state="translated">Anna sähköpostiosoitteesi saadaksesi väliaikainen salasana.</target>
        <context-group purpose="location">
          <context context-type="sourcefile">static/scripts/tim/user/login-dialog.component.ts</context>
          <context context-type="linenumber">160</context>
        </context-group>
      </trans-unit>
      <trans-unit id="6534522401559597537" datatype="html">
        <source>
            To reset password, enter your email or username first.
        </source>
        <target state="translated">
            Salasanan vaihtamiseksi kirjoita sähköpostiosoitteesi tai käyttäjätunnuksesi.
        </target>
        <context-group purpose="location">
          <context context-type="sourcefile">static/scripts/tim/user/login-dialog.component.ts</context>
          <context context-type="linenumber">163</context>
        </context-group>
      </trans-unit>
      <trans-unit id="5642573626630285521" datatype="html">
        <source>Do not type anything here</source>
        <target state="translated">Älä kirjoita tähän mitään</target>
        <context-group purpose="location">
          <context context-type="sourcefile">static/scripts/tim/user/login-dialog.component.ts</context>
          <context context-type="linenumber">178</context>
        </context-group>
        <context-group purpose="location">
          <context context-type="sourcefile">static/scripts/tim/user/login-dialog.component.ts</context>
          <context context-type="linenumber">187</context>
        </context-group>
      </trans-unit>
      <trans-unit id="2917314929120683887" datatype="html">
        <source>
            Continue
        </source>
        <target state="translated">
            Jatka
        </target>
        <context-group purpose="location">
          <context context-type="sourcefile">static/scripts/tim/user/login-dialog.component.ts</context>
          <context context-type="linenumber">194</context>
        </context-group>
      </trans-unit>
      <trans-unit id="2330577642930707695" datatype="html">
        <source>
            Cancel
        </source>
        <target state="translated">
            Peruuta
        </target>
        <context-group purpose="location">
          <context context-type="sourcefile">static/scripts/tim/user/login-dialog.component.ts</context>
          <context context-type="linenumber">199</context>
        </context-group>
      </trans-unit>
      <trans-unit id="3935456657559916361" datatype="html">
        <source>
                    TIM sent you a temporary password. Please check your email and type the password below to continue.
                </source>
        <target state="translated">
                    TIM lähetti sinulle väliaikaisen salasanan. Kirjoita se alla olevaan kenttään.
                </target>
        <context-group purpose="location">
          <context context-type="sourcefile">static/scripts/tim/user/login-dialog.component.ts</context>
          <context context-type="linenumber">204</context>
        </context-group>
      </trans-unit>
      <trans-unit id="8610208503721000387" datatype="html">
        <source>Password you received</source>
        <target state="translated">Salasana, jonka sait</target>
        <context-group purpose="location">
          <context context-type="sourcefile">static/scripts/tim/user/login-dialog.component.ts</context>
          <context context-type="linenumber">214</context>
        </context-group>
      </trans-unit>
      <trans-unit id="6962699013778688473" datatype="html">
        <source>Continue</source>
        <target state="translated">Jatka</target>
        <context-group purpose="location">
          <context context-type="sourcefile">static/scripts/tim/user/login-dialog.component.ts</context>
          <context context-type="linenumber">132</context>
        </context-group>
        <context-group purpose="location">
          <context context-type="sourcefile">static/scripts/tim/user/login-dialog.component.ts</context>
          <context context-type="linenumber">220</context>
        </context-group>
      </trans-unit>
      <trans-unit id="834072654360023442" datatype="html">
        <source>
                        Enter your name (Lastname Firstname)
                    </source>
        <target state="translated">
                        Kirjoita nimesi (Sukunimi Etunimi)
                    </target>
        <context-group purpose="location">
          <context context-type="sourcefile">static/scripts/tim/user/login-dialog.component.ts</context>
          <context context-type="linenumber">224</context>
        </context-group>
      </trans-unit>
      <trans-unit id="8203367621031610680" datatype="html">
        <source>Your name</source>
        <target state="translated">Nimesi</target>
        <context-group purpose="location">
          <context context-type="sourcefile">static/scripts/tim/user/login-dialog.component.ts</context>
          <context context-type="linenumber">235</context>
        </context-group>
      </trans-unit>
      <trans-unit id="6047139372036217996" datatype="html">
        <source> Create a new password (at least <x id="INTERPOLATION" equiv-text="{{ minPasswordLength }}"/> characters) </source>
        <target state="translated"> Luo uusi salasana (vähintään <x id="INTERPOLATION" equiv-text="{{ minPasswordLength }}"/> merkkiä) </target>
        <context-group purpose="location">
          <context context-type="sourcefile">static/scripts/tim/user/login-dialog.component.ts</context>
          <context context-type="linenumber">239</context>
        </context-group>
      </trans-unit>
      <trans-unit id="7688307851659303493" datatype="html">
        <source>
                        Retype the above password
                    </source>
        <target state="translated">
                        Kirjoita yllä oleva salasana uudelleen
                    </target>
        <context-group purpose="location">
          <context context-type="sourcefile">static/scripts/tim/user/login-dialog.component.ts</context>
          <context context-type="linenumber">256</context>
        </context-group>
      </trans-unit>
      <trans-unit id="4621828901734430721" datatype="html">
        <source>Retype password</source>
        <target state="translated">Kirjoita salasana uudelleen</target>
        <context-group purpose="location">
          <context context-type="sourcefile">static/scripts/tim/user/login-dialog.component.ts</context>
          <context context-type="linenumber">267</context>
        </context-group>
      </trans-unit>
      <trans-unit id="1109115297424558158" datatype="html">
        <source>Finish
                </source>
        <target state="translated">Valmis
                </target>
        <context-group purpose="location">
          <context context-type="sourcefile">static/scripts/tim/user/login-dialog.component.ts</context>
          <context context-type="linenumber">273</context>
        </context-group>
      </trans-unit>
      <trans-unit id="5708663882708336887" datatype="html">
        <source>
                Thank you!
            </source>
        <target state="translated">
                Kiitos!
            </target>
        <context-group purpose="location">
          <context context-type="sourcefile">static/scripts/tim/user/login-dialog.component.ts</context>
          <context context-type="linenumber">277</context>
        </context-group>
      </trans-unit>
      <trans-unit id="5441742507983908256" datatype="html">
        <source>
                Your information was updated successfully.
            </source>
        <target state="translated">
                Tietosi päivitettiin onnistuneesti.
            </target>
        <context-group purpose="location">
          <context context-type="sourcefile">static/scripts/tim/user/login-dialog.component.ts</context>
          <context context-type="linenumber">280</context>
        </context-group>
      </trans-unit>
      <trans-unit id="1031561808357651002" datatype="html">
        <source> Now you can <x id="START_LINK" ctype="x-a" equiv-text="&lt;a href=&quot;&quot; focusMe>"/>refresh<x id="CLOSE_LINK" ctype="x-a" equiv-text="&lt;/a>"/> the page to log in. </source>
        <target state="translated"> Nyt voit <x id="START_LINK" ctype="x-a" equiv-text="&lt;a href=&quot;&quot; focusMe>"/>virkistää<x id="CLOSE_LINK" ctype="x-a" equiv-text="&lt;/a>"/> sivun kirjautuaksesi sisään. </target>
        <context-group purpose="location">
          <context context-type="sourcefile">static/scripts/tim/user/login-dialog.component.ts</context>
          <context context-type="linenumber">282,286</context>
        </context-group>
      </trans-unit>
      <trans-unit id="1346640911183618259" datatype="html">
        <source>Add a user to this session</source>
        <target state="translated">Lisää käyttäjä istuntoon</target>
        <context-group purpose="location">
          <context context-type="sourcefile">static/scripts/tim/user/login-dialog.component.ts</context>
          <context context-type="linenumber">378</context>
        </context-group>
      </trans-unit>
      <trans-unit id="7028204981963450021" datatype="html">
        <source>Sign up</source>
        <target state="translated">Rekisteröidy</target>
        <context-group purpose="location">
          <context context-type="sourcefile">static/scripts/tim/user/login-dialog.component.ts</context>
          <context context-type="linenumber">381</context>
        </context-group>
      </trans-unit>
      <trans-unit id="2336550011721758066" datatype="html">
        <source>Log in</source>
        <target state="translated">Kirjaudu sisään</target>
        <context-group purpose="location">
          <context context-type="sourcefile">static/scripts/tim/user/login-dialog.component.ts</context>
          <context context-type="linenumber">383</context>
        </context-group>
      </trans-unit>
      <trans-unit id="2826581353496868063" datatype="html">
        <source>Language</source>
        <target state="translated">Kieli</target>
        <context-group purpose="location">
          <context context-type="sourcefile">static/scripts/tim/user/language-selector.component.ts</context>
          <context context-type="linenumber">10</context>
        </context-group>
      </trans-unit>
      <trans-unit id="7819314041543176992" datatype="html">
        <source>Close</source>
        <target state="translated">Sulje</target>
        <context-group purpose="location">
          <context context-type="sourcefile">static/scripts/tim/document/scheduling/schedule-dialog.component.ts</context>
          <context context-type="linenumber">117</context>
        </context-group>
        <context-group purpose="location">
          <context context-type="sourcefile">static/scripts/tim/plugin/dataview/copy-table-width-dialog.component.ts</context>
          <context context-type="linenumber">25</context>
        </context-group>
        <context-group purpose="location">
          <context context-type="sourcefile">static/scripts/tim/ui/close-button.component.ts</context>
          <context context-type="linenumber">5</context>
        </context-group>
        <context-group purpose="location">
          <context context-type="sourcefile">static/scripts/tim/user/login-dialog.component.ts</context>
          <context context-type="linenumber">297</context>
        </context-group>
      </trans-unit>
      <trans-unit id="6961185353071638484" datatype="html">
        <source>The function expiration date is quite far in the future (over a year). Are you sure?</source>
        <target state="translated">Toiminnon vanhenemisaika on melko kaukana tulevaisuudessa (yli vuoden päässä). Oletko varma?</target>
        <context-group purpose="location">
          <context context-type="sourcefile">static/scripts/tim/document/scheduling/schedule-dialog.component.ts</context>
          <context context-type="linenumber">173</context>
        </context-group>
      </trans-unit>
      <trans-unit id="6614752089605076361" datatype="html">
        <source>The function expiration date is quite far in the future</source>
        <target state="translated">Toiminnon vanhenemisaika on melko kaukana tulevaisuudessa</target>
        <context-group purpose="location">
          <context context-type="sourcefile">static/scripts/tim/document/scheduling/schedule-dialog.component.ts</context>
          <context context-type="linenumber">174</context>
        </context-group>
      </trans-unit>
      <trans-unit id="6680328045445694845" datatype="html">
        <source>Are you sure you want to delete this function?</source>
        <target state="translated">Haluatko varmasti poistaa tämän toiminnon?</target>
        <context-group purpose="location">
          <context context-type="sourcefile">static/scripts/tim/document/scheduling/schedule-dialog.component.ts</context>
          <context context-type="linenumber">217</context>
        </context-group>
      </trans-unit>
      <trans-unit id="7166585758672677151" datatype="html">
        <source>Delete function?</source>
        <target state="translated">Poista toiminto?</target>
        <context-group purpose="location">
          <context context-type="sourcefile">static/scripts/tim/document/scheduling/schedule-dialog.component.ts</context>
          <context context-type="linenumber">218</context>
        </context-group>
      </trans-unit>
      <trans-unit id="932433292259435729" datatype="html">
        <source>My courses</source>
        <target state="translated">Omat kurssit</target>
        <context-group purpose="location">
          <context context-type="sourcefile">static/scripts/tim/frontpage/front-page.component.ts</context>
          <context context-type="linenumber">28</context>
        </context-group>
        <context-group purpose="location">
          <context context-type="sourcefile">static/scripts/tim/frontpage/front-page.component.ts</context>
          <context context-type="linenumber">28</context>
        </context-group>
      </trans-unit>
      <trans-unit id="272288028017638023" datatype="html">
        <source>TIM-esittely</source>
        <target state="translated">TIM-esittely</target>
        <context-group purpose="location">
          <context context-type="sourcefile">static/scripts/tim/frontpage/front-page.component.ts</context>
          <context context-type="linenumber">37</context>
        </context-group>
      </trans-unit>
      <trans-unit id="3163044740176820503" datatype="html">
        <source>Get started</source>
        <target state="translated">Aloita tästä</target>
        <context-group purpose="location">
          <context context-type="sourcefile">static/scripts/tim/frontpage/front-page.component.ts</context>
          <context context-type="linenumber">41</context>
        </context-group>
      </trans-unit>
      <trans-unit id="3136060218695297500" datatype="html">
        <source>Log in </source>
        <target state="translated">Kirjaudu sisään </target>
        <context-group purpose="location">
          <context context-type="sourcefile">static/scripts/tim/frontpage/front-page.component.ts</context>
          <context context-type="linenumber">43,44</context>
        </context-group>
      </trans-unit>
      <trans-unit id="4196873449454850485" datatype="html">
        <source>Create a TIM account</source>
        <target state="translated">Luo TIM-tili</target>
        <context-group purpose="location">
          <context context-type="sourcefile">static/scripts/tim/frontpage/front-page.component.ts</context>
          <context context-type="linenumber">47</context>
        </context-group>
        <context-group purpose="location">
          <context context-type="sourcefile">static/scripts/tim/frontpage/front-page.component.ts</context>
          <context context-type="linenumber">47</context>
        </context-group>
      </trans-unit>
      <trans-unit id="6800515273162166241" datatype="html">
        <source>Sign up </source>
        <target state="translated">Rekisteröidy </target>
        <context-group purpose="location">
          <context context-type="sourcefile">static/scripts/tim/frontpage/front-page.component.ts</context>
          <context context-type="linenumber">49,50</context>
        </context-group>
      </trans-unit>
      <trans-unit id="5947558132119506443" datatype="html">
        <source>My documents</source>
        <target state="translated">Omat dokumentit</target>
        <context-group purpose="location">
          <context context-type="sourcefile">static/scripts/tim/frontpage/front-page.component.ts</context>
          <context context-type="linenumber">53</context>
        </context-group>
        <context-group purpose="location">
          <context context-type="sourcefile">static/scripts/tim/user/user-menu.component.ts</context>
          <context context-type="linenumber">26</context>
        </context-group>
      </trans-unit>
      <trans-unit id="5053249892304492998" datatype="html">
        <source>All documents</source>
        <target state="translated">Kaikki dokumentit</target>
        <context-group purpose="location">
          <context context-type="sourcefile">static/scripts/tim/frontpage/front-page.component.ts</context>
          <context context-type="linenumber">55</context>
        </context-group>
      </trans-unit>
      <trans-unit id="2110671528171085583" datatype="html">
        <source>Available courses</source>
        <target state="translated">Nykyiset kurssit</target>
        <context-group purpose="location">
          <context context-type="sourcefile">static/scripts/tim/frontpage/front-page.component.ts</context>
          <context context-type="linenumber">57</context>
        </context-group>
      </trans-unit>
      <trans-unit id="5245044926317260428" datatype="html">
        <source>Create a new document</source>
        <target state="translated">Luo uusi dokumentti</target>
        <context-group purpose="location">
          <context context-type="sourcefile">static/scripts/tim/frontpage/front-page.component.ts</context>
          <context context-type="linenumber">64</context>
        </context-group>
        <context-group purpose="location">
          <context context-type="sourcefile">static/scripts/tim/frontpage/front-page.component.ts</context>
          <context context-type="linenumber">60</context>
        </context-group>
        <context-group purpose="location">
          <context context-type="sourcefile">static/scripts/tim/frontpage/front-page.component.ts</context>
          <context context-type="linenumber">64</context>
        </context-group>
      </trans-unit>
      <trans-unit id="5942336070364006986" datatype="html">
        <source>My document</source>
        <target state="translated">Oma dokumentti</target>
        <context-group purpose="location">
          <context context-type="sourcefile">static/scripts/tim/frontpage/front-page.component.ts</context>
          <context context-type="linenumber">68</context>
        </context-group>
      </trans-unit>
      <trans-unit id="2940289668243083667" datatype="html">
        <source>What is TIM?</source>
        <target state="translated">Mikä on TIM?</target>
        <context-group purpose="location">
          <context context-type="sourcefile">static/scripts/tim/frontpage/front-page.component.ts</context>
          <context context-type="linenumber">78</context>
        </context-group>
      </trans-unit>
      <trans-unit id="2935178540176157156" datatype="html">
        <source>TIM is a document-based cloud service for producing interactive materials.</source>
        <target state="translated">TIM on dokumenttipohjainen pilvipalvelu interaktiivisten materiaalien tuottamiseksi.</target>
        <context-group purpose="location">
          <context context-type="sourcefile">static/scripts/tim/frontpage/front-page.component.ts</context>
          <context context-type="linenumber">79</context>
        </context-group>
      </trans-unit>
      <trans-unit id="2171894153326157864" datatype="html">
        <source>Introduction</source>
        <target state="translated">Esittely</target>
        <context-group purpose="location">
          <context context-type="sourcefile">static/scripts/tim/frontpage/front-page.component.ts</context>
          <context context-type="linenumber">86</context>
        </context-group>
      </trans-unit>
      <trans-unit id="8766986604725685506" datatype="html">
        <source>User guide</source>
        <target state="translated">Käyttöohje</target>
        <context-group purpose="location">
          <context context-type="sourcefile">static/scripts/tim/frontpage/front-page.component.ts</context>
          <context context-type="linenumber">87</context>
        </context-group>
        <context-group purpose="location">
          <context context-type="sourcefile">static/scripts/tim/sidebarmenu/tabs/settings-tab.component.ts</context>
          <context context-type="linenumber">52</context>
        </context-group>
      </trans-unit>
      <trans-unit id="5297511590172009633" datatype="html">
        <source>Examples <x id="START_SUPERSCRIPT" ctype="x-sup" equiv-text="&lt;sup *ngIf=&quot;notFinnish()&quot;>"/>(F)<x id="CLOSE_SUPERSCRIPT" ctype="x-sup" equiv-text="&lt;/sup>"/></source>
        <target state="translated">Esimerkkejä <x id="START_SUPERSCRIPT" ctype="x-sup" equiv-text="&lt;sup *ngIf=&quot;notFinnish()&quot;>"/>(F)<x id="CLOSE_SUPERSCRIPT" ctype="x-sup" equiv-text="&lt;/sup>"/></target>
        <context-group purpose="location">
          <context context-type="sourcefile">static/scripts/tim/frontpage/front-page.component.ts</context>
          <context context-type="linenumber">91</context>
        </context-group>
      </trans-unit>
      <trans-unit id="2135704915672195111" datatype="html">
        <source>TIM's possibilities</source>
        <target state="translated">TIMin mahdollisuuksia</target>
        <context-group purpose="location">
          <context context-type="sourcefile">static/scripts/tim/frontpage/front-page.component.ts</context>
          <context context-type="linenumber">93</context>
        </context-group>
      </trans-unit>
      <trans-unit id="5973984108338028678" datatype="html">
        <source>
                        Various programming languages</source>
        <target state="translated">
                        Eri ohjelmointikieliä</target>
        <context-group purpose="location">
          <context context-type="sourcefile">static/scripts/tim/frontpage/front-page.component.ts</context>
          <context context-type="linenumber">95</context>
        </context-group>
      </trans-unit>
      <trans-unit id="2454131097695585453" datatype="html">
        <source>
                        Usage in different subjects</source>
        <target state="translated">
                        Käyttö eri oppiaineissa</target>
        <context-group purpose="location">
          <context context-type="sourcefile">static/scripts/tim/frontpage/front-page.component.ts</context>
          <context context-type="linenumber">97</context>
        </context-group>
      </trans-unit>
      <trans-unit id="3673091046572661203" datatype="html">
        <source><x id="START_SUPERSCRIPT" ctype="x-sup" equiv-text="&lt;sup>"/>(F)<x id="CLOSE_SUPERSCRIPT" ctype="x-sup" equiv-text="&lt;/sup>"/> in Finnish </source>
        <target state="translated"><x id="START_SUPERSCRIPT" ctype="x-sup" equiv-text="&lt;sup>"/>(F)<x id="CLOSE_SUPERSCRIPT" ctype="x-sup" equiv-text="&lt;/sup>"/> suomeksi </target>
        <context-group purpose="location">
          <context context-type="sourcefile">static/scripts/tim/frontpage/front-page.component.ts</context>
          <context context-type="linenumber">103,104</context>
        </context-group>
      </trans-unit>
      <trans-unit id="1825006444405211276" datatype="html">
        <source>and <x id="ICU" equiv-text="{numSession(), plural, =1 {one other} other {{{numSession()}} others}}"/></source>
        <target state="translated">ja <x id="ICU" equiv-text="{numSession(), plural, =1 {...} other {...}}"/></target>
        <context-group purpose="location">
          <context context-type="sourcefile">static/scripts/tim/user/user-menu.component.ts</context>
          <context context-type="linenumber">17</context>
        </context-group>
      </trans-unit>
      <trans-unit id="6578095239916214296" datatype="html">
        <source>{VAR_PLURAL, plural, =1 {one other} other {<x id="INTERPOLATION"/> others}}</source>
        <target state="translated">{VAR_PLURAL, plural, =1 {yksi muu} other {<x id="INTERPOLATION" equiv-text="{{numSession()}}"/> muuta} }</target>
        <context-group purpose="location">
          <context context-type="sourcefile">static/scripts/tim/user/user-menu.component.ts</context>
          <context context-type="linenumber">17</context>
        </context-group>
      </trans-unit>
      <trans-unit id="1346640911183618259" datatype="html">
        <source>Add a user to this session</source>
        <target state="translated">Lisää käyttäjä istuntoon</target>
        <context-group purpose="location">
          <context context-type="sourcefile">static/scripts/tim/user/user-menu.component.ts</context>
          <context context-type="linenumber">29</context>
        </context-group>
      </trans-unit>
      <trans-unit id="5676197465127641757" datatype="html">
        <source>You're logged in</source>
        <target state="translated">Olet kirjautunut sisään</target>
        <context-group purpose="location">
          <context context-type="sourcefile">static/scripts/tim/user/user-menu.component.ts</context>
          <context context-type="linenumber">15</context>
        </context-group>
      </trans-unit>
      <trans-unit id="5970481071378421464" datatype="html">
        <source>Read basic profile information (username, full name, email address)</source>
        <target state="translated">Lukea peruskäyttäjätiedot (käyttäjätunnus, koko nimi, sähköpostiosoite)</target>
        <context-group purpose="location">
          <context context-type="sourcefile">static/scripts/tim/user/oauth-authorize.component.ts</context>
          <context context-type="linenumber">16</context>
        </context-group>
      </trans-unit>
      <trans-unit id="6136750245088897520" datatype="html">
        <source>Authenticate to <x id="INTERPOLATION" equiv-text="{{data.oauthClientName}}"/> with TIM</source>
        <target state="translated">Tunnistaudu palveluun <x id="INTERPOLATION" equiv-text="{{data.oauthClientName}}"/> TIMin avulla</target>
        <context-group purpose="location">
          <context context-type="sourcefile">static/scripts/tim/user/oauth-authorize.component.ts</context>
          <context context-type="linenumber">41</context>
        </context-group>
      </trans-unit>
      <trans-unit id="426514155240557396" datatype="html">
        <source>You are attempting to authenticate to <x id="START_TAG_STRONG" ctype="x-strong" equiv-text="&lt;strong>"/><x id="INTERPOLATION" equiv-text="{{data.oauthClientName}}"/><x id="CLOSE_TAG_STRONG" ctype="x-strong" equiv-text="&lt;/strong>"/> with TIM.</source>
        <target state="translated">Olet yrittämässä tunnistautua palveluun <x id="START_TAG_STRONG" ctype="x-strong" equiv-text="&lt;strong>"/><x id="INTERPOLATION" equiv-text="{{data.oauthClientName}}"/><x id="CLOSE_TAG_STRONG" ctype="x-strong" equiv-text="&lt;/strong>"/> TIMin avulla.</target>
        <context-group purpose="location">
          <context context-type="sourcefile">static/scripts/tim/user/oauth-authorize.component.ts</context>
          <context context-type="linenumber">42</context>
        </context-group>
      </trans-unit>
      <trans-unit id="3914978142342238712" datatype="html">
        <source><x id="START_TAG_STRONG" ctype="x-strong" equiv-text="&lt;strong>"/><x id="INTERPOLATION" equiv-text="{{data.oauthClientName}}"/><x id="CLOSE_TAG_STRONG" ctype="x-strong" equiv-text="&lt;/strong>"/> will be able to</source>
        <target state="translated"><x id="START_TAG_STRONG" ctype="x-strong" equiv-text="&lt;strong>"/><x id="INTERPOLATION" equiv-text="{{data.oauthClientName}}"/><x id="CLOSE_TAG_STRONG" ctype="x-strong" equiv-text="&lt;/strong>"/> voi</target>
        <context-group purpose="location">
          <context context-type="sourcefile">static/scripts/tim/user/oauth-authorize.component.ts</context>
          <context context-type="linenumber">43</context>
        </context-group>
      </trans-unit>
      <trans-unit id="880812500174154923" datatype="html">
        <source>Do you want to proceed?</source>
        <target state="translated">Haluatko jatkaa?</target>
        <context-group purpose="location">
          <context context-type="sourcefile">static/scripts/tim/user/oauth-authorize.component.ts</context>
          <context context-type="linenumber">48</context>
        </context-group>
      </trans-unit>
      <trans-unit id="2159130950882492111" datatype="html">
        <source>Cancel</source>
        <target state="translated">Peruuta</target>
        <context-group purpose="location">
          <context context-type="sourcefile">static/scripts/tim/user/oauth-authorize.component.ts</context>
          <context context-type="linenumber">50</context>
        </context-group>
        <context-group purpose="location">
          <context context-type="sourcefile">static/scripts/tim/user/settings.component.ts</context>
          <context context-type="linenumber">313</context>
        </context-group>
      </trans-unit>
      <trans-unit id="3456557310846343541" datatype="html">
        <source>Authenticate to <x id="INTERPOLATION" equiv-text="{{data.oauthClientName}}"/></source>
        <target state="translated">Tunnistaudu palveluun <x id="INTERPOLATION" equiv-text="{{data.oauthClientName}}"/></target>
        <context-group purpose="location">
          <context context-type="sourcefile">static/scripts/tim/user/oauth-authorize.component.ts</context>
          <context context-type="linenumber">51</context>
        </context-group>
      </trans-unit>
      <trans-unit id="1323492625993889978" datatype="html">
        <source>Log in with the button above in order to authenticate</source>
        <target state="translated">Kirjaudu sisään yllä olevasta painikkeesta tunnistautuakseen</target>
        <context-group purpose="location">
          <context context-type="sourcefile">static/scripts/tim/user/oauth-authorize.component.ts</context>
          <context context-type="linenumber">56</context>
        </context-group>
      </trans-unit>
      <trans-unit id="7000649363168371045" datatype="html">
        <source>Save changes</source>
        <target state="translated">Tallenna muutokset</target>
        <context-group purpose="location">
          <context context-type="sourcefile">static/scripts/tim/user/settings.component.ts</context>
          <context context-type="linenumber">34</context>
        </context-group>
      </trans-unit>
      <trans-unit id="6786637141307824568" datatype="html">
        <source>Emails</source>
        <target state="translated">Sähköpostiosoitteet</target>
        <context-group purpose="location">
          <context context-type="sourcefile">static/scripts/tim/user/settings.component.ts</context>
          <context context-type="linenumber">58</context>
        </context-group>
      </trans-unit>
      <trans-unit id="5537140202564681782" datatype="html">
        <source>TIM settings</source>
        <target state="translated">TIM-asetukset</target>
        <context-group purpose="location">
          <context context-type="sourcefile">static/scripts/tim/user/settings.component.ts</context>
          <context context-type="linenumber">83</context>
        </context-group>
      </trans-unit>
      <trans-unit id="712909229315222468" datatype="html">
        <source>Preferred language</source>
        <target state="translated">Ensisijainen kieli</target>
        <context-group purpose="location">
          <context context-type="sourcefile">static/scripts/tim/user/settings.component.ts</context>
          <context context-type="linenumber">85</context>
        </context-group>
      </trans-unit>
      <trans-unit id="6977749640368501596" datatype="html">
        <source>Styles</source>
        <target state="translated">Tyylit</target>
        <context-group purpose="location">
          <context context-type="sourcefile">static/scripts/tim/user/settings.component.ts</context>
          <context context-type="linenumber">91</context>
        </context-group>
      </trans-unit>
      <trans-unit id="870309451926918163" datatype="html">
        <source>Add Print Settings</source>
        <target state="translated">Lisää tulostusasetukset</target>
        <context-group purpose="location">
          <context context-type="sourcefile">static/scripts/tim/user/settings.component.ts</context>
          <context context-type="linenumber">110</context>
        </context-group>
      </trans-unit>
      <trans-unit id="3742657416068781599" datatype="html">
        <source>Editor</source>
        <target state="translated">Editori</target>
        <context-group purpose="location">
          <context context-type="sourcefile">static/scripts/tim/user/settings.component.ts</context>
          <context context-type="linenumber">113</context>
        </context-group>
      </trans-unit>
      <trans-unit id="4555072505974958625" datatype="html">
        <source>Use words from the document in ACE editor autocomplete</source>
        <target state="translated">Käytä dokumentissa olevia sanoja ACE-editorin automaattisessa täydennyksessä</target>
        <context-group purpose="location">
          <context context-type="sourcefile">static/scripts/tim/user/settings.component.ts</context>
          <context context-type="linenumber">118</context>
        </context-group>
      </trans-unit>
      <trans-unit id="558670288813283974" datatype="html">
        <source>ACE editor additional word list for autocomplete (1 word per line)</source>
        <target state="translated">Lisäsanoja ACE-editorin automaattista täydennystä varten (kukin sana omalle rivilleen)</target>
        <context-group purpose="location">
          <context context-type="sourcefile">static/scripts/tim/user/settings.component.ts</context>
          <context context-type="linenumber">121</context>
        </context-group>
      </trans-unit>
      <trans-unit id="5851560788527570644" datatype="html">
        <source>Notifications</source>
        <target state="translated">Päivitysilmoitukset</target>
        <context-group purpose="location">
          <context context-type="sourcefile">static/scripts/tim/user/settings.component.ts</context>
          <context context-type="linenumber">127</context>
        </context-group>
      </trans-unit>
      <trans-unit id="6034381739174789830" datatype="html">
        <source>Subscribed items</source>
        <target state="translated">Tilatut kohteet</target>
        <context-group purpose="location">
          <context context-type="sourcefile">static/scripts/tim/user/settings.component.ts</context>
          <context context-type="linenumber">128</context>
        </context-group>
      </trans-unit>
      <trans-unit id="7309234468513395994" datatype="html">
        <source>You get emails from the following documents and folders:</source>
        <target state="translated">Saat sähköpostia seuraavista dokumenteista ja kansioista:</target>
        <context-group purpose="location">
          <context context-type="sourcefile">static/scripts/tim/user/settings.component.ts</context>
          <context context-type="linenumber">129</context>
        </context-group>
      </trans-unit>
      <trans-unit id="5590923235316551885" datatype="html">
        <source>You haven't subscribed to any documents or folders.</source>
        <target state="translated">Et ole tilannut päivitysilmoituksia millekään dokumentille tai kansiolle.</target>
        <context-group purpose="location">
          <context context-type="sourcefile">static/scripts/tim/user/settings.component.ts</context>
          <context context-type="linenumber">130</context>
        </context-group>
      </trans-unit>
      <trans-unit id="4328531336907265149" datatype="html">
        <source>Document modifications</source>
        <target state="translated">Dokumenttien muutokset</target>
        <context-group purpose="location">
          <context context-type="sourcefile">static/scripts/tim/user/settings.component.ts</context>
          <context context-type="linenumber">138</context>
        </context-group>
      </trans-unit>
      <trans-unit id="4074382476478364073" datatype="html">
        <source>New comments</source>
        <target state="translated">Uudet kommentit</target>
        <context-group purpose="location">
          <context context-type="sourcefile">static/scripts/tim/user/settings.component.ts</context>
          <context context-type="linenumber">141</context>
        </context-group>
      </trans-unit>
      <trans-unit id="1165813152477840259" datatype="html">
        <source>Comment modifications</source>
        <target state="translated">Kommenttien muutokset</target>
        <context-group purpose="location">
          <context context-type="sourcefile">static/scripts/tim/user/settings.component.ts</context>
          <context context-type="linenumber">144</context>
        </context-group>
      </trans-unit>
      <trans-unit id="6381140642359438701" datatype="html">
        <source> Show all </source>
        <target state="translated"> Näytä kaikki </target>
        <context-group purpose="location">
          <context context-type="sourcefile">static/scripts/tim/user/settings.component.ts</context>
          <context context-type="linenumber">150,151</context>
        </context-group>
      </trans-unit>
      <trans-unit id="2135976272181506504" datatype="html">
        <source>Exclusion list</source>
        <target state="translated">Poikkeusluettelo</target>
        <context-group purpose="location">
          <context context-type="sourcefile">static/scripts/tim/user/settings.component.ts</context>
          <context context-type="linenumber">152</context>
        </context-group>
      </trans-unit>
      <trans-unit id="8257562403982749238" datatype="html">
        <source> Sometimes you may want to subscribe to emails from a folder but exclude some documents within it. Using the list below you can specify which folders and documents should be excluded from your email subscriptions. </source>
        <target state="translated"> Joskus saatat haluta saada päivitysilmoituksia kansiosta, mutta ei tietyistä kansiossa olevista dokumenteista. Alla olevan luettelon avulla voit määrittää, mistä kansioista ja dokumenteista et halua saada päivitysilmoituksia. </target>
        <context-group purpose="location">
          <context context-type="sourcefile">static/scripts/tim/user/settings.component.ts</context>
          <context context-type="linenumber">154,157</context>
        </context-group>
      </trans-unit>
      <trans-unit id="3568299798809723019" datatype="html">
        <source>Type one regular expression per line that should match any part of the path of the folder or document, e.g. <x id="START_TAG_CODE" ctype="x-code" equiv-text="&lt;code>"/>/ht/<x id="CLOSE_TAG_CODE" ctype="x-code" equiv-text="&lt;/code>"/> would match any path with <x id="START_TAG_CODE" ctype="x-code" equiv-text="&lt;code>"/>/ht/<x id="CLOSE_TAG_CODE" ctype="x-code" equiv-text="&lt;/code>"/> in it.</source>
        <target state="translated">Kirjoita säännölliset lausekkeet kansio- ja dokumenttipoluille, joista estetään päivitysilmoituksien saanti. Kirjoita jokainen lauseke omalle rivilleen. Esimerkiksi <x id="START_TAG_CODE" ctype="x-code" equiv-text="&lt;code>"/>/ht/<x id="CLOSE_TAG_CODE" ctype="x-code" equiv-text="&lt;/code>"/> estää päivitysilmoitukset kaikista dokumenteista ja kansioista, joiden polussa on <x id="START_TAG_CODE" ctype="x-code" equiv-text="&lt;code>"/>/ht/<x id="CLOSE_TAG_CODE" ctype="x-code" equiv-text="&lt;/code>"/>.</target>
        <context-group purpose="location">
          <context context-type="sourcefile">static/scripts/tim/user/settings.component.ts</context>
          <context context-type="linenumber">158,160</context>
        </context-group>
      </trans-unit>
      <trans-unit id="7883643903366928120" datatype="html">
        <source>Menus</source>
        <target state="translated">Sivuvalikko</target>
        <context-group purpose="location">
          <context context-type="sourcefile">static/scripts/tim/user/settings.component.ts</context>
          <context context-type="linenumber">167</context>
        </context-group>
      </trans-unit>
      <trans-unit id="6969149839776519170" datatype="html">
        <source> Collapse document index with more than </source>
        <target state="translated"> Pienennä sisällysluettelo, jos siinä on yli </target>
        <context-group purpose="location">
          <context context-type="sourcefile">static/scripts/tim/user/settings.component.ts</context>
          <context context-type="linenumber">170,171</context>
        </context-group>
      </trans-unit>
      <trans-unit id="3100303375549436775" datatype="html">
        <source>40 (default)</source>
        <target state="translated">40 (oletus)</target>
        <context-group purpose="location">
          <context context-type="sourcefile">static/scripts/tim/user/settings.component.ts</context>
          <context context-type="linenumber">175</context>
        </context-group>
      </trans-unit>
      <trans-unit id="413346167952108153" datatype="html">
        <source>items</source>
        <target state="translated">kohtaa</target>
        <context-group purpose="location">
          <context context-type="sourcefile">static/scripts/tim/user/settings.component.ts</context>
          <context context-type="linenumber">177</context>
        </context-group>
      </trans-unit>
      <trans-unit id="5779525952863625402" datatype="html">
        <source>Opening settings</source>
        <target state="translated">Avausasetukset</target>
        <context-group purpose="location">
          <context context-type="sourcefile">static/scripts/tim/user/settings.component.ts</context>
          <context context-type="linenumber">182</context>
        </context-group>
      </trans-unit>
      <trans-unit id="3499139199268648475" datatype="html">
        <source>Disable opening menus with mouse hover</source>
        <target state="translated">Älä avaa valikot hiiren leijutuksen yhteydessä</target>
        <context-group purpose="location">
          <context context-type="sourcefile">static/scripts/tim/user/settings.component.ts</context>
          <context context-type="linenumber">189</context>
        </context-group>
      </trans-unit>
      <trans-unit id="5489694556410190560" datatype="html">
        <source>Side bar menu: remember the last selected tab</source>
        <target state="translated">Sivuvalikko: muista viimeksi avattu välilehti</target>
        <context-group purpose="location">
          <context context-type="sourcefile">static/scripts/tim/user/settings.component.ts</context>
          <context context-type="linenumber">197</context>
        </context-group>
      </trans-unit>
      <trans-unit id="8612150435699790067" datatype="html">
        <source>Side bar menu: remember the last open state</source>
        <target state="translated">Sivuvalikko: muista viimeisin valikon näkyvyystila</target>
        <context-group purpose="location">
          <context context-type="sourcefile">static/scripts/tim/user/settings.component.ts</context>
          <context context-type="linenumber">205</context>
        </context-group>
      </trans-unit>
      <trans-unit id="4556067542101854371" datatype="html">
        <source>Other settings</source>
        <target state="translated">Muut asetukset</target>
        <context-group purpose="location">
          <context context-type="sourcefile">static/scripts/tim/user/settings.component.ts</context>
          <context context-type="linenumber">212</context>
        </context-group>
      </trans-unit>
      <trans-unit id="6834921107917590608" datatype="html">
        <source>Local storage cleared.</source>
        <target state="translated">Paikallinen asetusvarasta tyhjennetty.</target>
        <context-group purpose="location">
          <context context-type="sourcefile">static/scripts/tim/user/settings.component.ts</context>
          <context context-type="linenumber">220</context>
        </context-group>
      </trans-unit>
      <trans-unit id="6680843893435633489" datatype="html">
        <source>Your account information</source>
        <target state="translated">Tilisi tiedot</target>
        <context-group purpose="location">
          <context context-type="sourcefile">static/scripts/tim/user/settings.component.ts</context>
          <context context-type="linenumber">223</context>
        </context-group>
      </trans-unit>
      <trans-unit id="8636086114930438800" datatype="html">
        <source>Account ID</source>
        <target state="translated">Tunnuksen ID</target>
        <context-group purpose="location">
          <context context-type="sourcefile">static/scripts/tim/user/settings.component.ts</context>
          <context context-type="linenumber">228</context>
        </context-group>
      </trans-unit>
      <trans-unit id="8301535046747035390" datatype="html">
        <source>Full name</source>
        <target state="translated">Koko nimi</target>
        <context-group purpose="location">
          <context context-type="sourcefile">static/scripts/tim/user/settings.component.ts</context>
          <context context-type="linenumber">230</context>
        </context-group>
      </trans-unit>
      <trans-unit id="126971847219968204" datatype="html">
        <source>Primary email</source>
        <target state="translated">Ensisijainen sähköpostiosoite</target>
        <context-group purpose="location">
          <context context-type="sourcefile">static/scripts/tim/user/settings.component.ts</context>
          <context context-type="linenumber">233</context>
        </context-group>
      </trans-unit>
      <trans-unit id="8894738602661871576" datatype="html">
        <source> A verification email was sent to the current primary email. </source>
        <target state="translated"> Vahvistusviesti lähetettiin tämänhetkiseen ensisijaiseen sähköpostiosoitteeseen. </target>
        <context-group purpose="location">
          <context context-type="sourcefile">static/scripts/tim/user/settings.component.ts</context>
          <context context-type="linenumber">244</context>
        </context-group>
      </trans-unit>
      <trans-unit id="2749345556422798610" datatype="html">
        <source> Primary email is used to send you notifications and message list messages. </source>
        <target state="translated"> Päivitysilmoitukset ja viestilistojen viestit lähetetään ensisijaiseen sähköpostiosoitteeseen </target>
        <context-group purpose="location">
          <context context-type="sourcefile">static/scripts/tim/user/settings.component.ts</context>
          <context context-type="linenumber">247</context>
        </context-group>
      </trans-unit>
      <trans-unit id="582891413766289599" datatype="html">
        <source> This email is managed by <x id="START_TAG_STRONG" ctype="x-strong" equiv-text="&lt;strong [style.color]=&quot;originInfo.bgColor&quot;>"/><x id="INTERPOLATION" equiv-text="{{originInfo.name}}"/><x id="CLOSE_TAG_STRONG" ctype="x-strong" equiv-text="&lt;/strong>"/>. The address will be automatically updated by the system. </source>
        <target state="translated"> Tätä sähköpostiosoitetta hallinnoi <x id="START_TAG_STRONG" ctype="x-strong" equiv-text="&lt;strong [style.color]=&quot;originInfo.bgColor&quot;>"/><x id="INTERPOLATION" equiv-text="{{originInfo.name}}"/><x id="CLOSE_TAG_STRONG" ctype="x-strong" equiv-text="&lt;/strong>"/>-järjestelmä. Järjestelmä voi automaattisesti päivittää tämän osoitteen. </target>
        <context-group purpose="location">
          <context context-type="sourcefile">static/scripts/tim/user/settings.component.ts</context>
          <context context-type="linenumber">249,252</context>
        </context-group>
      </trans-unit>
      <trans-unit id="8066516358153551219" datatype="html">
        <source>You will receive any TIM mail to this address.</source>
        <target state="translated">Saat kaikki TIM-viestit tähän osoitteeseen.</target>
        <context-group purpose="location">
          <context context-type="sourcefile">static/scripts/tim/user/settings.component.ts</context>
          <context context-type="linenumber">260</context>
        </context-group>
      </trans-unit>
      <trans-unit id="5628164219997802241" datatype="html">
        <source>Primary</source>
        <target state="translated">Ensisijainen</target>
        <context-group purpose="location">
          <context context-type="sourcefile">static/scripts/tim/user/settings.component.ts</context>
          <context context-type="linenumber">261</context>
        </context-group>
      </trans-unit>
      <trans-unit id="5082720704336620067" datatype="html">
        <source>This email is managed by <x id="INTERPOLATION" equiv-text="{{originInfo.name}}"/>. You cannot delete managed contacts yourself.</source>
        <target state="translated">Tätä sähköpostiosoitetta hallitsee <x id="INTERPOLATION" equiv-text="{{originInfo.name}}"/>-järjestelmä. Et voi poistaa hallittuja osoitteita itse.</target>
        <context-group purpose="location">
          <context context-type="sourcefile">static/scripts/tim/user/settings.component.ts</context>
          <context context-type="linenumber">263</context>
        </context-group>
      </trans-unit>
      <trans-unit id="1988296410516021787" datatype="html">
        <source>This email is verified to be owned by you.</source>
        <target state="translated">Olet vahvistanut, että omistat tämän osoitteen.</target>
        <context-group purpose="location">
          <context context-type="sourcefile">static/scripts/tim/user/settings.component.ts</context>
          <context context-type="linenumber">267</context>
        </context-group>
      </trans-unit>
      <trans-unit id="5014960004929658159" datatype="html">
        <source>Verified</source>
        <target state="translated">Vahvistettu</target>
        <context-group purpose="location">
          <context context-type="sourcefile">static/scripts/tim/user/settings.component.ts</context>
          <context context-type="linenumber">269</context>
        </context-group>
      </trans-unit>
      <trans-unit id="6246339007657164183" datatype="html">
        <source> Resend verification </source>
        <target state="translated"> Lähetä vahvistusviesti uudelleen </target>
        <context-group purpose="location">
          <context context-type="sourcefile">static/scripts/tim/user/settings.component.ts</context>
          <context context-type="linenumber">275</context>
        </context-group>
      </trans-unit>
      <trans-unit id="6613022658286983426" datatype="html">
        <source> Verification sent! </source>
        <target state="translated"> Vahvistusviesti lähetetty! </target>
        <context-group purpose="location">
          <context context-type="sourcefile">static/scripts/tim/user/settings.component.ts</context>
          <context context-type="linenumber">278</context>
        </context-group>
      </trans-unit>
      <trans-unit id="3085067064598901346" datatype="html">
        <source>Add new contact</source>
        <target state="translated">Lisää uusi yhteystieto</target>
        <context-group purpose="location">
          <context context-type="sourcefile">static/scripts/tim/user/settings.component.ts</context>
          <context context-type="linenumber">291</context>
        </context-group>
      </trans-unit>
      <trans-unit id="3122895472333547524" datatype="html">
        <source>Delete your account</source>
        <target state="translated">Poista tilisi</target>
        <context-group purpose="location">
          <context context-type="sourcefile">static/scripts/tim/user/settings.component.ts</context>
          <context context-type="linenumber">294</context>
        </context-group>
      </trans-unit>
      <trans-unit id="6339286474742811814" datatype="html">
        <source>Delete account... </source>
        <target state="translated">Poista tilisi... </target>
        <context-group purpose="location">
          <context context-type="sourcefile">static/scripts/tim/user/settings.component.ts</context>
          <context context-type="linenumber">297</context>
        </context-group>
      </trans-unit>
      <trans-unit id="5705192456342684849" datatype="html">
        <source> To delete your account, please type your username (<x id="INTERPOLATION" equiv-text="{{ user.name }}"/>) in the field below and then click "Delete account now". </source>
        <target state="translated"> Poistaaksesi tilisi, kirjoita käyttäjätunnuksesi (<x id="INTERPOLATION" equiv-text="{{ user.name }}"/>) alla olevaan kenttään ja paina "Poista tunnus nyt". </target>
        <context-group purpose="location">
          <context context-type="sourcefile">static/scripts/tim/user/settings.component.ts</context>
          <context context-type="linenumber">300,303</context>
        </context-group>
      </trans-unit>
      <trans-unit id="3989709900019074353" datatype="html">
        <source>Delete account now </source>
        <target state="translated">Poista tunnus nyt </target>
        <context-group purpose="location">
          <context context-type="sourcefile">static/scripts/tim/user/settings.component.ts</context>
          <context context-type="linenumber">311</context>
        </context-group>
      </trans-unit>
      <trans-unit id="7699608300673344939" datatype="html">
        <source>Failed to change the primary email: <x id="PH" equiv-text="r.result.error.error"/></source>
        <target state="translated">Ensisijaisen sähköpostiosoitteen vaihtaminen epäonnistui: <x id="PH" equiv-text="r.result.error.error"/></target>
        <context-group purpose="location">
          <context context-type="sourcefile">static/scripts/tim/user/settings.component.ts</context>
          <context context-type="linenumber">461</context>
        </context-group>
      </trans-unit>
      <trans-unit id="4776877460869970640" datatype="html">
        <source>Are you sure you want to delete your account (<x id="PH" equiv-text="this.user.name"/>)?</source>
        <target state="translated">Oletko varma, että haluat poistaa tilisi (<x id="PH" equiv-text="this.user.name"/>)?</target>
        <context-group purpose="location">
          <context context-type="sourcefile">static/scripts/tim/user/settings.component.ts</context>
          <context context-type="linenumber">536</context>
        </context-group>
      </trans-unit>
      <trans-unit id="5830520205989474611" datatype="html">
        <source>E-mail address</source>
        <target state="translated">Sähköpostiosoite</target>
        <context-group purpose="location">
          <context context-type="sourcefile">static/scripts/tim/user/user-action-verify.component.ts</context>
          <context context-type="linenumber">63</context>
        </context-group>
      </trans-unit>
      <trans-unit id="3168001900910257601" datatype="html">
        <source>The following contact information will be added to your account:</source>
        <target state="translated">Seuraava yhteystieto lisätään tunnuksellesi:</target>
        <context-group purpose="location">
          <context context-type="sourcefile">static/scripts/tim/user/user-action-verify.component.ts</context>
          <context context-type="linenumber">69</context>
        </context-group>
      </trans-unit>
      <trans-unit id="8518958070193835562" datatype="html">
        <source>Type: <x id="INTERPOLATION" equiv-text="{{contactType}}"/></source>
        <target state="translated">Tyyppi: <x id="INTERPOLATION" equiv-text="{{contactType}}"/></target>
        <context-group purpose="location">
          <context context-type="sourcefile">static/scripts/tim/user/user-action-verify.component.ts</context>
          <context context-type="linenumber">71</context>
        </context-group>
      </trans-unit>
      <trans-unit id="6060837509033289235" datatype="html">
        <source>Contact information: <x id="START_TAG_CODE" ctype="x-code" equiv-text="&lt;code>"/><x id="INTERPOLATION" equiv-text="{{info.contact}}"/><x id="CLOSE_TAG_CODE" ctype="x-code" equiv-text="&lt;/code>"/></source>
        <target state="translated">Yhteystieto: <x id="START_TAG_CODE" ctype="x-code" equiv-text="&lt;code>"/><x id="INTERPOLATION" equiv-text="{{info.contact}}"/><x id="CLOSE_TAG_CODE" ctype="x-code" equiv-text="&lt;/code>"/></target>
        <context-group purpose="location">
          <context context-type="sourcefile">static/scripts/tim/user/user-action-verify.component.ts</context>
          <context context-type="linenumber">72</context>
        </context-group>
      </trans-unit>
      <trans-unit id="5353556497172163824" datatype="html">
        <source><x id="START_TAG_STRONG" ctype="x-strong" equiv-text="&lt;strong>"/><x id="START_TAG_CODE" ctype="x-code" equiv-text="&lt;code>"/><x id="INTERPOLATION" equiv-text="{{info.contact}}"/><x id="CLOSE_TAG_CODE" ctype="x-code" equiv-text="&lt;/code>"/><x id="CLOSE_TAG_STRONG" ctype="x-strong" equiv-text="&lt;/strong>"/> will be made your primary <x id="INTERPOLATION_1" equiv-text="{{contactType.toLowerCase()}}"/>.</source>
        <target state="translated"><x id="START_TAG_STRONG" ctype="x-strong" equiv-text="&lt;strong>"/><x id="START_TAG_CODE" ctype="x-code" equiv-text="&lt;code>"/><x id="INTERPOLATION" equiv-text="{{info.contact}}"/><x id="CLOSE_TAG_CODE" ctype="x-code" equiv-text="&lt;/code>"/><x id="CLOSE_TAG_STRONG" ctype="x-strong" equiv-text="&lt;/strong>"/> asetetaan sinun ensisijaiseksi <x id="INTERPOLATION_1" equiv-text="{{contactType.toLowerCase()}}"/>-yhteystiedoksi..</target>
        <context-group purpose="location">
          <context context-type="sourcefile">static/scripts/tim/user/user-action-verify.component.ts</context>
          <context context-type="linenumber">96</context>
        </context-group>
      </trans-unit>
      <trans-unit id="8097524220608794552" datatype="html">
        <source>Return to TIM settings.</source>
        <target state="translated">Palaa TIM-asetuksiin.</target>
        <context-group purpose="location">
          <context context-type="sourcefile">static/scripts/tim/user/user-action-verify.component.ts</context>
          <context context-type="linenumber">122</context>
        </context-group>
        <context-group purpose="location">
          <context context-type="sourcefile">static/scripts/tim/user/user-action-verify.component.ts</context>
          <context context-type="linenumber">123</context>
        </context-group>
      </trans-unit>
      <trans-unit id="8418612238495526418" datatype="html">
        <source> Cannot verify: <x id="INTERPOLATION" equiv-text="{{verifyGlobals.verifyError}}"/> </source>
        <target state="translated"> Vahvistaminen epäonnistui: <x id="INTERPOLATION" equiv-text="{{verifyGlobals.verifyError}}"/> </target>
        <context-group purpose="location">
          <context context-type="sourcefile">static/scripts/tim/user/user-action-verify.component.ts</context>
          <context context-type="linenumber">129</context>
        </context-group>
      </trans-unit>
      <trans-unit id="977838737730575488" datatype="html">
        <source>Verify action</source>
        <target state="translated">Vahvista toimenpide</target>
        <context-group purpose="location">
          <context context-type="sourcefile">static/scripts/tim/user/user-action-verify.component.ts</context>
          <context context-type="linenumber">139</context>
        </context-group>
      </trans-unit>
      <trans-unit id="3981277675019788437" datatype="html">
        <source> Please verify or deny the action. You will not be able to access this page once you select either option. </source>
        <target state="translated"> Ole hyvä ja vahvista tai kiellä toimenpide </target>
        <context-group purpose="location">
          <context context-type="sourcefile">static/scripts/tim/user/user-action-verify.component.ts</context>
          <context context-type="linenumber">144</context>
        </context-group>
      </trans-unit>
      <trans-unit id="8116175184239166510" datatype="html">
        <source>Decline</source>
        <target state="translated">Kiellä</target>
        <context-group purpose="location">
          <context context-type="sourcefile">static/scripts/tim/user/user-action-verify.component.ts</context>
          <context context-type="linenumber">149</context>
        </context-group>
      </trans-unit>
      <trans-unit id="8905995985388209337" datatype="html">
        <source>Accept</source>
        <target state="translated">Vahvista</target>
        <context-group purpose="location">
          <context context-type="sourcefile">static/scripts/tim/user/user-action-verify.component.ts</context>
          <context context-type="linenumber">151</context>
        </context-group>
      </trans-unit>
      <trans-unit id="7777471189814028806" datatype="html">
        <source>This verification type is not yet supported.</source>
        <target state="translated">Tätä vahvistustyyppiä ei vielä tueta.</target>
        <context-group purpose="location">
          <context context-type="sourcefile">static/scripts/tim/user/user-action-verify.component.ts</context>
          <context context-type="linenumber">195</context>
        </context-group>
      </trans-unit>
      <trans-unit id="3220030750644872932" datatype="html">
        <source>Verification successful.</source>
        <target state="translated">Vahvistus onnistui.</target>
        <context-group purpose="location">
          <context context-type="sourcefile">static/scripts/tim/user/user-action-verify.component.ts</context>
          <context context-type="linenumber">221</context>
        </context-group>
      </trans-unit>
      <trans-unit id="1952397367456792334" datatype="html">
        <source>Verification was successfully denied. If you believe you got this link by mistake, please report this to <x id="PH" equiv-text="genericglobals().config.helpEmail                     "/>.</source>
        <target state="translated">Vahvistus kiellettiin onnistuneesti. Mikäli uskot saaneesi linkin vahingossa, ole hyvä ja ilmoita se osoitteeseen <x id="PH" equiv-text="genericglobals().config.helpEmail                     "/>.</target>
        <context-group purpose="location">
          <context context-type="sourcefile">static/scripts/tim/user/user-action-verify.component.ts</context>
          <context context-type="linenumber">227</context>
        </context-group>
      </trans-unit>
      <trans-unit id="4285864746501832121" datatype="html">
        <source>Could not verify action because of an error: <x id="PH" equiv-text="res.result.error.error                 "/>. Please report this to <x id="PH_1" equiv-text="genericglobals().config.helpEmail"/>.</source>
        <target state="translated">Vahvistaminen epäonnistui virheen takia: <x id="PH" equiv-text="res.result.error.error                 "/>. Ole hyvä ja ilmoita tästä osoitteeseen <x id="PH_1" equiv-text="genericglobals().config.helpEmail"/>.</target>
        <context-group purpose="location">
          <context context-type="sourcefile">static/scripts/tim/user/user-action-verify.component.ts</context>
          <context context-type="linenumber">237</context>
        </context-group>
      </trans-unit>
      <trans-unit id="6544990678338608326" datatype="html">
        <source>Log everyone out</source>
        <target state="translated">Kirjaa kaikki ulos</target>
        <context-group purpose="location">
          <context context-type="sourcefile">static/scripts/tim/user/user-menu.component.ts</context>
          <context context-type="linenumber">35</context>
        </context-group>
      </trans-unit>
      <trans-unit id="7507948636555938109" datatype="html">
        <source>Log out</source>
        <target state="translated">Kirjaudu ulos</target>
        <context-group purpose="location">
          <context context-type="sourcefile">static/scripts/tim/user/user-menu.component.ts</context>
          <context context-type="linenumber">36</context>
        </context-group>
      </trans-unit>
      <trans-unit id="897844800644136099" datatype="html">
        <source>Log <x id="INTERPOLATION" equiv-text="{{ u.real_name }}"/> out</source>
        <target state="translated">Kirjaa <x id="INTERPOLATION" equiv-text="{{ u.real_name }}"/> ulos</target>
        <context-group purpose="location">
          <context context-type="sourcefile">static/scripts/tim/user/user-menu.component.ts</context>
          <context context-type="linenumber">40</context>
        </context-group>
      </trans-unit>
      <trans-unit id="8938936775438707024" datatype="html">
        <source>TIM last updated</source>
        <target state="translated">TIM viimeksi päivitetty</target>
        <context-group purpose="location">
          <context context-type="sourcefile">static/scripts/tim/footer.component.ts</context>
          <context context-type="linenumber">18</context>
        </context-group>
      </trans-unit>
      <trans-unit id="3571750275565841763" datatype="html">
        <source>Problems and questions about TIM</source>
        <target state="translated">TIMiin liittyvät ongelmat ja kysymykset</target>
        <context-group purpose="location">
          <context context-type="sourcefile">static/scripts/tim/footer.component.ts</context>
          <context context-type="linenumber">21</context>
        </context-group>
        <context-group purpose="location">
          <context context-type="sourcefile">static/scripts/tim/footer.component.ts</context>
          <context context-type="linenumber">26</context>
        </context-group>
      </trans-unit>
      <trans-unit id="275211168298127010" datatype="html">
        <source>branch</source>
        <target state="translated">haara</target>
        <context-group purpose="location">
          <context context-type="sourcefile">static/scripts/tim/footer.component.ts</context>
          <context context-type="linenumber">32</context>
        </context-group>
      </trans-unit>
      <trans-unit id="1355999867876435949" datatype="html">
        <source> Privacy notice </source>
        <target state="translated"> Tietosuojailmoitus </target>
        <context-group purpose="location">
          <context context-type="sourcefile">static/scripts/tim/footer.component.ts</context>
          <context context-type="linenumber">40,41</context>
        </context-group>
      </trans-unit>
      <trans-unit id="4098460571712444283" datatype="html">
        <source>
                                        Accessibility statement
                                    </source>
        <target state="translated">
                                        Saavutettavuusseloste
                                    </target>
        <context-group purpose="location">
          <context context-type="sourcefile">static/scripts/tim/footer.component.ts</context>
          <context context-type="linenumber">45</context>
        </context-group>
      </trans-unit>
      <trans-unit id="2481381240140660033" datatype="html">
        <source>Preview style</source>
        <target state="translated">Esikatsele tyyli</target>
        <context-group purpose="location">
          <context context-type="sourcefile">static/scripts/tim/ui/style-preview.component.ts</context>
          <context context-type="linenumber">23</context>
        </context-group>
      </trans-unit>
      <trans-unit id="2310889859686019497" datatype="html">
        <source>Refresh preview</source>
        <target state="translated">Virkistä esikatselu</target>
        <context-group purpose="location">
          <context context-type="sourcefile">static/scripts/tim/ui/style-preview.component.ts</context>
          <context context-type="linenumber">24</context>
        </context-group>
      </trans-unit>
      <trans-unit id="5266971436861475365" datatype="html">
        <source>Stop preview</source>
        <target state="translated">Lopeta esikatselu</target>
        <context-group purpose="location">
          <context context-type="sourcefile">static/scripts/tim/ui/style-preview.component.ts</context>
          <context context-type="linenumber">26</context>
        </context-group>
      </trans-unit>
      <trans-unit id="8326853458642984838" datatype="html">
        <source>This component only works for documents</source>
        <target state="translated">Tämä komponentti toimii vain dokumenteissa</target>
        <context-group purpose="location">
          <context context-type="sourcefile">static/scripts/tim/ui/style-preview.component.ts</context>
          <context context-type="linenumber">44</context>
        </context-group>
      </trans-unit>
      <trans-unit id="8818816501730146130" datatype="html">
        <source>Only styles in styles folder can be previewed</source>
        <target state="translated">Vain styles-kansiossa olevat tyylit ovat esikatseltavissa</target>
        <context-group purpose="location">
          <context context-type="sourcefile">static/scripts/tim/ui/style-preview.component.ts</context>
          <context context-type="linenumber">51</context>
        </context-group>
      </trans-unit>
      <trans-unit id="3259167026260282906" datatype="html">
        <source>Move the document under styles folder to see the preview</source>
        <target state="translated">Siirrä dokumentti styles-kansion alle nähdäksesi esikatselun</target>
        <context-group purpose="location">
          <context context-type="sourcefile">static/scripts/tim/ui/style-preview.component.ts</context>
          <context context-type="linenumber">52</context>
        </context-group>
      </trans-unit>
      <trans-unit id="1399830849016085959" datatype="html">
        <source>The style could not be compiled</source>
        <target state="translated">Tyyliä ei voitu kääntää</target>
        <context-group purpose="location">
          <context context-type="sourcefile">static/scripts/tim/ui/style-preview.component.ts</context>
          <context context-type="linenumber">84</context>
        </context-group>
      </trans-unit>
      <trans-unit id="85180954696096344" datatype="html">
        <source>The following error occurred:</source>
        <target state="translated">Tapahtui seuraava virhe:</target>
        <context-group purpose="location">
          <context context-type="sourcefile">static/scripts/tim/ui/style-preview.component.ts</context>
          <context context-type="linenumber">85</context>
        </context-group>
      </trans-unit>
      <trans-unit id="657310079267053935" datatype="html">
        <source>Style</source>
        <target state="translated">Tyyli</target>
        <context-group purpose="location">
          <context context-type="sourcefile">static/scripts/tim/user/settings.component.ts</context>
          <context context-type="linenumber">79</context>
        </context-group>
      </trans-unit>
      <trans-unit id="4902817035128594900" datatype="html">
        <source>Description</source>
        <target state="translated">Kuvaus</target>
        <context-group purpose="location">
          <context context-type="sourcefile">static/scripts/tim/user/settings.component.ts</context>
          <context context-type="linenumber">80</context>
        </context-group>
      </trans-unit>
      <trans-unit id="8650499415827640724" datatype="html">
        <source>Type</source>
        <target state="translated">Tyyppi</target>
        <context-group purpose="location">
          <context context-type="sourcefile">static/scripts/tim/user/settings.component.ts</context>
          <context context-type="linenumber">81</context>
        </context-group>
      </trans-unit>
      <trans-unit id="1680943533060739363" datatype="html">
        <source>Selected styles</source>
        <target state="translated">Valitut tyylit</target>
        <context-group purpose="location">
          <context context-type="sourcefile">static/scripts/tim/user/settings.component.ts</context>
          <context context-type="linenumber">115</context>
        </context-group>
      </trans-unit>
      <trans-unit id="7016510469271315963" datatype="html">
        <source> Styles that you currently use are listed here. You can review and remove styles that you use. </source>
        <target state="translated"> Käyttämäsi tyylit ovat lueteltu alla. Voit tarkastella ja poistaa käyttämiäsi tyylejä. </target>
        <context-group purpose="location">
          <context context-type="sourcefile">static/scripts/tim/user/settings.component.ts</context>
          <context context-type="linenumber">117,120</context>
        </context-group>
      </trans-unit>
      <trans-unit id="2124612323077640701" datatype="html">
        <source> You can also reorder styles by dragging them in the list below. Reordering the styles will change their priority which might affect the final generated theme for TIM. </source>
        <target state="translated"> Voit myös järjestää tyylejä raahaamalla ne alla olevassa luettelossa. Tyylien uudelleenjärjestäminen muuttaa niiden tärkeysjärjestystä, mikä vaikuttaa lopulliseen TIM:n ulkoasuun.  </target>
        <context-group purpose="location">
          <context context-type="sourcefile">static/scripts/tim/user/settings.component.ts</context>
          <context context-type="linenumber">121,124</context>
        </context-group>
      </trans-unit>
      <trans-unit id="5869016768847683779" datatype="html">
        <source>Loading active styles, please wait</source>
        <target state="translated">Ladataan käytössä olevat tyylit, odota</target>
        <context-group purpose="location">
          <context context-type="sourcefile">static/scripts/tim/user/settings.component.ts</context>
          <context context-type="linenumber">128</context>
        </context-group>
      </trans-unit>
      <trans-unit id="5380572116300325278" datatype="html">
        <source> You have no styles selected. You can add styles via the <x id="START_LINK" ctype="x-a" equiv-text="&lt;a (click)=&quot;changeStyleTab(1)&quot;>"/>Available styles<x id="CLOSE_LINK" ctype="x-a" equiv-text="&lt;/a>"/> tab. </source>
        <target state="translated"> Et ole valinnut yhtään tyyliä. Voit lisätä tyylit <x id="START_LINK" ctype="x-a" equiv-text="&lt;a (click)=&quot;changeStyleTab(1)&quot;>"/>Saatavilla olevat tyylit<x id="CLOSE_LINK" ctype="x-a" equiv-text="&lt;/a>"/>-välilehdessä. </target>
        <context-group purpose="location">
          <context context-type="sourcefile">static/scripts/tim/user/settings.component.ts</context>
          <context context-type="linenumber">132,134</context>
        </context-group>
      </trans-unit>
      <trans-unit id="8852490424970169127" datatype="html">
        <source>Official</source>
        <target state="translated">Virallinen</target>
        <context-group purpose="location">
          <context context-type="sourcefile">static/scripts/tim/user/settings.component.ts</context>
          <context context-type="linenumber">149</context>
        </context-group>
      </trans-unit>
      <trans-unit id="6381490568322624964" datatype="html">
        <source>Deleted</source>
        <target state="translated">Poistettu</target>
        <context-group purpose="location">
          <context context-type="sourcefile">static/scripts/tim/user/settings.component.ts</context>
          <context context-type="linenumber">150</context>
        </context-group>
      </trans-unit>
      <trans-unit id="414678636665913931" datatype="html">
        <source>Delete style</source>
        <target state="translated">Poista tyyli</target>
        <context-group purpose="location">
          <context context-type="sourcefile">static/scripts/tim/user/settings.component.ts</context>
          <context context-type="linenumber">155</context>
        </context-group>
      </trans-unit>
      <trans-unit id="178441188618264876" datatype="html">
        <source>Available styles</source>
        <target state="translated">Saatavilla olevat tyylit</target>
        <context-group purpose="location">
          <context context-type="sourcefile">static/scripts/tim/user/settings.component.ts</context>
          <context context-type="linenumber">163</context>
        </context-group>
      </trans-unit>
      <trans-unit id="3945744289027552408" datatype="html">
        <source> The table below lists all styles available on TIM. You can preview and add new styles using the table below. </source>
        <target state="translated"> Kaikki TIM:ssa saatavilla olevat tyylit ovat lueteltu alla olevassa taulukossa. Voit esikatsella ja lisätä uusia tyylejä alla olevan taulukon avulla. </target>
        <context-group purpose="location">
          <context context-type="sourcefile">static/scripts/tim/user/settings.component.ts</context>
          <context context-type="linenumber">165,168</context>
        </context-group>
      </trans-unit>
      <trans-unit id="3197188819017309601" datatype="html">
        <source><x id="START_TAG_STRONG" ctype="x-strong" equiv-text="&lt;strong>"/>Official styles<x id="CLOSE_TAG_STRONG" ctype="x-strong" equiv-text="&lt;/strong>"/> are maintained and supported by TIM maintainers. </source>
        <target state="translated"><x id="START_TAG_STRONG" ctype="x-strong" equiv-text="&lt;strong>"/>Viralliset tyylit<x id="CLOSE_TAG_STRONG" ctype="x-strong" equiv-text="&lt;/strong>"/> ovat TIM-ylläpitäjien hallinnoimia </target>
        <context-group purpose="location">
          <context context-type="sourcefile">static/scripts/tim/user/settings.component.ts</context>
          <context context-type="linenumber">170,172</context>
        </context-group>
      </trans-unit>
      <trans-unit id="4598159830582790095" datatype="html">
        <source><x id="START_TAG_STRONG" ctype="x-strong" equiv-text="&lt;strong>"/>User-made styles<x id="CLOSE_TAG_STRONG" ctype="x-strong" equiv-text="&lt;/strong>"/> are made and maintained by TIM's users. For more information, see <x id="START_LINK" ctype="x-a" equiv-text="&lt;a href=&quot;/view/tim/ohjeita/styles&quot;>"/>style authoring guide<x id="CLOSE_LINK" ctype="x-a" equiv-text="&lt;/a>"/>.</source>
        <target state="translated"><x id="START_TAG_STRONG" ctype="x-strong" equiv-text="&lt;strong>"/>Käyttäjätyylit<x id="CLOSE_TAG_STRONG" ctype="x-strong" equiv-text="&lt;/strong>"/> ovat TIM-käyttäjien luomat. Katso <x id="START_LINK" ctype="x-a" equiv-text="&lt;a href=&quot;/view/tim/ohjeita/styles&quot;>"/>tyylien laadintaopas<x id="CLOSE_LINK" ctype="x-a" equiv-text="&lt;/a>"/> lisätietoja varten.</target>
        <context-group purpose="location">
          <context context-type="sourcefile">static/scripts/tim/user/settings.component.ts</context>
          <context context-type="linenumber">173</context>
        </context-group>
      </trans-unit>
      <trans-unit id="5633802735834461146" datatype="html">
        <source>To remove styles or edit their ordering, use the <x id="START_LINK" ctype="x-a" equiv-text="&lt;a (click)=&quot;changeStyleTab(0)&quot;>"/>Selected styles<x id="CLOSE_LINK" ctype="x-a" equiv-text="&lt;/a>"/> tab.</source>
        <target state="translated">Käytä <x id="START_LINK" ctype="x-a" equiv-text="&lt;a (click)=&quot;changeStyleTab(0)&quot;>"/>Valitut tyylit<x id="CLOSE_LINK" ctype="x-a" equiv-text="&lt;/a>"/>-välilehteä poistaaksesi tyylejä tai muuttaaksesi niiden järjestystä.</target>
        <context-group purpose="location">
          <context context-type="sourcefile">static/scripts/tim/user/settings.component.ts</context>
          <context context-type="linenumber">175,176</context>
        </context-group>
      </trans-unit>
      <trans-unit id="1623742637107569850" datatype="html">
        <source>Loading available styles, please wait</source>
        <target state="translated">Ladataan saatavilla olevia tyylejä, odota</target>
        <context-group purpose="location">
          <context context-type="sourcefile">static/scripts/tim/user/settings.component.ts</context>
          <context context-type="linenumber">179</context>
        </context-group>
      </trans-unit>
      <trans-unit id="3022574657658302514" datatype="html">
        <source> No styles available. </source>
        <target state="translated"> Ei saatavilla olevia tyylejä. </target>
        <context-group purpose="location">
          <context context-type="sourcefile">static/scripts/tim/user/settings.component.ts</context>
          <context context-type="linenumber">183,185</context>
        </context-group>
      </trans-unit>
      <trans-unit id="8466254912507014180" datatype="html">
        <source>Show user-made styles</source>
        <target state="translated">Näytä käyttäjätyylit</target>
        <context-group purpose="location">
          <context context-type="sourcefile">static/scripts/tim/user/settings.component.ts</context>
          <context context-type="linenumber">192</context>
        </context-group>
      </trans-unit>
      <trans-unit id="525875498967023195" datatype="html">
        <source> Add to Selected styles </source>
        <target state="translated"> Lisää Valittuihin tyyleihin </target>
        <context-group purpose="location">
          <context context-type="sourcefile">static/scripts/tim/user/settings.component.ts</context>
          <context context-type="linenumber">197,199</context>
        </context-group>
      </trans-unit>
      <trans-unit id="4230722003940734690" datatype="html">
        <source> Clear preview </source>
        <target state="translated"> Tyhjennä esikatselu </target>
        <context-group purpose="location">
          <context context-type="sourcefile">static/scripts/tim/user/settings.component.ts</context>
          <context context-type="linenumber">200,202</context>
        </context-group>
      </trans-unit>
      <trans-unit id="6720823601286643090" datatype="html">
        <source>Custom CSS</source>
        <target state="translated">Mukautettu CSS</target>
        <context-group purpose="location">
          <context context-type="sourcefile">static/scripts/tim/user/settings.component.ts</context>
          <context context-type="linenumber">207</context>
        </context-group>
        <context-group purpose="location">
          <context context-type="sourcefile">static/scripts/tim/user/settings.component.ts</context>
          <context context-type="linenumber">218</context>
        </context-group>
      </trans-unit>
      <trans-unit id="9049192107970830125" datatype="html">
        <source> You can define your personal custom styles using CSS. The styles are applied to all TIM pages and all devices you use. </source>
        <target state="translated"> Voit määritellä omat mukautetut tyylisi CSS:n avulla. Tyylejä sovelletaan kaikkiin TIM-sivuihin ja kaikkiin käyttämiisi laitteisiin. </target>
        <context-group purpose="location">
          <context context-type="sourcefile">static/scripts/tim/user/settings.component.ts</context>
          <context context-type="linenumber">209,212</context>
        </context-group>
      </trans-unit>
      <trans-unit id="4387425307250994986" datatype="html">
        <source> For extended styling using SCSS, refer to <x id="START_LINK" ctype="x-a" equiv-text="&lt;a href=&quot;/view/tim/ohjeita/styles&quot;>"/>style authoring guide<x id="CLOSE_LINK" ctype="x-a" equiv-text="&lt;/a>"/>. </source>
        <target state="translated"> Katso <x id="START_LINK" ctype="x-a" equiv-text="&lt;a href=&quot;/view/tim/ohjeita/styles&quot;>"/>tyylien laadintaopas<x id="CLOSE_LINK" ctype="x-a" equiv-text="&lt;/a>"/> SCSS:n avulla tehtävää laajennettua muotoilua varten. </target>
        <context-group purpose="location">
          <context context-type="sourcefile">static/scripts/tim/user/settings.component.ts</context>
          <context context-type="linenumber">213,215</context>
        </context-group>
      </trans-unit>
      <trans-unit id="7981859935878968709" datatype="html">
        <source>Compiling style, please wait</source>
        <target state="translated">Tyyli käännetään, odota</target>
        <context-group purpose="location">
          <context context-type="sourcefile">static/scripts/tim/user/settings.component.ts</context>
          <context context-type="linenumber">228</context>
        </context-group>
      </trans-unit>
      <trans-unit id="1238583382012712938" datatype="html">
        <source> Clear </source>
        <target state="translated"> Tyhjennä </target>
        <context-group purpose="location">
          <context context-type="sourcefile">static/scripts/tim/user/settings.component.ts</context>
          <context context-type="linenumber">298,300</context>
        </context-group>
      </trans-unit>
      <trans-unit id="7935817138132972193" datatype="html">
        <source>Automatically mark document as read when opening it for the first time </source>
        <target state="translated">Merkitse dokumentit luetuksi ensimmäisen avauksen yhteydessä </target>
        <context-group purpose="location">
          <context context-type="sourcefile">static/scripts/tim/user/settings.component.ts</context>
          <context context-type="linenumber">337,338</context>
        </context-group>
      </trans-unit>
      <trans-unit id="2789223311546332195" datatype="html">
        <source>Clear local settings storage </source>
        <target state="translated">Tyhjennä paikallinen asetusvarasto </target>
        <context-group purpose="location">
          <context context-type="sourcefile">static/scripts/tim/user/settings.component.ts</context>
          <context context-type="linenumber">341,342</context>
        </context-group>
      </trans-unit>
      <trans-unit id="1863815165411662122" datatype="html">
        <source>Could not preview the style</source>
        <target state="translated">Tyyliä ei voitu esikatsella</target>
        <context-group purpose="location">
          <context context-type="sourcefile">static/scripts/tim/user/settings.component.ts</context>
          <context context-type="linenumber">638</context>
        </context-group>
      </trans-unit>
      <trans-unit id="8261911902538602763" datatype="html">
        <source>There was an error loading the style. Please report this to the style's maintainer.</source>
        <target state="translated">Tyylin lataamisessa tapahtui virhe. Ilmoita virheestä tyylin ylläpitäjälle.</target>
        <context-group purpose="location">
          <context context-type="sourcefile">static/scripts/tim/user/settings.component.ts</context>
          <context context-type="linenumber">639</context>
        </context-group>
      </trans-unit>
      <trans-unit id="537234808337595283" datatype="html">
        <source>This style document was deleted</source>
        <target state="translated">Tyylidokumentti poistettiin</target>
        <context-group purpose="location">
          <context context-type="sourcefile">static/scripts/tim/user/settings.component.ts</context>
          <context context-type="linenumber">735</context>
        </context-group>
      </trans-unit>
      <trans-unit id="6349061979723436398" datatype="html">
        <source>Deleted style (id: <x id="PH" equiv-text="missingStyleDoc"/>)</source>
        <target state="translated">Poistettu tyyli (id: <x id="PH" equiv-text="missingStyleDoc"/>)</target>
        <context-group purpose="location">
          <context context-type="sourcefile">static/scripts/tim/user/settings.component.ts</context>
          <context context-type="linenumber">737</context>
        </context-group>
      </trans-unit>
      <trans-unit id="6951970569231900824" datatype="html">
        <source>Deleted style</source>
        <target state="translated">Poistettu tyyli</target>
        <context-group purpose="location">
          <context context-type="sourcefile">static/scripts/tim/user/settings.component.ts</context>
          <context context-type="linenumber">738</context>
        </context-group>
      </trans-unit>
      <trans-unit id="2555678606396740558" datatype="html">
        <source>Private style</source>
        <target state="translated">Yksityinen tyyli</target>
        <context-group purpose="location">
          <context context-type="sourcefile">static/scripts/tim/user/settings.component.ts</context>
          <context context-type="linenumber">747</context>
        </context-group>
      </trans-unit>
      <trans-unit id="8048992932975974823" datatype="html">
        <source>This style is private or has no description</source>
        <target state="translated">Tyyli on yksityinen tai sillä ei ole kuvausta</target>
        <context-group purpose="location">
          <context context-type="sourcefile">static/scripts/tim/user/settings.component.ts</context>
          <context context-type="linenumber">750</context>
        </context-group>
      </trans-unit>
      <trans-unit id="7647637024834266730" datatype="html">
        <source>Could not load selected styles</source>
        <target state="translated">Valittuja tyylejä ei voitu ladata</target>
        <context-group purpose="location">
          <context context-type="sourcefile">static/scripts/tim/user/settings.component.ts</context>
          <context context-type="linenumber">764</context>
        </context-group>
      </trans-unit>
      <trans-unit id="8810487195258066411" datatype="html">
        <source>Could not load available styles</source>
        <target state="translated">Saatavilla olevia tyylejä ei voitu ladata</target>
        <context-group purpose="location">
          <context context-type="sourcefile">static/scripts/tim/user/settings.component.ts</context>
          <context context-type="linenumber">803</context>
        </context-group>
      </trans-unit>
      <trans-unit id="2068094190303764265" datatype="html">
        <source><x id="START_TAG_STRONG" ctype="x-strong" equiv-text="&lt;strong>"/>Note:<x id="CLOSE_TAG_STRONG" ctype="x-strong" equiv-text="&lt;/strong>"/> Your current styles will be temporarily disabled while previewing.</source>
        <target state="translated"><x id="START_TAG_STRONG" ctype="x-strong" equiv-text="&lt;strong>"/>Huom:<x id="CLOSE_TAG_STRONG" ctype="x-strong" equiv-text="&lt;/strong>"/> Nykyiset valitut tyylisi kytketään pois päältä tyylien esikatselun ajaksi.</target>
        <context-group purpose="location">
          <context context-type="sourcefile">static/scripts/tim/user/settings.component.ts</context>
          <context context-type="linenumber">177</context>
        </context-group>
      </trans-unit>
      <trans-unit id="3053229305335522001" datatype="html">
        <source>Refresh numbering</source>
        <target state="translated">Virkistä numerointi</target>
        <context-group purpose="location">
          <context context-type="sourcefile">static/scripts/tim/sidebarmenu/tabs/settings-tab.component.ts</context>
          <context context-type="linenumber">119</context>
        </context-group>
      </trans-unit>
      <trans-unit id="8992183302589733178" datatype="html">
        <source>Refresh numbering </source>
        <target state="translated">Virkistä numerointi </target>
        <context-group purpose="location">
          <context context-type="sourcefile">static/scripts/tim/sidebarmenu/tabs/settings-tab.component.ts</context>
          <context context-type="linenumber">121,122</context>
        </context-group>
      </trans-unit>
      <trans-unit id="2509141182388535183" datatype="html">
        <source>View</source>
        <target state="translated">Näytä</target>
        <context-group purpose="location">
          <context context-type="sourcefile">static/scripts/tim/header/utils.ts</context>
          <context context-type="linenumber">23</context>
        </context-group>
      </trans-unit>
      <trans-unit id="3897348120591552265" datatype="html">
        <source>Manage</source>
        <target state="translated">Hallitse</target>
        <context-group purpose="location">
          <context context-type="sourcefile">static/scripts/tim/header/utils.ts</context>
          <context context-type="linenumber">24</context>
        </context-group>
      </trans-unit>
      <trans-unit id="4250948520990652627" datatype="html">
        <source>Teacher</source>
        <target state="translated">Opettaja</target>
        <context-group purpose="location">
          <context context-type="sourcefile">static/scripts/tim/header/utils.ts</context>
          <context context-type="linenumber">25</context>
        </context-group>
      </trans-unit>
      <trans-unit id="7967817482349015206" datatype="html">
        <source>Answers</source>
        <target state="translated">Vastaukset</target>
        <context-group purpose="location">
          <context context-type="sourcefile">static/scripts/tim/header/utils.ts</context>
          <context context-type="linenumber">26</context>
        </context-group>
      </trans-unit>
      <trans-unit id="4394384597878317207" datatype="html">
        <source>Velp</source>
        <target state="translated">Velpit</target>
        <context-group purpose="location">
          <context context-type="sourcefile">static/scripts/tim/header/utils.ts</context>
          <context context-type="linenumber">28</context>
        </context-group>
      </trans-unit>
      <trans-unit id="1195990936404610211" datatype="html">
        <source>Slide</source>
        <target state="translated">Kalvot</target>
        <context-group purpose="location">
          <context context-type="sourcefile">static/scripts/tim/header/utils.ts</context>
          <context context-type="linenumber">29</context>
        </context-group>
      </trans-unit>
      <trans-unit id="7430680760319628492" datatype="html">
        <source>Review</source>
        <target state="translated">Vertaisarviointi</target>
        <context-group purpose="location">
          <context context-type="sourcefile">static/scripts/tim/header/utils.ts</context>
          <context context-type="linenumber">30</context>
        </context-group>
      </trans-unit>
      <trans-unit id="1081973408978048544" datatype="html">
        <source>University of Jyväskylä</source>
        <target state="translated">Jyväskylän yliopisto</target>
        <context-group purpose="location">
          <context context-type="sourcefile">static/scripts/tim/header/site-header.component.ts</context>
          <context context-type="linenumber">29</context>
        </context-group>
      </trans-unit>
      <trans-unit id="7489402800174786548" datatype="html">
        <source>Show/hide view menu</source>
        <target state="translated">Näytä tai piilota näkymavalikko</target>
        <context-group purpose="location">
          <context context-type="sourcefile">static/scripts/tim/header/site-header.component.ts</context>
          <context context-type="linenumber">18</context>
        </context-group>
      </trans-unit>
      <trans-unit id="3403070715488584182" datatype="html">
        <source>Add comment/note</source>
        <target state="translated">Lisää kommentti</target>
        <context-group purpose="location">
          <context context-type="sourcefile">static/scripts/tim/document/notes.ts</context>
          <context context-type="linenumber">311</context>
        </context-group>
      </trans-unit>
      <trans-unit id="4129829485187047152" datatype="html">
        <source>Open edit menu</source>
        <target state="translated">Avaa muokkausvalikko</target>
        <context-group purpose="location">
          <context context-type="sourcefile">static/scripts/tim/document/notes.ts</context>
          <context context-type="linenumber">312</context>
        </context-group>
      </trans-unit>
      <trans-unit id="4403569197028117197" datatype="html">
        <source>Could not expire message: <x id="PH" equiv-text="message.result.error.error"/></source>
        <target state="translated">Viestiä ei voitu vanhentaa: <x id="PH" equiv-text="message.result.error.error"/></target>
        <context-group purpose="location">
          <context context-type="sourcefile">static/scripts/tim/messaging/manage-read-receipt.component.ts</context>
          <context context-type="linenumber">135</context>
        </context-group>
      </trans-unit>
      <trans-unit id="1879048180271503411" datatype="html">
        <source>You are not authorized to send global messages</source>
        <target state="translated">Sinulla ei ole oikeutta lähettää globaaleja viestejä</target>
        <context-group purpose="location">
          <context context-type="sourcefile">static/scripts/tim/messaging/tim-message-send.component.ts</context>
          <context context-type="linenumber">235</context>
        </context-group>
      </trans-unit>
      <trans-unit id="6173403717413698596" datatype="html">
        <source> Mark as read </source>
        <target state="translated"> Merkitse luetuksi </target>
        <context-group purpose="location">
          <context context-type="sourcefile">static/scripts/tim/messaging/tim-message.component.ts</context>
          <context context-type="linenumber">63,65</context>
        </context-group>
      </trans-unit>
      <trans-unit id="2609550161342168984" datatype="html">
        <source>Marks message as read and permanently hides it</source>
        <target state="translated">Merkitsee viestin luetuksi ja piilottaa sen pysyvästi</target>
        <context-group purpose="location">
          <context context-type="sourcefile">static/scripts/tim/messaging/tim-message.component.ts</context>
          <context context-type="linenumber">63</context>
        </context-group>
      </trans-unit>
      <trans-unit id="8461609631969932886" datatype="html">
        <source>Hide</source>
        <target state="translated">Piilota</target>
        <context-group purpose="location">
          <context context-type="sourcefile">static/scripts/tim/messaging/tim-message.component.ts</context>
          <context context-type="linenumber">70</context>
        </context-group>
      </trans-unit>
      <trans-unit id="2428728805565111881" datatype="html">
        <source>Choose a template</source>
        <target state="translated">Valitse mallipohja</target>
        <context-group purpose="location">
          <context context-type="sourcefile">static/scripts/tim/document/editing/template-list.component.ts</context>
          <context context-type="linenumber">10</context>
        </context-group>
      </trans-unit>
      <trans-unit id="9131913350495870905" datatype="html">
        <source>Load</source>
        <target state="translated">Lataa</target>
        <context-group purpose="location">
          <context context-type="sourcefile">static/scripts/tim/document/editing/template-list.component.ts</context>
          <context context-type="linenumber">22</context>
        </context-group>
      </trans-unit>
      <trans-unit id="6736759031683445755" datatype="html">
        <source>Enter the name of the user group</source>
        <target state="translated">Anna käyttäjäryhmän nimi</target>
        <context-group purpose="location">
          <context context-type="sourcefile">static/scripts/tim/user/user-group-dialog.component.ts</context>
          <context context-type="linenumber">31</context>
        </context-group>
      </trans-unit>
      <trans-unit id="2000929266442515663" datatype="html">
        <source>Enter the location or leave empty</source>
        <target state="translated">Anna sijainti tai jätä tyhjäksi</target>
        <context-group purpose="location">
          <context context-type="sourcefile">static/scripts/tim/user/user-group-dialog.component.ts</context>
          <context context-type="linenumber">51</context>
        </context-group>
      </trans-unit>
      <trans-unit id="3322954622926844982" datatype="html">
        <source> Name should not contain the slash character. </source>
        <target state="translated"> Nimi ei saa sisältää kauttaviivaa. </target>
        <context-group purpose="location">
          <context context-type="sourcefile">static/scripts/tim/user/user-group-dialog.component.ts</context>
          <context context-type="linenumber">69,71</context>
        </context-group>
      </trans-unit>
      <trans-unit id="7046259383943324039" datatype="html">
        <source>Folder</source>
        <target state="translated">Kansio</target>
        <context-group purpose="location">
          <context context-type="sourcefile">static/scripts/tim/user/user-group-dialog.component.ts</context>
          <context context-type="linenumber">42</context>
        </context-group>
      </trans-unit>
      <trans-unit id="3323415564519831786" datatype="html">
        <source> Name is required. </source>
        <target state="translated"> Nimi vaaditaan. </target>
        <context-group purpose="location">
          <context context-type="sourcefile">static/scripts/tim/user/user-group-dialog.component.ts</context>
          <context context-type="linenumber">64,66</context>
        </context-group>
      </trans-unit>
      <trans-unit id="5581588744689339912" datatype="html">
        <source> Create group </source>
        <target state="translated"> Luo ryhmä </target>
        <context-group purpose="location">
          <context context-type="sourcefile">static/scripts/tim/user/user-group-dialog.component.ts</context>
          <context context-type="linenumber">15,17</context>
        </context-group>
      </trans-unit>
      <trans-unit id="6011374850607023802" datatype="html">
        <source>Hidden courses</source>
        <target state="translated">Piilotetut kurssit</target>
        <context-group purpose="location">
          <context context-type="sourcefile">static/scripts/tim/bookmark/bookmark-name.pipe.ts</context>
          <context context-type="linenumber">5</context>
        </context-group>
      </trans-unit>
      <trans-unit id="3245309402650985859" datatype="html">
        <source>Last edited</source>
        <target state="translated">Viimeksi muokattu</target>
        <context-group purpose="location">
          <context context-type="sourcefile">static/scripts/tim/bookmark/bookmark-name.pipe.ts</context>
          <context context-type="linenumber">6</context>
        </context-group>
      </trans-unit>
      <trans-unit id="7117243968985169718" datatype="html">
        <source>Last read</source>
        <target state="translated">Viimeksi luettu</target>
        <context-group purpose="location">
          <context context-type="sourcefile">static/scripts/tim/bookmark/bookmark-name.pipe.ts</context>
          <context context-type="linenumber">7</context>
        </context-group>
      </trans-unit>
      <trans-unit id="8219178150622636984" datatype="html">
        <source>Toggle editing</source>
        <target state="translated">Vaihda muokkaustila</target>
        <context-group purpose="location">
          <context context-type="sourcefile">static/scripts/tim/bookmark/bookmark-folder-box.component.ts</context>
          <context context-type="linenumber">24</context>
        </context-group>
      </trans-unit>
      <trans-unit id="3580632903137616406" datatype="html">
        <source>Edit bookmark</source>
        <target state="translated">Muokkaa kirjanmerkkiä</target>
        <context-group purpose="location">
          <context context-type="sourcefile">static/scripts/tim/bookmark/bookmark-folder-box.component.ts</context>
          <context context-type="linenumber">33</context>
        </context-group>
        <context-group purpose="location">
          <context context-type="sourcefile">static/scripts/tim/bookmark/bookmark-folder-box.component.ts</context>
          <context context-type="linenumber">49</context>
        </context-group>
      </trans-unit>
      <trans-unit id="523910090432848108" datatype="html">
        <source>Remove bookmark</source>
        <target state="translated">Poista kirjanmerkki</target>
        <context-group purpose="location">
          <context context-type="sourcefile">static/scripts/tim/bookmark/bookmark-folder-box.component.ts</context>
          <context context-type="linenumber">70</context>
        </context-group>
      </trans-unit>
      <trans-unit id="4689827308933524228" datatype="html">
        <source>Hide bookmark</source>
        <target state="translated">Piilota kirjanmerkki</target>
        <context-group purpose="location">
          <context context-type="sourcefile">static/scripts/tim/bookmark/bookmark-folder-box.component.ts</context>
          <context context-type="linenumber">79</context>
        </context-group>
      </trans-unit>
      <trans-unit id="2102652226889166925" datatype="html">
        <source>Refresh also remote documents numbering</source>
        <target state="translated">Virkistä myös ulkoisten dokumenttien numerointi</target>
        <context-group purpose="location">
          <context context-type="sourcefile">static/scripts/tim/sidebarmenu/tabs/settings-tab.component.ts</context>
          <context context-type="linenumber">123</context>
        </context-group>
      </trans-unit>
      <trans-unit id="2348778533763369806" datatype="html">
        <source>recurse </source>
        <target state="translated">alidokumentit </target>
        <context-group purpose="location">
          <context context-type="sourcefile">static/scripts/tim/sidebarmenu/tabs/settings-tab.component.ts</context>
          <context context-type="linenumber">125,126</context>
        </context-group>
      </trans-unit>
      <trans-unit id="6291931578463645615" datatype="html">
        <source>General options</source>
        <target state="translated">Yleiset asetukset</target>
        <context-group purpose="location">
          <context context-type="sourcefile">static/scripts/tim/messaging/manage/message-list-admin.component.ts</context>
          <context context-type="linenumber">55</context>
        </context-group>
      </trans-unit>
      <trans-unit id="6189417014698334911" datatype="html">
        <source>No HTML messages allowed </source>
        <target state="translated">HTML-viestit ovat kielletty </target>
        <context-group purpose="location">
          <context context-type="sourcefile">static/scripts/tim/messaging/manage/message-list-admin.component.ts</context>
          <context context-type="linenumber">130,131</context>
        </context-group>
      </trans-unit>
      <trans-unit id="2123590838467872" datatype="html">
        <source>Allow attachments</source>
        <target state="translated">Liitteet ovat sallitut</target>
        <context-group purpose="location">
          <context context-type="sourcefile">static/scripts/tim/messaging/manage/message-list-admin.component.ts</context>
          <context context-type="linenumber">138</context>
        </context-group>
      </trans-unit>
      <trans-unit id="1716213329959289322" datatype="html">
        <source>Redirect answers to message list</source>
        <target state="translated">Vastausviestien vastaanottaja on viestilista</target>
        <context-group purpose="location">
          <context context-type="sourcefile">static/scripts/tim/messaging/manage/message-list-admin.component.ts</context>
          <context context-type="linenumber">145</context>
        </context-group>
      </trans-unit>
      <trans-unit id="8502065112576581103" datatype="html">
        <source>Move up</source>
        <target state="translated">Siirrä ylöspäin</target>
        <context-group purpose="location">
          <context context-type="sourcefile">static/scripts/tim/plugin/reviewcanvas.ts</context>
          <context context-type="linenumber">109</context>
        </context-group>
      </trans-unit>
      <trans-unit id="2207764482815871800" datatype="html">
        <source>Move down</source>
        <target state="translated">Siirrä alaspäin</target>
        <context-group purpose="location">
          <context context-type="sourcefile">static/scripts/tim/plugin/reviewcanvas.ts</context>
          <context context-type="linenumber">110</context>
        </context-group>
      </trans-unit>
      <trans-unit id="5326571353347602751" datatype="html">
        <source>Delete picture</source>
        <target state="translated">Poista kuva</target>
        <context-group purpose="location">
          <context context-type="sourcefile">static/scripts/tim/plugin/reviewcanvas.ts</context>
          <context context-type="linenumber">112</context>
        </context-group>
      </trans-unit>
      <trans-unit id="8116430031009038510" datatype="html">
        <source>Save answer</source>
        <target state="translated">Tallenna vastaus</target>
        <context-group purpose="location">
          <context context-type="sourcefile">static/scripts/tim/plugin/reviewcanvas.ts</context>
          <context context-type="linenumber">134</context>
        </context-group>
      </trans-unit>
      <trans-unit id="7668888534271557449" datatype="html">
        <source>Free hand drawing</source>
        <target state="translated">Vapaapiirto</target>
        <context-group purpose="location">
          <context context-type="sourcefile">static/scripts/tim/plugin/drawToolbar.ts</context>
          <context context-type="linenumber">94</context>
        </context-group>
      </trans-unit>
      <trans-unit id="8543119714580512727" datatype="html">
        <source>Line</source>
        <target state="translated">Viiva</target>
        <context-group purpose="location">
          <context context-type="sourcefile">static/scripts/tim/plugin/drawToolbar.ts</context>
          <context context-type="linenumber">101</context>
        </context-group>
      </trans-unit>
      <trans-unit id="6984675258712446825" datatype="html">
        <source>Rectangle</source>
        <target state="translated">Suorakulmio</target>
        <context-group purpose="location">
          <context context-type="sourcefile">static/scripts/tim/plugin/drawToolbar.ts</context>
          <context context-type="linenumber">107</context>
        </context-group>
      </trans-unit>
      <trans-unit id="8917972192085102885" datatype="html">
        <source>Ellipse</source>
        <target state="translated">Ellipsi</target>
        <context-group purpose="location">
          <context context-type="sourcefile">static/scripts/tim/plugin/drawToolbar.ts</context>
          <context context-type="linenumber">113</context>
        </context-group>
      </trans-unit>
      <trans-unit id="6565791317520947983" datatype="html">
        <source>Arrow</source>
        <target state="translated">Nuoli</target>
        <context-group purpose="location">
          <context context-type="sourcefile">static/scripts/tim/plugin/drawToolbar.ts</context>
          <context context-type="linenumber">119</context>
        </context-group>
      </trans-unit>
      <trans-unit id="537773306049192325" datatype="html">
        <source>Fill object</source>
        <target state="translated">Täytä kohde</target>
        <context-group purpose="location">
          <context context-type="sourcefile">static/scripts/tim/plugin/drawToolbar.ts</context>
          <context context-type="linenumber">129</context>
        </context-group>
      </trans-unit>
      <trans-unit id="4717209058677074131" datatype="html">
        <source>Line width</source>
        <target state="translated">Viivan leveys</target>
        <context-group purpose="location">
          <context context-type="sourcefile">static/scripts/tim/plugin/drawToolbar.ts</context>
          <context context-type="linenumber">136</context>
        </context-group>
      </trans-unit>
      <trans-unit id="8036200981586016464" datatype="html">
        <source>Opacity</source>
        <target state="translated">Läpinäkyvyys</target>
        <context-group purpose="location">
          <context context-type="sourcefile">static/scripts/tim/plugin/drawToolbar.ts</context>
          <context context-type="linenumber">149</context>
        </context-group>
      </trans-unit>
      <trans-unit id="7643226167910761075" datatype="html">
        <source>Color picker</source>
        <target state="translated">Värivalitsin</target>
        <context-group purpose="location">
          <context context-type="sourcefile">static/scripts/tim/plugin/drawToolbar.ts</context>
          <context context-type="linenumber">164</context>
        </context-group>
      </trans-unit>
      <trans-unit id="325122440632178504" datatype="html">
        <source>Select red</source>
        <target state="translated">Valitse punainen</target>
        <context-group purpose="location">
          <context context-type="sourcefile">static/scripts/tim/plugin/drawToolbar.ts</context>
          <context context-type="linenumber">174</context>
        </context-group>
      </trans-unit>
      <trans-unit id="7373304585307320962" datatype="html">
        <source>Select blue</source>
        <target state="translated">Valitse sininen</target>
        <context-group purpose="location">
          <context context-type="sourcefile">static/scripts/tim/plugin/drawToolbar.ts</context>
          <context context-type="linenumber">180</context>
        </context-group>
      </trans-unit>
      <trans-unit id="7114888198252434819" datatype="html">
        <source>Select yellow</source>
        <target state="translated">Valitse keltainen</target>
        <context-group purpose="location">
          <context context-type="sourcefile">static/scripts/tim/plugin/drawToolbar.ts</context>
          <context context-type="linenumber">186</context>
        </context-group>
      </trans-unit>
      <trans-unit id="883430579201070569" datatype="html">
        <source>Select green</source>
        <target state="translated">Valitse vihreä</target>
        <context-group purpose="location">
          <context context-type="sourcefile">static/scripts/tim/plugin/drawToolbar.ts</context>
          <context context-type="linenumber">192</context>
        </context-group>
      </trans-unit>
      <trans-unit id="1790032515357564728" datatype="html">
        <source>Align to the center</source>
        <target state="translated">Kohdista keskelle</target>
        <context-group purpose="location">
          <context context-type="sourcefile">static/scripts/tim/sidebarmenu/util/switch-button.component.ts</context>
          <context context-type="linenumber">8</context>
        </context-group>
      </trans-unit>
      <trans-unit id="6311820510318489653" datatype="html">
        <source>Align to the left</source>
        <target state="translated">Kohdista vasemmalle</target>
        <context-group purpose="location">
          <context context-type="sourcefile">static/scripts/tim/sidebarmenu/util/switch-button.component.ts</context>
          <context context-type="linenumber">17</context>
        </context-group>
      </trans-unit>
      <trans-unit id="8081339872439098904" datatype="html">
        <source>Previous image</source>
        <target state="translated">Edellinen kuva</target>
        <context-group purpose="location">
          <context context-type="sourcefile">static/scripts/tim/plugin/drawCanvas.ts</context>
          <context context-type="linenumber">766</context>
        </context-group>
      </trans-unit>
      <trans-unit id="2171733231818328220" datatype="html">
        <source>Next image</source>
        <target state="translated">Seuraava kuva</target>
        <context-group purpose="location">
          <context context-type="sourcefile">static/scripts/tim/plugin/drawCanvas.ts</context>
          <context context-type="linenumber">768</context>
        </context-group>
      </trans-unit>
      <trans-unit id="6500061599200357251" datatype="html">
        <source>Zoom in</source>
        <target state="translated">Suurenna</target>
        <context-group purpose="location">
          <context context-type="sourcefile">static/scripts/tim/plugin/drawCanvas.ts</context>
          <context context-type="linenumber">772</context>
        </context-group>
      </trans-unit>
      <trans-unit id="3787205057553482493" datatype="html">
        <source>Reset zoom</source>
        <target state="translated">Palauta oletuskoko</target>
        <context-group purpose="location">
          <context context-type="sourcefile">static/scripts/tim/plugin/drawCanvas.ts</context>
          <context context-type="linenumber">776</context>
        </context-group>
      </trans-unit>
      <trans-unit id="944767796496567082" datatype="html">
        <source>Zoom out</source>
        <target state="translated">Pienennä</target>
        <context-group purpose="location">
          <context context-type="sourcefile">static/scripts/tim/plugin/drawCanvas.ts</context>
          <context context-type="linenumber">778</context>
        </context-group>
      </trans-unit>
      <trans-unit id="631338357809243389" datatype="html">
        <source>Rotate clockwise</source>
        <target state="translated">Käännä myötäpäivään</target>
        <context-group purpose="location">
          <context context-type="sourcefile">static/scripts/tim/plugin/reviewcanvas.ts</context>
          <context context-type="linenumber">133</context>
        </context-group>
      </trans-unit>
      <trans-unit id="6644632063501552458" datatype="html">
        <source>Answer posts</source>
        <target state="translated">Vastauksien lähettäminen</target>
        <context-group purpose="location">
          <context context-type="sourcefile">static/scripts/tim/user/settings.component.ts</context>
          <context context-type="linenumber">279</context>
        </context-group>
      </trans-unit>
      <trans-unit id="4226829235700701789" datatype="html">
        <source>Show map</source>
        <target state="translated">Näytä kartta</target>
        <context-group purpose="location">
          <context context-type="sourcefile">static/scripts/tim/gamification/gamification-map.component.ts</context>
          <context context-type="linenumber">45</context>
        </context-group>
      </trans-unit>
      <trans-unit id="2333314224059826550" datatype="html">
        <source>Mark all as read</source>
        <target state="translated">Merkitse kaikki luetuksi</target>
        <context-group purpose="location">
          <context context-type="sourcefile">static/scripts/tim/ui/mark-all-as-read.component.ts</context>
          <context context-type="linenumber">31</context>
        </context-group>
      </trans-unit>
      <trans-unit id="8252775200603013346" datatype="html">
        <source>Content is not a number (<x id="PH" equiv-text="val"/>); showing empty value.</source>
        <target state="translated">Sisältö ei ole luku (<x id="PH" equiv-text="val"/>); näytetään tyhjä arvo.</target>
        <context-group purpose="location">
          <context context-type="sourcefile">modules/fields/js/numericfield-plugin.component.ts</context>
          <context context-type="linenumber">231</context>
        </context-group>
      </trans-unit>
<<<<<<< HEAD
      <trans-unit id="4302420491905014187" datatype="html">
        <source>This will mark the translations in all paragraphs in this document as checked. Continue?</source>
        <target state="new">Tämä merkitsee käännökset kaikissa tämän dokumentin kappaleissa tarkistetuiksi. Jatketaanko?</target>
        <context-group purpose="location">
          <context context-type="sourcefile">static/scripts/tim/sidebarmenu/tabs/settings-tab.component.ts</context>
          <context context-type="linenumber">390</context>
        </context-group>
      </trans-unit>
      <trans-unit id="2312247969910854946" datatype="html">
        <source>Add new API key</source>
        <target state="new">Lisää uusi API-avain</target>
        <context-group purpose="location">
          <context context-type="sourcefile">static/scripts/tim/user/settings.component.ts</context>
          <context context-type="linenumber">447</context>
        </context-group>
      </trans-unit>
      <trans-unit id="6138642781979779012" datatype="html">
        <source>Translator API Keys</source>
        <target state="new">Kääntäjien API-avaimet</target>
        <context-group purpose="location">
          <context context-type="sourcefile">static/scripts/tim/user/settings.component.ts</context>
          <context context-type="linenumber">432</context>
        </context-group>
      </trans-unit>
      <trans-unit id="4082647858622460612" datatype="html">
        <source>Mark translations as checked</source>
        <target state="new">Merkitse käännökset tarkistetuiksi</target>
        <context-group purpose="location">
          <context context-type="sourcefile">static/scripts/tim/sidebarmenu/tabs/settings-tab.component.ts</context>
          <context context-type="linenumber">108</context>
        </context-group>
      </trans-unit>
      <trans-unit id="3196267353835684811" datatype="html">
        <source>Mark all translations as checked </source>
        <target state="new">Merkitse kaikki käännökset tarkistetuiksi </target>
        <context-group purpose="location">
          <context context-type="sourcefile">static/scripts/tim/sidebarmenu/tabs/settings-tab.component.ts</context>
          <context context-type="linenumber">110,111</context>
        </context-group>
      </trans-unit>
      <trans-unit id="8856893104265509267" datatype="html">
        <source> Add new translator API key </source>
        <target state="new"> Lisää uusi kääntäjä-API-avain </target>
        <context-group purpose="location">
          <context context-type="sourcefile">static/scripts/tim/user/add-api-key-dialog.component.ts</context>
          <context context-type="linenumber">22,24</context>
        </context-group>
      </trans-unit>
      <trans-unit id="3735755360481797574" datatype="html">
        <source>Translator</source>
        <target state="new">Kääntäjä</target>
        <context-group purpose="location">
          <context context-type="sourcefile">static/scripts/tim/user/add-api-key-dialog.component.ts</context>
          <context context-type="linenumber">29</context>
        </context-group>
      </trans-unit>
      <trans-unit id="4671562292257026998" datatype="html">
        <source>API key</source>
        <target state="new">API-avain</target>
        <context-group purpose="location">
          <context context-type="sourcefile">static/scripts/tim/user/add-api-key-dialog.component.ts</context>
          <context context-type="linenumber">36</context>
        </context-group>
      </trans-unit>
      <trans-unit id="1082620254802126635" datatype="html">
        <source> The API key was added successfully! </source>
        <target state="new"> API-avain lisättiin onnistuneesti! </target>
        <context-group purpose="location">
          <context context-type="sourcefile">static/scripts/tim/user/add-api-key-dialog.component.ts</context>
          <context context-type="linenumber">41,43</context>
        </context-group>
      </trans-unit>
      <trans-unit id="4620843381482583521" datatype="html">
        <source> Could not add the new API key: <x id="INTERPOLATION" equiv-text="{{addError}}"/> </source>
        <target state="new"> Ei voitu lisätä uutta API-avainta: <x id="INTERPOLATION" equiv-text="{{addError}}"/> </target>
        <context-group purpose="location">
          <context context-type="sourcefile">static/scripts/tim/user/add-api-key-dialog.component.ts</context>
          <context context-type="linenumber">44,46</context>
        </context-group>
      </trans-unit>
      <trans-unit id="4446937931353910304" datatype="html">
        <source>Check key&apos;s quota</source>
        <target state="new">Tarkista avaimen käyttökiintiö</target>
        <context-group purpose="location">
          <context context-type="sourcefile">static/scripts/tim/user/settings.component.ts</context>
          <context context-type="linenumber">438</context>
=======
      <trans-unit id="5880578431228288838" datatype="html">
        <source>Drag-and-drop or Click to browse</source>
        <target state="translated">Raahaa tiedosto tähän tai avaa tiedostoselain painamalla tästä</target>
        <context-group purpose="location">
          <context context-type="sourcefile">modules/cs/js/util/file-select.ts</context>
          <context context-type="linenumber">90</context>
        </context-group>
      </trans-unit>
      <trans-unit id="7953945655244514334" datatype="html">
        <source>File upload already in progress</source>
        <target state="translated">Tiedoston lataaminen on jo käynnissä</target>
        <context-group purpose="location">
          <context context-type="sourcefile">modules/cs/js/util/file-select.ts</context>
          <context context-type="linenumber">181</context>
        </context-group>
      </trans-unit>
      <trans-unit id="6692672754656409173" datatype="html">
        <source>Upload starting... </source>
        <target state="translated">Lataus alkaa...</target>
        <context-group purpose="location">
          <context context-type="sourcefile">modules/cs/js/util/file-select.ts</context>
          <context context-type="linenumber">204</context>
        </context-group>
      </trans-unit>
      <trans-unit id="1399538963495873664" datatype="html">
        <source>Post-processing; this may take a while; please wait...</source>
        <target state="translated">Jälkikäsitellään; tämä voi kestää hetken; ole hyvä ja odota...</target>
        <context-group purpose="location">
          <context context-type="sourcefile">modules/cs/js/util/file-select.ts</context>
          <context context-type="linenumber">220</context>
        </context-group>
      </trans-unit>
      <trans-unit id="3353122254290728761" datatype="html">
        <source>Uploading... <x id="PH" equiv-text="sizeString(                                             event.loaded                                         )"/> / <x id="PH_1" equiv-text="total"/> (<x id="PH_2" equiv-text="percentage"/> %)</source>
        <target state="translated">Ladataan... <x id="PH" equiv-text="sizeString(                                             event.loaded                                         )"/> / <x id="PH_1" equiv-text="total"/> (<x id="PH_2" equiv-text="percentage"/> %)</target>
        <context-group purpose="location">
          <context context-type="sourcefile">modules/cs/js/util/file-select.ts</context>
          <context context-type="linenumber">222,224</context>
        </context-group>
      </trans-unit>
      <trans-unit id="2831208374909602436" datatype="html">
        <source>Uploaded <x id="PH" equiv-text="file.name"/> as <x id="PH_1" equiv-text="mapping.path"/> at <x id="PH_2" equiv-text="timeString()"/>. <x id="PH_3" equiv-text="this.multiple                                                     ? this.stem ?? &quot;&quot;                                                     : &quot;&quot;"/></source>
        <target state="translated">Ladattiin tiedosto <x id="PH" equiv-text="file.name"/> tiedostonimellä <x id="PH_1" equiv-text="mapping.path"/> ({timeString())}. <x id="PH_3" equiv-text="this.multiple                                                     ? this.stem ?? &quot;&quot;                                                     : &quot;&quot;"/></target>
        <context-group purpose="location">
          <context context-type="sourcefile">modules/cs/js/util/file-select.ts</context>
          <context context-type="linenumber">244,252</context>
        </context-group>
      </trans-unit>
      <trans-unit id="8245036865879179471" datatype="html">
        <source>You may only upload one file</source>
        <target state="translated">Voit ladata vain yhden tiedoston</target>
        <context-group purpose="location">
          <context context-type="sourcefile">modules/cs/js/util/file-select.ts</context>
          <context context-type="linenumber">284</context>
        </context-group>
      </trans-unit>
      <trans-unit id="5108197608757432527" datatype="html">
        <source>Maximum file size is <x id="PH" equiv-text="sizeString(                                 maxSize                             )"/></source>
        <target state="translated">Tiedoston suurin sallittu koko on <x id="PH" equiv-text="sizeString(                                 maxSize                             )"/></target>
        <context-group purpose="location">
          <context context-type="sourcefile">modules/cs/js/util/file-select.ts</context>
          <context context-type="linenumber">293,295</context>
        </context-group>
      </trans-unit>
      <trans-unit id="3097473873003171984" datatype="html">
        <source>Loaded <x id="PH" equiv-text="file.name"/> at <x id="PH_1" equiv-text="timeString()"/></source>
        <target state="translated">Ladattiin <x id="PH" equiv-text="file.name"/> (<x id="PH_1" equiv-text="timeString()"/>)</target>
        <context-group purpose="location">
          <context context-type="sourcefile">modules/cs/js/util/file-select.ts</context>
          <context context-type="linenumber">342,344</context>
        </context-group>
      </trans-unit>
      <trans-unit id="246681584214905823" datatype="html">
        <source>Loaded <x id="PH" equiv-text="file.name"/> as <x id="PH_1" equiv-text="mapping.path"/> at <x id="PH_2" equiv-text="timeString()"/></source>
        <target state="translated">Ladattiin <x id="PH" equiv-text="file.name"/> tiedostonimellä <x id="PH_1" equiv-text="mapping.path"/> (<x id="PH_2" equiv-text="timeString()"/>)</target>
        <context-group purpose="location">
          <context context-type="sourcefile">modules/cs/js/util/file-select.ts</context>
          <context context-type="linenumber">348,350</context>
        </context-group>
      </trans-unit>
      <trans-unit id="6355323984408352914" datatype="html">
        <source>Failed to read <x id="PH" equiv-text="file.name"/></source>
        <target state="translated">Tiedoston <x id="PH" equiv-text="file.name"/> lukeminen epäonnistui</target>
        <context-group purpose="location">
          <context context-type="sourcefile">modules/cs/js/util/file-select.ts</context>
          <context context-type="linenumber">357</context>
        </context-group>
      </trans-unit>
      <trans-unit id="6301051693086852927" datatype="html">
        <source>No file upload or observers present. This is a programming/configuration error.</source>
        <target state="translated">Ei tiedoston latausta tai tarkkailijoita. Tämä on ohjelmointi- tai konfiguraatiovirhe.</target>
        <context-group purpose="location">
          <context context-type="sourcefile">modules/cs/js/util/file-select.ts</context>
          <context context-type="linenumber">368</context>
        </context-group>
      </trans-unit>
      <trans-unit id="6334740459034690597" datatype="html">
        <source>Upload <x id="PH" equiv-text="path"/> here</source>
        <target state="translated">Lataa <x id="PH" equiv-text="path"/> tähän</target>
        <context-group purpose="location">
          <context context-type="sourcefile">modules/cs/js/util/file-select.ts</context>
          <context context-type="linenumber">459</context>
        </context-group>
      </trans-unit>
      <trans-unit id="7547971725857051424" datatype="html">
        <source>Upload files here.</source>
        <target state="translated">Lataa tiedostoja tähän.</target>
        <context-group purpose="location">
          <context context-type="sourcefile">modules/cs/js/util/file-select.ts</context>
          <context context-type="linenumber">470</context>
        </context-group>
      </trans-unit>
      <trans-unit id="1026207028471895508" datatype="html">
        <source>You may only upload <x id="PH" equiv-text="maxFiles"/> file(s)</source>
        <target state="translated">Voit ladata korkeintaan <x id="PH" equiv-text="maxFiles"/> tiedostoa</target>
        <context-group purpose="location">
          <context context-type="sourcefile">modules/cs/js/util/file-select.ts</context>
          <context context-type="linenumber">534</context>
        </context-group>
      </trans-unit>
      <trans-unit id="3472580164795390907" datatype="html">
        <source><x id="PH" equiv-text="file.name"/> exceeds the maximum <x id="PH_1" equiv-text="sizeString(                             maxSize                         )"/> size limit set for the following files: <x id="PH_2" equiv-text="this.files[                             index                         ].paths.join(&quot;, &quot;)"/></source>
        <target state="translated"><x id="PH" equiv-text="file.name"/> ylittää korkeimman <x id="PH_1" equiv-text="sizeString(                             maxSize                         )"/> seuraaville tiedostoille asetetun kokorajan: <x id="PH_2" equiv-text="this.files[                             index                         ].paths.join(&quot;, &quot;)"/></target>
        <context-group purpose="location">
          <context context-type="sourcefile">modules/cs/js/util/file-select.ts</context>
          <context context-type="linenumber">568,572</context>
        </context-group>
      </trans-unit>
      <trans-unit id="3198561168756113265" datatype="html">
        <source>Failed to match the extension or name of file <x id="PH" equiv-text="filesArray[zeroIndex].name"/> to any of the wanted files.</source>
        <target state="translated">Tiedoston <x id="PH" equiv-text="filesArray[zeroIndex].name"/> nimi tai tiedostotunnistetta ei voitu yhdistää mihinkään halutuista tiedostoista.</target>
        <context-group purpose="location">
          <context context-type="sourcefile">modules/cs/js/util/file-select.ts</context>
          <context context-type="linenumber">583</context>
        </context-group>
      </trans-unit>
      <trans-unit id="1466695990493018418" datatype="html">
        <source>Failed to match file <x id="PH" equiv-text="filesArray[zIndex].name"/> to any of the wanted files.</source>
        <target state="translated">Tiedostoa <x id="PH" equiv-text="filesArray[zIndex].name"/> ei voitu yhdistää mihinkään halutuista tiedostoista.</target>
        <context-group purpose="location">
          <context context-type="sourcefile">modules/cs/js/util/file-select.ts</context>
          <context context-type="linenumber">650</context>
        </context-group>
      </trans-unit>
      <trans-unit id="7272475122815399062" datatype="html">
        <source>Failed to match given files to wanted files. Check the file extensions and try matching the filenames to the wanted ones.</source>
        <target state="translated">Annettujen tiedostojen yhdistäminen haluttuihin tiedostoihin epäonnistui. Tarkista tiedostotunnisteet ja koita yhdistää tiedostonimet haluamiisi.</target>
        <context-group purpose="location">
          <context context-type="sourcefile">modules/cs/js/util/file-select.ts</context>
          <context context-type="linenumber">663</context>
        </context-group>
      </trans-unit>
      <trans-unit id="3754878083775157899" datatype="html">
        <source>Uploaded <x id="PH" equiv-text="file.name"/> at <x id="PH_1" equiv-text="timeString()"/>. <x id="PH_2" equiv-text="this.multiple                                                     ? this.stem ?? &quot;&quot;                                                     : &quot;&quot;"/></source>
        <target state="translated">Ladattiin <x id="PH" equiv-text="file.name"/> (<x id="PH_1" equiv-text="timeString()"/>). <x id="PH_2" equiv-text="this.multiple                                                     ? this.stem ?? &quot;&quot;                                                     : &quot;&quot;"/></target>
        <context-group purpose="location">
          <context context-type="sourcefile">modules/cs/js/util/file-select.ts</context>
          <context context-type="linenumber">234,240</context>
        </context-group>
      </trans-unit>
      <trans-unit id="3372236332154985924" datatype="html">
        <source><x id="START_TAG_STRONG" ctype="x-strong" equiv-text="&lt;strong>"/>The column count has changed since the last time.<x id="CLOSE_TAG_STRONG" ctype="x-strong" equiv-text="&lt;/strong>"/> Remove this warning by <x id="START_LINK" ctype="x-a" equiv-text="&lt;a href=&quot;#&quot; class=&quot;alert-link&quot; (click)=&quot;showTableWidthExportDialog($event, true)&quot;>"/> setting static column widths<x id="CLOSE_LINK" ctype="x-a" equiv-text="&lt;/a>"/>. </source>
        <target state="translated"><x id="START_TAG_STRONG" ctype="x-strong" equiv-text="&lt;strong>"/>Sarakkeiden lukumäärä muuttui viime kerrasta.<x id="CLOSE_TAG_STRONG" ctype="x-strong" equiv-text="&lt;/strong>"/> Poista tämä varoitus <x id="START_LINK" ctype="x-a" equiv-text="&lt;a href=&quot;#&quot; class=&quot;alert-link&quot; (click)=&quot;showTableWidthExportDialog($event, true)&quot;>"/> päivittämällä sarakkeiden leveydet<x id="CLOSE_LINK" ctype="x-a" equiv-text="&lt;/a>"/>. </target>
        <context-group purpose="location">
          <context context-type="sourcefile">static/scripts/tim/plugin/dataview/data-view.component.ts</context>
          <context context-type="linenumber">176,178</context>
>>>>>>> e68001ea
        </context-group>
      </trans-unit>
    </body>
  </file>
</xliff><|MERGE_RESOLUTION|>--- conflicted
+++ resolved
@@ -4976,7 +4976,174 @@
           <context context-type="linenumber">231</context>
         </context-group>
       </trans-unit>
-<<<<<<< HEAD
+      <trans-unit id="5880578431228288838" datatype="html">
+        <source>Drag-and-drop or Click to browse</source>
+        <target state="translated">Raahaa tiedosto tähän tai avaa tiedostoselain painamalla tästä</target>
+        <context-group purpose="location">
+          <context context-type="sourcefile">modules/cs/js/util/file-select.ts</context>
+          <context context-type="linenumber">90</context>
+        </context-group>
+      </trans-unit>
+      <trans-unit id="7953945655244514334" datatype="html">
+        <source>File upload already in progress</source>
+        <target state="translated">Tiedoston lataaminen on jo käynnissä</target>
+        <context-group purpose="location">
+          <context context-type="sourcefile">modules/cs/js/util/file-select.ts</context>
+          <context context-type="linenumber">181</context>
+        </context-group>
+      </trans-unit>
+      <trans-unit id="6692672754656409173" datatype="html">
+        <source>Upload starting... </source>
+        <target state="translated">Lataus alkaa...</target>
+        <context-group purpose="location">
+          <context context-type="sourcefile">modules/cs/js/util/file-select.ts</context>
+          <context context-type="linenumber">204</context>
+        </context-group>
+      </trans-unit>
+      <trans-unit id="1399538963495873664" datatype="html">
+        <source>Post-processing; this may take a while; please wait...</source>
+        <target state="translated">Jälkikäsitellään; tämä voi kestää hetken; ole hyvä ja odota...</target>
+        <context-group purpose="location">
+          <context context-type="sourcefile">modules/cs/js/util/file-select.ts</context>
+          <context context-type="linenumber">220</context>
+        </context-group>
+      </trans-unit>
+      <trans-unit id="3353122254290728761" datatype="html">
+        <source>Uploading... <x id="PH" equiv-text="sizeString(                                             event.loaded                                         )"/> / <x id="PH_1" equiv-text="total"/> (<x id="PH_2" equiv-text="percentage"/> %)</source>
+        <target state="translated">Ladataan... <x id="PH" equiv-text="sizeString(                                             event.loaded                                         )"/> / <x id="PH_1" equiv-text="total"/> (<x id="PH_2" equiv-text="percentage"/> %)</target>
+        <context-group purpose="location">
+          <context context-type="sourcefile">modules/cs/js/util/file-select.ts</context>
+          <context context-type="linenumber">222,224</context>
+        </context-group>
+      </trans-unit>
+      <trans-unit id="2831208374909602436" datatype="html">
+        <source>Uploaded <x id="PH" equiv-text="file.name"/> as <x id="PH_1" equiv-text="mapping.path"/> at <x id="PH_2" equiv-text="timeString()"/>. <x id="PH_3" equiv-text="this.multiple                                                     ? this.stem ?? &quot;&quot;                                                     : &quot;&quot;"/></source>
+        <target state="translated">Ladattiin tiedosto <x id="PH" equiv-text="file.name"/> tiedostonimellä <x id="PH_1" equiv-text="mapping.path"/> ({timeString())}. <x id="PH_3" equiv-text="this.multiple                                                     ? this.stem ?? &quot;&quot;                                                     : &quot;&quot;"/></target>
+        <context-group purpose="location">
+          <context context-type="sourcefile">modules/cs/js/util/file-select.ts</context>
+          <context context-type="linenumber">244,252</context>
+        </context-group>
+      </trans-unit>
+      <trans-unit id="8245036865879179471" datatype="html">
+        <source>You may only upload one file</source>
+        <target state="translated">Voit ladata vain yhden tiedoston</target>
+        <context-group purpose="location">
+          <context context-type="sourcefile">modules/cs/js/util/file-select.ts</context>
+          <context context-type="linenumber">284</context>
+        </context-group>
+      </trans-unit>
+      <trans-unit id="5108197608757432527" datatype="html">
+        <source>Maximum file size is <x id="PH" equiv-text="sizeString(                                 maxSize                             )"/></source>
+        <target state="translated">Tiedoston suurin sallittu koko on <x id="PH" equiv-text="sizeString(                                 maxSize                             )"/></target>
+        <context-group purpose="location">
+          <context context-type="sourcefile">modules/cs/js/util/file-select.ts</context>
+          <context context-type="linenumber">293,295</context>
+        </context-group>
+      </trans-unit>
+      <trans-unit id="3097473873003171984" datatype="html">
+        <source>Loaded <x id="PH" equiv-text="file.name"/> at <x id="PH_1" equiv-text="timeString()"/></source>
+        <target state="translated">Ladattiin <x id="PH" equiv-text="file.name"/> (<x id="PH_1" equiv-text="timeString()"/>)</target>
+        <context-group purpose="location">
+          <context context-type="sourcefile">modules/cs/js/util/file-select.ts</context>
+          <context context-type="linenumber">342,344</context>
+        </context-group>
+      </trans-unit>
+      <trans-unit id="246681584214905823" datatype="html">
+        <source>Loaded <x id="PH" equiv-text="file.name"/> as <x id="PH_1" equiv-text="mapping.path"/> at <x id="PH_2" equiv-text="timeString()"/></source>
+        <target state="translated">Ladattiin <x id="PH" equiv-text="file.name"/> tiedostonimellä <x id="PH_1" equiv-text="mapping.path"/> (<x id="PH_2" equiv-text="timeString()"/>)</target>
+        <context-group purpose="location">
+          <context context-type="sourcefile">modules/cs/js/util/file-select.ts</context>
+          <context context-type="linenumber">348,350</context>
+        </context-group>
+      </trans-unit>
+      <trans-unit id="6355323984408352914" datatype="html">
+        <source>Failed to read <x id="PH" equiv-text="file.name"/></source>
+        <target state="translated">Tiedoston <x id="PH" equiv-text="file.name"/> lukeminen epäonnistui</target>
+        <context-group purpose="location">
+          <context context-type="sourcefile">modules/cs/js/util/file-select.ts</context>
+          <context context-type="linenumber">357</context>
+        </context-group>
+      </trans-unit>
+      <trans-unit id="6301051693086852927" datatype="html">
+        <source>No file upload or observers present. This is a programming/configuration error.</source>
+        <target state="translated">Ei tiedoston latausta tai tarkkailijoita. Tämä on ohjelmointi- tai konfiguraatiovirhe.</target>
+        <context-group purpose="location">
+          <context context-type="sourcefile">modules/cs/js/util/file-select.ts</context>
+          <context context-type="linenumber">368</context>
+        </context-group>
+      </trans-unit>
+      <trans-unit id="6334740459034690597" datatype="html">
+        <source>Upload <x id="PH" equiv-text="path"/> here</source>
+        <target state="translated">Lataa <x id="PH" equiv-text="path"/> tähän</target>
+        <context-group purpose="location">
+          <context context-type="sourcefile">modules/cs/js/util/file-select.ts</context>
+          <context context-type="linenumber">459</context>
+        </context-group>
+      </trans-unit>
+      <trans-unit id="7547971725857051424" datatype="html">
+        <source>Upload files here.</source>
+        <target state="translated">Lataa tiedostoja tähän.</target>
+        <context-group purpose="location">
+          <context context-type="sourcefile">modules/cs/js/util/file-select.ts</context>
+          <context context-type="linenumber">470</context>
+        </context-group>
+      </trans-unit>
+      <trans-unit id="1026207028471895508" datatype="html">
+        <source>You may only upload <x id="PH" equiv-text="maxFiles"/> file(s)</source>
+        <target state="translated">Voit ladata korkeintaan <x id="PH" equiv-text="maxFiles"/> tiedostoa</target>
+        <context-group purpose="location">
+          <context context-type="sourcefile">modules/cs/js/util/file-select.ts</context>
+          <context context-type="linenumber">534</context>
+        </context-group>
+      </trans-unit>
+      <trans-unit id="3472580164795390907" datatype="html">
+        <source><x id="PH" equiv-text="file.name"/> exceeds the maximum <x id="PH_1" equiv-text="sizeString(                             maxSize                         )"/> size limit set for the following files: <x id="PH_2" equiv-text="this.files[                             index                         ].paths.join(&quot;, &quot;)"/></source>
+        <target state="translated"><x id="PH" equiv-text="file.name"/> ylittää korkeimman <x id="PH_1" equiv-text="sizeString(                             maxSize                         )"/> seuraaville tiedostoille asetetun kokorajan: <x id="PH_2" equiv-text="this.files[                             index                         ].paths.join(&quot;, &quot;)"/></target>
+        <context-group purpose="location">
+          <context context-type="sourcefile">modules/cs/js/util/file-select.ts</context>
+          <context context-type="linenumber">568,572</context>
+        </context-group>
+      </trans-unit>
+      <trans-unit id="3198561168756113265" datatype="html">
+        <source>Failed to match the extension or name of file <x id="PH" equiv-text="filesArray[zeroIndex].name"/> to any of the wanted files.</source>
+        <target state="translated">Tiedoston <x id="PH" equiv-text="filesArray[zeroIndex].name"/> nimi tai tiedostotunnistetta ei voitu yhdistää mihinkään halutuista tiedostoista.</target>
+        <context-group purpose="location">
+          <context context-type="sourcefile">modules/cs/js/util/file-select.ts</context>
+          <context context-type="linenumber">583</context>
+        </context-group>
+      </trans-unit>
+      <trans-unit id="1466695990493018418" datatype="html">
+        <source>Failed to match file <x id="PH" equiv-text="filesArray[zIndex].name"/> to any of the wanted files.</source>
+        <target state="translated">Tiedostoa <x id="PH" equiv-text="filesArray[zIndex].name"/> ei voitu yhdistää mihinkään halutuista tiedostoista.</target>
+        <context-group purpose="location">
+          <context context-type="sourcefile">modules/cs/js/util/file-select.ts</context>
+          <context context-type="linenumber">650</context>
+        </context-group>
+      </trans-unit>
+      <trans-unit id="7272475122815399062" datatype="html">
+        <source>Failed to match given files to wanted files. Check the file extensions and try matching the filenames to the wanted ones.</source>
+        <target state="translated">Annettujen tiedostojen yhdistäminen haluttuihin tiedostoihin epäonnistui. Tarkista tiedostotunnisteet ja koita yhdistää tiedostonimet haluamiisi.</target>
+        <context-group purpose="location">
+          <context context-type="sourcefile">modules/cs/js/util/file-select.ts</context>
+          <context context-type="linenumber">663</context>
+        </context-group>
+      </trans-unit>
+      <trans-unit id="3754878083775157899" datatype="html">
+        <source>Uploaded <x id="PH" equiv-text="file.name"/> at <x id="PH_1" equiv-text="timeString()"/>. <x id="PH_2" equiv-text="this.multiple                                                     ? this.stem ?? &quot;&quot;                                                     : &quot;&quot;"/></source>
+        <target state="translated">Ladattiin <x id="PH" equiv-text="file.name"/> (<x id="PH_1" equiv-text="timeString()"/>). <x id="PH_2" equiv-text="this.multiple                                                     ? this.stem ?? &quot;&quot;                                                     : &quot;&quot;"/></target>
+        <context-group purpose="location">
+          <context context-type="sourcefile">modules/cs/js/util/file-select.ts</context>
+          <context context-type="linenumber">234,240</context>
+        </context-group>
+      </trans-unit>
+      <trans-unit id="3372236332154985924" datatype="html">
+        <source><x id="START_TAG_STRONG" ctype="x-strong" equiv-text="&lt;strong>"/>The column count has changed since the last time.<x id="CLOSE_TAG_STRONG" ctype="x-strong" equiv-text="&lt;/strong>"/> Remove this warning by <x id="START_LINK" ctype="x-a" equiv-text="&lt;a href=&quot;#&quot; class=&quot;alert-link&quot; (click)=&quot;showTableWidthExportDialog($event, true)&quot;>"/> setting static column widths<x id="CLOSE_LINK" ctype="x-a" equiv-text="&lt;/a>"/>. </source>
+        <target state="translated"><x id="START_TAG_STRONG" ctype="x-strong" equiv-text="&lt;strong>"/>Sarakkeiden lukumäärä muuttui viime kerrasta.<x id="CLOSE_TAG_STRONG" ctype="x-strong" equiv-text="&lt;/strong>"/> Poista tämä varoitus <x id="START_LINK" ctype="x-a" equiv-text="&lt;a href=&quot;#&quot; class=&quot;alert-link&quot; (click)=&quot;showTableWidthExportDialog($event, true)&quot;>"/> päivittämällä sarakkeiden leveydet<x id="CLOSE_LINK" ctype="x-a" equiv-text="&lt;/a>"/>. </target>
+        <context-group purpose="location">
+          <context context-type="sourcefile">static/scripts/tim/plugin/dataview/data-view.component.ts</context>
+          <context context-type="linenumber">176,178</context>
+        </context-group>
+      </trans-unit>
       <trans-unit id="4302420491905014187" datatype="html">
         <source>This will mark the translations in all paragraphs in this document as checked. Continue?</source>
         <target state="new">Tämä merkitsee käännökset kaikissa tämän dokumentin kappaleissa tarkistetuiksi. Jatketaanko?</target>
@@ -5063,174 +5230,6 @@
         <context-group purpose="location">
           <context context-type="sourcefile">static/scripts/tim/user/settings.component.ts</context>
           <context context-type="linenumber">438</context>
-=======
-      <trans-unit id="5880578431228288838" datatype="html">
-        <source>Drag-and-drop or Click to browse</source>
-        <target state="translated">Raahaa tiedosto tähän tai avaa tiedostoselain painamalla tästä</target>
-        <context-group purpose="location">
-          <context context-type="sourcefile">modules/cs/js/util/file-select.ts</context>
-          <context context-type="linenumber">90</context>
-        </context-group>
-      </trans-unit>
-      <trans-unit id="7953945655244514334" datatype="html">
-        <source>File upload already in progress</source>
-        <target state="translated">Tiedoston lataaminen on jo käynnissä</target>
-        <context-group purpose="location">
-          <context context-type="sourcefile">modules/cs/js/util/file-select.ts</context>
-          <context context-type="linenumber">181</context>
-        </context-group>
-      </trans-unit>
-      <trans-unit id="6692672754656409173" datatype="html">
-        <source>Upload starting... </source>
-        <target state="translated">Lataus alkaa...</target>
-        <context-group purpose="location">
-          <context context-type="sourcefile">modules/cs/js/util/file-select.ts</context>
-          <context context-type="linenumber">204</context>
-        </context-group>
-      </trans-unit>
-      <trans-unit id="1399538963495873664" datatype="html">
-        <source>Post-processing; this may take a while; please wait...</source>
-        <target state="translated">Jälkikäsitellään; tämä voi kestää hetken; ole hyvä ja odota...</target>
-        <context-group purpose="location">
-          <context context-type="sourcefile">modules/cs/js/util/file-select.ts</context>
-          <context context-type="linenumber">220</context>
-        </context-group>
-      </trans-unit>
-      <trans-unit id="3353122254290728761" datatype="html">
-        <source>Uploading... <x id="PH" equiv-text="sizeString(                                             event.loaded                                         )"/> / <x id="PH_1" equiv-text="total"/> (<x id="PH_2" equiv-text="percentage"/> %)</source>
-        <target state="translated">Ladataan... <x id="PH" equiv-text="sizeString(                                             event.loaded                                         )"/> / <x id="PH_1" equiv-text="total"/> (<x id="PH_2" equiv-text="percentage"/> %)</target>
-        <context-group purpose="location">
-          <context context-type="sourcefile">modules/cs/js/util/file-select.ts</context>
-          <context context-type="linenumber">222,224</context>
-        </context-group>
-      </trans-unit>
-      <trans-unit id="2831208374909602436" datatype="html">
-        <source>Uploaded <x id="PH" equiv-text="file.name"/> as <x id="PH_1" equiv-text="mapping.path"/> at <x id="PH_2" equiv-text="timeString()"/>. <x id="PH_3" equiv-text="this.multiple                                                     ? this.stem ?? &quot;&quot;                                                     : &quot;&quot;"/></source>
-        <target state="translated">Ladattiin tiedosto <x id="PH" equiv-text="file.name"/> tiedostonimellä <x id="PH_1" equiv-text="mapping.path"/> ({timeString())}. <x id="PH_3" equiv-text="this.multiple                                                     ? this.stem ?? &quot;&quot;                                                     : &quot;&quot;"/></target>
-        <context-group purpose="location">
-          <context context-type="sourcefile">modules/cs/js/util/file-select.ts</context>
-          <context context-type="linenumber">244,252</context>
-        </context-group>
-      </trans-unit>
-      <trans-unit id="8245036865879179471" datatype="html">
-        <source>You may only upload one file</source>
-        <target state="translated">Voit ladata vain yhden tiedoston</target>
-        <context-group purpose="location">
-          <context context-type="sourcefile">modules/cs/js/util/file-select.ts</context>
-          <context context-type="linenumber">284</context>
-        </context-group>
-      </trans-unit>
-      <trans-unit id="5108197608757432527" datatype="html">
-        <source>Maximum file size is <x id="PH" equiv-text="sizeString(                                 maxSize                             )"/></source>
-        <target state="translated">Tiedoston suurin sallittu koko on <x id="PH" equiv-text="sizeString(                                 maxSize                             )"/></target>
-        <context-group purpose="location">
-          <context context-type="sourcefile">modules/cs/js/util/file-select.ts</context>
-          <context context-type="linenumber">293,295</context>
-        </context-group>
-      </trans-unit>
-      <trans-unit id="3097473873003171984" datatype="html">
-        <source>Loaded <x id="PH" equiv-text="file.name"/> at <x id="PH_1" equiv-text="timeString()"/></source>
-        <target state="translated">Ladattiin <x id="PH" equiv-text="file.name"/> (<x id="PH_1" equiv-text="timeString()"/>)</target>
-        <context-group purpose="location">
-          <context context-type="sourcefile">modules/cs/js/util/file-select.ts</context>
-          <context context-type="linenumber">342,344</context>
-        </context-group>
-      </trans-unit>
-      <trans-unit id="246681584214905823" datatype="html">
-        <source>Loaded <x id="PH" equiv-text="file.name"/> as <x id="PH_1" equiv-text="mapping.path"/> at <x id="PH_2" equiv-text="timeString()"/></source>
-        <target state="translated">Ladattiin <x id="PH" equiv-text="file.name"/> tiedostonimellä <x id="PH_1" equiv-text="mapping.path"/> (<x id="PH_2" equiv-text="timeString()"/>)</target>
-        <context-group purpose="location">
-          <context context-type="sourcefile">modules/cs/js/util/file-select.ts</context>
-          <context context-type="linenumber">348,350</context>
-        </context-group>
-      </trans-unit>
-      <trans-unit id="6355323984408352914" datatype="html">
-        <source>Failed to read <x id="PH" equiv-text="file.name"/></source>
-        <target state="translated">Tiedoston <x id="PH" equiv-text="file.name"/> lukeminen epäonnistui</target>
-        <context-group purpose="location">
-          <context context-type="sourcefile">modules/cs/js/util/file-select.ts</context>
-          <context context-type="linenumber">357</context>
-        </context-group>
-      </trans-unit>
-      <trans-unit id="6301051693086852927" datatype="html">
-        <source>No file upload or observers present. This is a programming/configuration error.</source>
-        <target state="translated">Ei tiedoston latausta tai tarkkailijoita. Tämä on ohjelmointi- tai konfiguraatiovirhe.</target>
-        <context-group purpose="location">
-          <context context-type="sourcefile">modules/cs/js/util/file-select.ts</context>
-          <context context-type="linenumber">368</context>
-        </context-group>
-      </trans-unit>
-      <trans-unit id="6334740459034690597" datatype="html">
-        <source>Upload <x id="PH" equiv-text="path"/> here</source>
-        <target state="translated">Lataa <x id="PH" equiv-text="path"/> tähän</target>
-        <context-group purpose="location">
-          <context context-type="sourcefile">modules/cs/js/util/file-select.ts</context>
-          <context context-type="linenumber">459</context>
-        </context-group>
-      </trans-unit>
-      <trans-unit id="7547971725857051424" datatype="html">
-        <source>Upload files here.</source>
-        <target state="translated">Lataa tiedostoja tähän.</target>
-        <context-group purpose="location">
-          <context context-type="sourcefile">modules/cs/js/util/file-select.ts</context>
-          <context context-type="linenumber">470</context>
-        </context-group>
-      </trans-unit>
-      <trans-unit id="1026207028471895508" datatype="html">
-        <source>You may only upload <x id="PH" equiv-text="maxFiles"/> file(s)</source>
-        <target state="translated">Voit ladata korkeintaan <x id="PH" equiv-text="maxFiles"/> tiedostoa</target>
-        <context-group purpose="location">
-          <context context-type="sourcefile">modules/cs/js/util/file-select.ts</context>
-          <context context-type="linenumber">534</context>
-        </context-group>
-      </trans-unit>
-      <trans-unit id="3472580164795390907" datatype="html">
-        <source><x id="PH" equiv-text="file.name"/> exceeds the maximum <x id="PH_1" equiv-text="sizeString(                             maxSize                         )"/> size limit set for the following files: <x id="PH_2" equiv-text="this.files[                             index                         ].paths.join(&quot;, &quot;)"/></source>
-        <target state="translated"><x id="PH" equiv-text="file.name"/> ylittää korkeimman <x id="PH_1" equiv-text="sizeString(                             maxSize                         )"/> seuraaville tiedostoille asetetun kokorajan: <x id="PH_2" equiv-text="this.files[                             index                         ].paths.join(&quot;, &quot;)"/></target>
-        <context-group purpose="location">
-          <context context-type="sourcefile">modules/cs/js/util/file-select.ts</context>
-          <context context-type="linenumber">568,572</context>
-        </context-group>
-      </trans-unit>
-      <trans-unit id="3198561168756113265" datatype="html">
-        <source>Failed to match the extension or name of file <x id="PH" equiv-text="filesArray[zeroIndex].name"/> to any of the wanted files.</source>
-        <target state="translated">Tiedoston <x id="PH" equiv-text="filesArray[zeroIndex].name"/> nimi tai tiedostotunnistetta ei voitu yhdistää mihinkään halutuista tiedostoista.</target>
-        <context-group purpose="location">
-          <context context-type="sourcefile">modules/cs/js/util/file-select.ts</context>
-          <context context-type="linenumber">583</context>
-        </context-group>
-      </trans-unit>
-      <trans-unit id="1466695990493018418" datatype="html">
-        <source>Failed to match file <x id="PH" equiv-text="filesArray[zIndex].name"/> to any of the wanted files.</source>
-        <target state="translated">Tiedostoa <x id="PH" equiv-text="filesArray[zIndex].name"/> ei voitu yhdistää mihinkään halutuista tiedostoista.</target>
-        <context-group purpose="location">
-          <context context-type="sourcefile">modules/cs/js/util/file-select.ts</context>
-          <context context-type="linenumber">650</context>
-        </context-group>
-      </trans-unit>
-      <trans-unit id="7272475122815399062" datatype="html">
-        <source>Failed to match given files to wanted files. Check the file extensions and try matching the filenames to the wanted ones.</source>
-        <target state="translated">Annettujen tiedostojen yhdistäminen haluttuihin tiedostoihin epäonnistui. Tarkista tiedostotunnisteet ja koita yhdistää tiedostonimet haluamiisi.</target>
-        <context-group purpose="location">
-          <context context-type="sourcefile">modules/cs/js/util/file-select.ts</context>
-          <context context-type="linenumber">663</context>
-        </context-group>
-      </trans-unit>
-      <trans-unit id="3754878083775157899" datatype="html">
-        <source>Uploaded <x id="PH" equiv-text="file.name"/> at <x id="PH_1" equiv-text="timeString()"/>. <x id="PH_2" equiv-text="this.multiple                                                     ? this.stem ?? &quot;&quot;                                                     : &quot;&quot;"/></source>
-        <target state="translated">Ladattiin <x id="PH" equiv-text="file.name"/> (<x id="PH_1" equiv-text="timeString()"/>). <x id="PH_2" equiv-text="this.multiple                                                     ? this.stem ?? &quot;&quot;                                                     : &quot;&quot;"/></target>
-        <context-group purpose="location">
-          <context context-type="sourcefile">modules/cs/js/util/file-select.ts</context>
-          <context context-type="linenumber">234,240</context>
-        </context-group>
-      </trans-unit>
-      <trans-unit id="3372236332154985924" datatype="html">
-        <source><x id="START_TAG_STRONG" ctype="x-strong" equiv-text="&lt;strong>"/>The column count has changed since the last time.<x id="CLOSE_TAG_STRONG" ctype="x-strong" equiv-text="&lt;/strong>"/> Remove this warning by <x id="START_LINK" ctype="x-a" equiv-text="&lt;a href=&quot;#&quot; class=&quot;alert-link&quot; (click)=&quot;showTableWidthExportDialog($event, true)&quot;>"/> setting static column widths<x id="CLOSE_LINK" ctype="x-a" equiv-text="&lt;/a>"/>. </source>
-        <target state="translated"><x id="START_TAG_STRONG" ctype="x-strong" equiv-text="&lt;strong>"/>Sarakkeiden lukumäärä muuttui viime kerrasta.<x id="CLOSE_TAG_STRONG" ctype="x-strong" equiv-text="&lt;/strong>"/> Poista tämä varoitus <x id="START_LINK" ctype="x-a" equiv-text="&lt;a href=&quot;#&quot; class=&quot;alert-link&quot; (click)=&quot;showTableWidthExportDialog($event, true)&quot;>"/> päivittämällä sarakkeiden leveydet<x id="CLOSE_LINK" ctype="x-a" equiv-text="&lt;/a>"/>. </target>
-        <context-group purpose="location">
-          <context context-type="sourcefile">static/scripts/tim/plugin/dataview/data-view.component.ts</context>
-          <context context-type="linenumber">176,178</context>
->>>>>>> e68001ea
         </context-group>
       </trans-unit>
     </body>

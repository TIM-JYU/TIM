--- conflicted
+++ resolved
@@ -8114,7 +8114,6 @@
           <context context-type="linenumber">245</context>
         </context-group>
       </trans-unit>
-<<<<<<< HEAD
       <trans-unit id="450937500922433442" datatype="html">
         <source>Inline</source>
         <target state="translated">Yksirivinen</target>
@@ -8129,14 +8128,14 @@
         <context-group purpose="location">
           <context context-type="sourcefile">modules/cs/js/editor/math-editor/formula-editor.component.ts</context>
           <context context-type="linenumber">102,103</context>
-=======
+        </context-group>
+      </trans-unit>
       <trans-unit id="6427553386757894134" datatype="html">
         <source>Update translations' relevance values</source>
         <target state="translated">Päivitä myös käännösten relevanssiarvot</target>
         <context-group purpose="location">
           <context context-type="sourcefile">static/scripts/tim/item/relevance-edit.component.ts</context>
           <context context-type="linenumber">47,48</context>
->>>>>>> d01e6415
         </context-group>
       </trans-unit>
     </body>

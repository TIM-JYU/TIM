""""""
import json
from collections import defaultdict
from typing import List, Optional

from timdb.tim_models import Answer, UserAnswer, AnswerTag
from timdb.timdbbase import TimDbBase


class Answers(TimDbBase):
    def saveAnswer(self,
                   user_ids: List[int],
                   task_id: str,
                   content: str,
                   points: Optional[float],
                   tags: List[str],
                   valid: bool=True,
                   points_given_by=None):
        """
        Saves an answer to the database.
        
        :param points_given_by: The usergroup id who gave the points, or None if they were given by a plugin.
        :param tags: Tags for the answer.
        :param valid: Whether the answer is considered valid (e.g. sent before deadline, etc.)
        :param user_ids: The id of the usergroup to which the answer belongs.
        :param task_id: The id of the task.
        :param content: The content of the answer.
        :param points: Points for the task.
        """

        existing_answers = self.get_common_answers(user_ids, task_id)
        if len(existing_answers) > 0 and existing_answers[0]['content'] == content:
            existing_id = existing_answers[0]['id']
            a = Answer.query.filter(Answer.id == existing_id).one()
            a.points = points
            a.last_points_modifier = points_given_by
            self.session.commit()
            return False, existing_id

        a = Answer(task_id=task_id, content=content, points=points, valid=valid, last_points_modifier=points_given_by)
        self.session.add(a)
        self.session.flush()
        answer_id = a.id
        assert answer_id != 0

        for user_id in user_ids:
            ua = UserAnswer(user_id=user_id, answer_id=answer_id)
            self.session.add(ua)

        for tag in tags:
            at = AnswerTag(answer_id=answer_id, tag=tag)
            self.session.add(at)

        self.session.commit()
        return True, answer_id

    def get_answers(self, user_id: int, task_id: str, get_collaborators: bool=True) -> List[dict]:
        """Gets the answers of a user in a task, ordered descending by submission time.
        
        :param get_collaborators: Whether collaborators for each answer should be fetched.
        :param user_id: The id of the user.
        :param task_id: The id of the task.
        """

        cursor = self.db.cursor()
        cursor.execute("""SELECT Answer.id, task_id, content, points,
                                 answered_on, valid, last_points_modifier
                          FROM Answer
                          JOIN UserAnswer ON Answer.id = UserAnswer.answer_id
                          WHERE task_id = %s
                            AND user_id = %s
                          ORDER BY answered_on DESC, Answer.id DESC""", [task_id, user_id])

        answers = self.resultAsDictionary(cursor)
        if not get_collaborators:
            return answers

        self.set_collaborators(answers)
        return answers

    def set_collaborators(self, answers):
        if not answers:
            return
        answer_dict = defaultdict(list)
        c = self.db.cursor()
        c.execute("""SELECT answer_id, user_id, real_name FROM UserAnswer
            JOIN Answer ON Answer.id = UserAnswer.answer_id
            JOIN UserAccount ON UserAnswer.user_id = UserAccount.id
            WHERE answer_id IN ({})""".format(','.join(['%s'] * len(answers))),
                  [answer['id'] for answer in answers])
        for row in c.fetchall():
            answer_dict[row[0]].append({'user_id': row[1], 'real_name': row[2]})
        for answer in answers:
            answer['collaborators'] = answer_dict[answer['id']]


    def get_newest_answers(self, user_id: int, task_ids: List[str]) -> List[dict]:
        if len(task_ids) == 0:
            return []
        template = ','.join(['%s'] * len(task_ids))
        c = self.db.cursor()
        c.execute("""
        SELECT task_id, content, points, answered_on
        FROM
        (
        SELECT MAX(Answer.id) as aid
        FROM Answer
        JOIN UserAnswer ON Answer.id = UserAnswer.answer_id
        WHERE task_id IN ({})
         AND user_id = %s
        GROUP BY task_id
        ) t JOIN Answer a ON a.id = t.aid""".format(template), task_ids + [user_id])
        return self.resultAsDictionary(c)

    def get_all_answers(self, task_id: str, usergroup: int, hide_names: bool, age: str, valid: str) -> List[str]:
        """Gets the all answers to task

        :param task_id: The id of the task.
        :param usergroup: Group of users to search
        :param hide_names: Hide names
        :param age: min, max or all
        :param valid: 0, 1 or all
        """
        time_limit = "1900-09-12 22:00:00"
        counts =  "count(a.answered_on)"
        groups = "group by a.task_id, u.id"
        minmax = "max"
        if age == "min":
            minmax = "min"
<<<<<<< HEAD
        c = self.db.cursor()
        c.execute("""
SELECT u.name, a.task_id, a.content, a.answered_on, n
FROM
(SELECT {}(a.id) AS id, COUNT(a.id) as n
FROM answer AS a, userAnswer AS ua, useraccount AS u
WHERE a.task_id LIKE %s AND ua.answer_id = a.id AND u.id = ua.user_id AND a.answered_on > %s
GROUP BY a.task_id, u.id
ORDER BY u.id,a.task_id) t
JOIN answer a ON a.id = t.id JOIN useranswer ua ON ua.answer_id = a.id JOIN useraccount u ON u.id = ua.user_id
        """.format(minmax), [task_id, time_limit])
=======
        if age == "all":
            minmax = ""
            counts = "a.valid"
            groups = "";


        answs = self.db.execute("""
select u.name, a.task_id, a.content, """ + minmax + """(a.answered_on) as t, """ + counts + """ as n, a.points as points
from answer as a, userAnswer as ua, user as u
where a.task_id like ? and ua.answer_id = a.id and u.id = ua.user_id and a.answered_on > ?
and a.valid like ?
""" + groups + """
order by u.id,a.task_id,a.answered_on;
        """, [task_id, time_limit, valid])
>>>>>>> 8db6b4de

        result = []

<<<<<<< HEAD
        for row in c.fetchall():
            header = row[0] + ": " + row[1] + "; " + str(row[3]) + "; " + str(row[4])
            if hide_names: header = ""
            # print(separator + header)
            line = json.loads(row[2])
            if not isinstance(line, list):
                answ = line.get("usercode", "-")
                result.append(header + "\n" + answ)
=======
        for row in answs:
            points = str(row[5])
            if points == "None": points = ""
            header = row[0] + ": " + row[1] + "; " + row[3] + "; " + str(row[4]) + "; " + points
            if hide_names: header = ""
            # print(separator + header)
            line = json.loads(row[2])
            answ = str(line)
            if isinstance(line, object):
                if  "usercode" in line:
                    answ = line.get("usercode", "-")

            result.append(header + "\n" + answ)

>>>>>>> 8db6b4de
        return result


    def get_common_answers(self, user_ids: List[int], task_id: str) -> List[dict]:
        common_answers_ids = None
        for user_id in user_ids:
            c = self.db.cursor()
            c.execute("""SELECT answer_id
                FROM UserAnswer
                JOIN Answer ON Answer.id = UserAnswer.answer_id
                WHERE user_id = %s AND task_id = %s
             """, [user_id, task_id])
            ids = c.fetchall()
            if common_answers_ids is None:
                common_answers_ids = set()
                for answer_id in ids:
                    common_answers_ids.add(answer_id[0])
            else:
                curr_answers = set()
                for answer_id in ids:
                    curr_answers.add(answer_id[0])
                common_answers_ids.intersection_update(curr_answers)
        if common_answers_ids is None or len(common_answers_ids) == 0:
            return []
        template = ','.join(['%s'] * len(common_answers_ids))
        c = self.db.cursor()
        c.execute("""SELECT id, task_id, content, points
            FROM Answer
            WHERE id IN ({})
            ORDER BY answered_on DESC, id DESC
         """.format(template), list(common_answers_ids))
        common_answers = self.resultAsDictionary(c)
        return common_answers

    def getUsersForTasks(self, task_ids: List[str], user_ids: Optional[List[int]]=None) -> List[dict]:
        if not task_ids:
            return []
        cursor = self.db.cursor()
        task_id_template = ','.join(['%s']*len(task_ids))
        user_restrict_sql = '' if user_ids is None else 'AND UserAccount.id IN ({})'.format(','.join(['%s']*len(user_ids)))
        if user_ids is None:
            user_ids = []
        cursor.execute(
            """
                SELECT UserAccount.id, name, real_name, COUNT(DISTINCT task_id) AS task_count, ROUND(SUM(cast(points as float))::numeric,2) as total_points
                FROM UserAccount
                JOIN UserAnswer ON UserAccount.id = UserAnswer.user_id
                JOIN (

                      (SELECT Answer.task_id, UserAnswer.user_id as uid, MAX(Answer.id) as aid
                      FROM Answer
                      JOIN UserAnswer ON UserAnswer.answer_id = Answer.id
                      WHERE task_id IN ({}) AND Answer.valid = TRUE
                      GROUP BY UserAnswer.user_id, Answer.task_id) a1
                      JOIN (SELECT id, points FROM Answer) a2 ON a2.id = a1.aid

                      ) tmp ON tmp.aid = UserAnswer.answer_id AND UserAccount.id = tmp.uid
                {}
                GROUP BY UserAccount.id
                ORDER BY real_name ASC
            """.format(task_id_template, user_restrict_sql), task_ids + user_ids)
            
        return self.resultAsDictionary(cursor)

    def getAnswersForGroup(self, user_ids: List[int], task_id: str) -> List[dict]:
        """Gets the answers of the users in a task, ordered descending by submission time.
           All users in the list `user_ids` must be associated with the answer.
        
        """

        cursor = self.db.cursor()
        sql = """select id, task_id, content, points, answered_on from Answer where task_id = %s
                          %s
                          order by answered_on desc""" % (
            " ".join(["and id in (select answer_id from UserAnswer where user_id = %d)" % user_id for user_id in user_ids]))
        cursor.execute(sql, [task_id])
        return self.resultAsDictionary(cursor)

    def get_users(self, answer_id: int) -> List[int]:
        """Gets the user ids of the specified answer.

        :param answer_id: The id of the answer.
        :return: The user ids.
        """
        c = self.db.cursor()
        c.execute("""SELECT user_id FROM UserAnswer
            WHERE answer_id = %s""", [answer_id])
        return [u['user_id'] for u in self.resultAsDictionary(c)]

    def get_task_id(self, answer_id: int) -> Optional[str]:
        c = self.db.cursor()
        c.execute("""SELECT task_id FROM Answer
            WHERE id = %s""", [answer_id])
        result = self.resultAsDictionary(c)
        return result[0]['task_id'] if len(result) > 0 else None


    def get_users_by_taskid(self, task_id: str):
        c = self.db.cursor()
        c.execute("""SELECT DISTINCT UserAccount.id, name, real_name
            FROM UserAccount
            JOIN UserAnswer ON UserAnswer.user_id = UserAccount.id
            JOIN Answer on Answer.id = UserAnswer.answer_id
            WHERE task_id = %s
            ORDER BY real_name ASC""", [task_id])
        result = self.resultAsDictionary(c)
        return result

    def get_answer(self, answer_id: int) -> Optional[dict]:
        cursor = self.db.cursor()
        cursor.execute("""SELECT id, task_id, content, points,
                                 answered_on, valid
                          FROM Answer
                          WHERE id = %s
                          ORDER BY answered_on DESC""", [answer_id])

        answers = self.resultAsDictionary(cursor)
        self.set_collaborators(answers)
        return answers[0] if len(answers) > 0 else None<|MERGE_RESOLUTION|>--- conflicted
+++ resolved
@@ -127,48 +127,26 @@
         minmax = "max"
         if age == "min":
             minmax = "min"
-<<<<<<< HEAD
+        if age == "all":
+            minmax = ""
+            counts = "a.valid"
+            groups = ""
         c = self.db.cursor()
         c.execute("""
 SELECT u.name, a.task_id, a.content, a.answered_on, n
 FROM
-(SELECT {}(a.id) AS id, COUNT(a.id) as n
+(SELECT {}(a.id) AS id, {} as n
 FROM answer AS a, userAnswer AS ua, useraccount AS u
 WHERE a.task_id LIKE %s AND ua.answer_id = a.id AND u.id = ua.user_id AND a.answered_on > %s
-GROUP BY a.task_id, u.id
+AND a.valid like %s
+{}
 ORDER BY u.id,a.task_id) t
 JOIN answer a ON a.id = t.id JOIN useranswer ua ON ua.answer_id = a.id JOIN useraccount u ON u.id = ua.user_id
-        """.format(minmax), [task_id, time_limit])
-=======
-        if age == "all":
-            minmax = ""
-            counts = "a.valid"
-            groups = "";
-
-
-        answs = self.db.execute("""
-select u.name, a.task_id, a.content, """ + minmax + """(a.answered_on) as t, """ + counts + """ as n, a.points as points
-from answer as a, userAnswer as ua, user as u
-where a.task_id like ? and ua.answer_id = a.id and u.id = ua.user_id and a.answered_on > ?
-and a.valid like ?
-""" + groups + """
-order by u.id,a.task_id,a.answered_on;
-        """, [task_id, time_limit, valid])
->>>>>>> 8db6b4de
+        """.format(minmax, counts, groups), [task_id, time_limit, valid])
 
         result = []
 
-<<<<<<< HEAD
         for row in c.fetchall():
-            header = row[0] + ": " + row[1] + "; " + str(row[3]) + "; " + str(row[4])
-            if hide_names: header = ""
-            # print(separator + header)
-            line = json.loads(row[2])
-            if not isinstance(line, list):
-                answ = line.get("usercode", "-")
-                result.append(header + "\n" + answ)
-=======
-        for row in answs:
             points = str(row[5])
             if points == "None": points = ""
             header = row[0] + ": " + row[1] + "; " + row[3] + "; " + str(row[4]) + "; " + points
@@ -181,8 +159,6 @@
                     answ = line.get("usercode", "-")
 
             result.append(header + "\n" + answ)
-
->>>>>>> 8db6b4de
         return result
 
 

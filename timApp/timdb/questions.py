from datetime import datetime
from typing import List, Optional

from timdb.tim_models import AskedQuestion, AskedJson, Question

__author__ = 'hajoviin'
from timdb.timdbbase import TimDbBase


class Questions(TimDbBase):
    # TODO: Doesn't work until question table has been altered
    def get_paragraphs_question(self, doc_id: int, par_index: int):
        """
        Gets the questions of some paragraph
        :param par_id: Paragraph to get question.
        :return: The list of question from that paragraph
        """

        cursor = self.db.cursor()
        cursor.execute("""
                          SELECT question_id, question, answer
                          FROM Question
                          WHERE doc_id = %s AND par_id = %s
                       """, [doc_id, par_index])
        return self.resultAsDictionary(cursor)

    def delete_question(self, question_id: int, commit:bool=True):
        """
        Deletes the question from database
        :param question_id: question to delete
        """

        cursor = self.db.cursor()

        cursor.execute(
            """
                DELETE FROM Question
                WHERE question_id = %s
            """, [question_id])

        if commit:
            self.db.commit()

    def get_question(self, question_id: int) -> List[dict]:
        """
        Gets question with specific id
        :param question_id: question id
        :return: the question
        """
        cursor = self.db.cursor()

        cursor.execute(
            """
            SELECT *
            FROM Question
            WHERE question_id = %s
            """, [question_id])

        return self.resultAsDictionary(cursor)


    def get_questions(self) -> List[dict]:
        """
        Gets the question
        :return: Questions as a list
        """
        cursor = self.db.cursor()
        cursor.execute("""SELECT id, question, answer FROM Question """)

        return self.resultAsDictionary(cursor)

<<<<<<< HEAD

    def add_asked_questions(self, lecture_id: int, doc_id: int, par_id: Optional[str], asked_time: str,
=======
    def add_asked_questions(self, lecture_id: int, doc_id: int, par_id: Optional[str], asked_time: datetime,
>>>>>>> 4fa8514c
                            points: str, asked_json_id: int, expl: str, commit: bool=True) -> int:
        """
        Creates a new asked questions
        :param lecture_id: Lecture where question was asked
        :param doc_id: Document, where the question belongs
        :param par_id: Paragraph, where the question belongs
        :param asked_time: The of question
        :param points: Points for answers to question
        :param expl: Explanations to question
        :param asked_json_id: Json of asked question
        :param commit: Commit or not to commit
        :return: The id of the newly created asked question
        """

        aq = AskedQuestion(lecture_id=lecture_id, doc_id=doc_id, par_id=par_id, asked_time=asked_time, points=points,
                           asked_json_id=asked_json_id, expl=expl)
        self.session.add(aq)
        self.session.flush()
        if commit:
            self.session.commit()
        question_id = aq.asked_id
        return question_id

    def update_asked_question_points(self, asked_id: int, points: str, commit: bool=True) -> int:

        """
        Creates a new asked questions
        :param commit: Commit or not to commit
        :return: The id of the newly created asked question
        """

        cursor = self.db.cursor()
        cursor.execute("""
                       UPDATE AskedQuestion
                       SET points = %s
                       WHERE asked_id = %s
                       """, [points, asked_id])
        if commit:
            self.db.commit()
        return asked_id

    def get_asked_question(self, asked_id: int) -> List[dict]:
        """
        Gets the asked question by id
        :return: Questions as a list
        """
        cursor = self.db.cursor()
        cursor.execute(
            """
            SELECT *
            FROM AskedQuestion a
            JOIN AskedJson j
            ON a.asked_json_id = j.asked_json_id
            WHERE a.asked_id = %s
            """, [asked_id])

        return self.resultAsDictionary(cursor)

    def add_asked_json(self, json: str, hash: str, commit: bool=True) -> int:
        """
        Gets the asked question by id
        :return: Questions as a list
        """
        aj = AskedJson(json=json, hash=hash)
        self.session.add(aj)
        self.session.flush()
        if commit:
            self.session.commit()
        return aj.asked_json_id

    def get_asked_json_by_id(self, asked_json_id: int) -> List[dict]:
        """
        Gets the asked question by id
        :return: Questions as a list
        """
        cursor = self.db.cursor()
        cursor.execute(
            """
            SELECT *
            FROM AskedJson
            WHERE asked_json_id = %s
            """, [asked_json_id])

        return self.resultAsDictionary(cursor)

    def get_asked_json_by_hash(self, asked_hash: str) -> List[dict]:
        """
        Gets the asked question by id
        :return: Questions as a list
        """
        cursor = self.db.cursor()
        cursor.execute(
            """
            SELECT *
            FROM AskedJson
            WHERE hash = %s
            """, [asked_hash])

        return self.resultAsDictionary(cursor)

    def add_questions(self, doc_id: int, par_id: str, question_title: str, answer: str, questionjson: str,
                      points: str, expl: str, commit: bool=True) -> int:
        """
        Creates a new questions
        :param question_title: Question to be saved
        :param answer: Answer to the question
        :param commit: Commit or not to commit
        :return: The id of the newly creater question
        """

        q = Question(doc_id=doc_id, par_id=par_id, question_title=question_title, answer=answer,
                     questionjson=questionjson, points=points, expl=expl)
        self.session.add(q)
        self.session.flush()
        if commit:
            self.session.commit()
        return q.question_id


    def update_question(self, question_id: int, doc_id: int, par_id: str, question_title: str, answer: str,
                        questionjson: str, points: str, expl: str,) -> int:
        """
        Updates the question with particular id
        """

        cursor = self.db.cursor()
        cursor.execute("""
                       UPDATE Question
                       SET doc_id = %s, par_id = %s, question_title = %s, answer = %s, questionjson = %s, points = %s, expl = %s
                       WHERE question_id = %s
                       """, [doc_id, par_id, question_title, answer, questionjson, points, expl, question_id])

        self.db.commit()
        return question_id

    def get_doc_questions(self, doc_id: int) -> List[dict]:
        """
        Gets questions related to a specific document
        """
        cursor = self.db.cursor()
        cursor.execute("""
                      SELECT *
                      FROM Question
                      WHERE doc_id = %s
                      """, [doc_id])

        return self.resultAsDictionary(cursor)

    def get_multiple_questions(self, question_ids: List[int]) -> List[dict]:
        """
        Gets multiple questions
        :param question_ids: quesitons ids as integet array
        :return: list of dictionaries of the matching questions.
        """

        cursor = self.db.cursor()
        for_db = str(question_ids)
        for_db = for_db.replace("[", "")
        for_db = for_db.replace("]", "")
        cursor.execute("""
                      SELECT *
                      FROM Question
                      WHERE question_id IN (""" + for_db + """)
                      """)

        return self.resultAsDictionary(cursor)

    def get_multiple_asked_questions(self, asked_ids: List[int]) -> List[dict]:
        """
        Gets multiple questions
        :param asked_ids: question ids as integer array
        :return: list of dictionaries of the matching questions
        """
        if not asked_ids:
            return []

        cursor = self.db.cursor()
        for_db = str(asked_ids)
        for_db = for_db.replace("[", "")
        for_db = for_db.replace("]", "")
        cursor.execute("""
                      SELECT *
                      FROM AskedQuestion q
                      JOIN AskedJson j
                      ON q.asked_json_id = j.asked_json_id
                      WHERE q.asked_id IN (""" + for_db + """)
                      """)

        return self.resultAsDictionary(cursor)<|MERGE_RESOLUTION|>--- conflicted
+++ resolved
@@ -69,12 +69,8 @@
 
         return self.resultAsDictionary(cursor)
 
-<<<<<<< HEAD
-
-    def add_asked_questions(self, lecture_id: int, doc_id: int, par_id: Optional[str], asked_time: str,
-=======
+
     def add_asked_questions(self, lecture_id: int, doc_id: int, par_id: Optional[str], asked_time: datetime,
->>>>>>> 4fa8514c
                             points: str, asked_json_id: int, expl: str, commit: bool=True) -> int:
         """
         Creates a new asked questions

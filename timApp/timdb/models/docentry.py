--- conflicted
+++ resolved
@@ -86,11 +86,7 @@
         return DocEntry(id=-1, name=title)
 
     @staticmethod
-<<<<<<< HEAD
-    def create(path: Optional[str], owner_group_id: int, title: Optional[str]=None) -> 'DocEntry':
-=======
-    def create(name: Optional[str], owner_group_id: int, from_file=None, initial_par=None, settings=None, is_gamified: bool = False) -> 'DocEntry':
->>>>>>> 4db6638c
+    def create(path: Optional[str], owner_group_id: int, title: Optional[str]=None, from_file=None, initial_par=None, settings=None, is_gamified: bool = False) -> 'DocEntry':
         """Creates a new document with the specified name.
 
         :param title: The document title.
@@ -104,11 +100,7 @@
         if path is not None and '\0' in path:
             raise TimDbException('Document name cannot contain null characters.')
 
-<<<<<<< HEAD
-        document_id = insert_block(title or path, owner_group_id, blocktypes.DOCUMENT, commit=False)
-=======
-        document_id = insert_block(name, owner_group_id, blocktypes.DOCUMENT, commit=False).id
->>>>>>> 4db6638c
+        document_id = insert_block(title or path, owner_group_id, blocktypes.DOCUMENT, commit=False).id
         document = Document(document_id, modifier_group_id=owner_group_id)
         document.create()
 

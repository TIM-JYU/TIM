from typing import Optional

from timApp.timdb.blocktypes import BlockType
from timApp.timdb.exceptions import TimDbException
from timApp.timdb.models.block import Block
from timApp.timdb.models.user import User
from timApp.timdb.models.usergroup import UserGroup
from timApp.timdb.special_group_names import ANONYMOUS_USERNAME, ANONYMOUS_GROUPNAME, KORPPI_GROUPNAME, \
    LOGGED_IN_GROUPNAME, \
    LOGGED_IN_USERNAME, ADMIN_GROUPNAME
from timApp.timdb.tim_models import BlockAccess, db
<<<<<<< HEAD
from timApp.timdb.timdbbase import TimDbBase, result_as_dict_list
from timApp.timdb.userutils import NoSuchUserException, get_anon_group_id, \
=======
from timApp.timdb.timdbbase import TimDbBase
from timApp.timdb.userutils import get_anon_group_id, \
>>>>>>> 3d8c9309
    get_anon_user_id, get_access_type_id, get_default_right_document


class Users(TimDbBase):
    """Handles saving and retrieving user-related information to/from the database."""

    def create_special_usergroups(self):
        """Creates all special usergroups."""

        anon = User(id=0, name=ANONYMOUS_USERNAME, real_name='Anonymous user')
        logged = User(name=LOGGED_IN_USERNAME)
        anon_group = UserGroup(name=ANONYMOUS_GROUPNAME)
        logged_group = UserGroup(id=0, name=LOGGED_IN_GROUPNAME)
        korppi_group = UserGroup(name=KORPPI_GROUPNAME)
        admin_group = UserGroup(name=ADMIN_GROUPNAME)
        anon.groups.append(anon_group)
        logged.groups.append(logged_group)
        self.session.add(anon)
        self.session.add(logged)
        self.session.add(korppi_group)
        self.session.add(admin_group)

    def create_anonymous_user(self, name: str, real_name: str, commit: bool = True) -> User:
        """Creates a new anonymous user.

        :param name: The name of the user to be created.
        :param real_name: The real name of the user.
        :returns: The id of the newly created user.

        """

        next_id = self.get_next_anonymous_user_id()
        u = User(id=next_id, name=name + str(abs(next_id)), real_name=real_name)
        self.session.add(u)
        u.groups.append(UserGroup.get_anonymous_group())
        if commit:
            self.session.commit()
        return u

    def get_next_anonymous_user_id(self) -> int:
        """
        :returns: The next unused negative id.
        """
        cursor = self.db.cursor()
        cursor.execute('SELECT MIN(id) AS next_id FROM UserAccount')
        user_id = min(result_as_dict_list(cursor)[0]['next_id'], 0)
        return user_id - 1

    def get_rights_holders(self, block_id: int):
        cursor = self.db.cursor()
        cursor.execute("""SELECT b.UserGroup_id as gid,
                                 u.name as name,
                                 a.id as access_type,
                                 a.name as access_name,
                                 accessible_from,
                                 accessible_to,
                                 duration,
                                 duration_from,
                                 duration_to,
                                 fullname
                          FROM BlockAccess b
                          JOIN UserGroup u ON b.UserGroup_id = u.id
                          JOIN AccessType a ON b.type = a.id
                          LEFT JOIN (SELECT ug.id as gid, ua.real_name as fullname
                                     FROM useraccount ua
                                     JOIN usergroup ug on ug.name = ua.name
                                     ) tmp ON tmp.gid = b.UserGroup_id
                          WHERE Block_id = %s""", [block_id])
        return result_as_dict_list(cursor)

    def get_default_rights_holders(self, folder_id: int, object_type: BlockType):
        doc = get_default_right_document(folder_id, object_type)
        if doc is None:
            return []
        return self.get_rights_holders(doc.id)

    def remove_default_access(self, group_id: int, folder_id: int, access_type: str, object_type: BlockType):
        doc = get_default_right_document(folder_id, object_type, create_if_not_exist=True)
        self.remove_access(group_id, doc.id, access_type)

    def get_user(self, user_id: int, include_authdata=False) -> Optional[dict]:
        """Gets the user with the specified id.

        :param include_authdata: Whether to include authentication-related fields in the result. Default False.
        :param user_id: The user id.
        :returns: A dict object representing the user. Columns: id, name.

        """
        authtemplate = ', yubikey, pass' if include_authdata else ''
        cursor = self.db.cursor()
        cursor.execute(f'SELECT id, name, real_name, email {authtemplate} FROM UserAccount WHERE id = %s', [user_id])
        result = result_as_dict_list(cursor)
        return result[0] if len(result) > 0 else None

    def get_usergroups_by_name(self, name: str):
        """Gets the usergroups that have the specified name.

        :param name: The name of the usergroup to be retrieved.

        """

        cursor = self.db.cursor()
        cursor.execute('SELECT id FROM UserGroup WHERE name = %s', [name])
        return result_as_dict_list(cursor)

    def get_personal_usergroup(self, user: dict) -> int:
        """Gets the personal user group for the user.

        :param user: The user object.

        """
        if user is None:
            raise TimDbException("No such user")

        # For anonymous users, we return the group of anonymous users
        if user['id'] < 0 or user['id'] == get_anon_user_id():
            return get_anon_group_id()

        userName = user['name']
        groups = self.get_usergroups_by_name(userName)
        if len(groups) > 0:
            return groups[0]['id']

        groups = self.get_usergroups_by_name('group of user ' + userName)
        if len(groups) > 0:
            return groups[0]['id']

        raise TimDbException(f'Personal usergroup for user {userName} was not found!')

<<<<<<< HEAD
    def get_users_in_group(self, group_id: int, limit: int = 1000) -> List[dict]:
        cursor = self.db.cursor()
        cursor.execute("""SELECT UserGroupMember.User_id as id, UserAccount.real_name as name, UserAccount.email as email
                          FROM UserGroupMember
                          INNER JOIN UserAccount ON UserGroupMember.User_id=UserAccount.id
                          WHERE UserGroupMember.UserGroup_id=%s
                          LIMIT %s
                       """, [group_id, limit])
        return result_as_dict_list(cursor)

=======
>>>>>>> 3d8c9309
    def is_user_id_in_group(self, user_id: int, usergroup_name: str) -> bool:
        cursor = self.db.cursor()
        cursor.execute("""SELECT User_id FROM UserGroupMember WHERE
                          User_id      = %s AND
                          UserGroup_id = (SELECT id FROM UserGroup WHERE name = %s)
                       """, [user_id, usergroup_name])
        return len(cursor.fetchall()) > 0

    def remove_access(self, group_id: int, block_id: int, access_type: str):
        access_type_id = get_access_type_id(access_type)
        i = Block.query.get(block_id)
        for a in i.accesses:  # type: BlockAccess
            if a.usergroup_id == group_id and a.type == access_type_id:
                db.session.delete(a)
                break

<<<<<<< HEAD
    def get_preferences(self, user_id: int) -> str:
        """Gets the preferences of a user.

        :param user_id: The id of the user.
        :returns: The user preferences as a string.

        """
        cursor = self.db.cursor()
        cursor.execute("""SELECT prefs FROM UserAccount WHERE id = %s""", [user_id])
        result = result_as_dict_list(cursor)
        if not result:
            raise NoSuchUserException(user_id)
        return result[0]['prefs']

    def set_preferences(self, user_id: int, prefs: str):
        """Sets the preferences for a user.

        :param user_id: The id of the user.
        :param prefs: The preferences to set.

        """
        cursor = self.db.cursor()
        cursor.execute("""UPDATE UserAccount SET prefs = %s WHERE id = %s""", [prefs, user_id])
        self.db.commit()

    def get_users_for_group(self, usergroup_name, order=False):
        c = self.db.cursor()
        order_sql = ' ORDER BY UserAccount.name' if order else ''
        c.execute(f"""SELECT UserAccount.id, UserAccount.name, real_name, email
            FROM UserAccount
            JOIN UserGroupMember ON UserAccount.id = UserGroupMember.User_id
            JOIN UserGroup ON UserGroup.id = UserGroupMember.UserGroup_id
            WHERE UserGroup.name = %s{order_sql}""", [usergroup_name])
        return result_as_dict_list(c)

=======
>>>>>>> 3d8c9309
    def check_if_in_group(self, username, usergroup_name):
        c = self.db.cursor()
        c.execute("""SELECT ua.id, ua.name, ug.user_id, ug.usergroup_id, gr.id, gr.name
            FROM UserAccount AS ua, usergroupmember As ug, usergroup AS gr
            WHERE ua.id=ug.user_id  and ug.usergroup_id=gr.id and ua.name=%s and gr.name=%s
            """, [username, usergroup_name])
        return c.rowcount > 0

    def check_if_in_group_by_id(self, usernid, usergroup_name):
        c = self.db.cursor()
        c.execute("""SELECT ug.user_id, ug.usergroup_id, gr.id, gr.name
            FROM usergroupmember As ug, usergroup AS gr
            WHERE ug.user_id=%s  and ug.usergroup_id=gr.id  and gr.name=%s
            """, [usernid, usergroup_name])
        return c.rowcount > 0

    def get_personal_usergroup_by_id(self, user_id: int) -> Optional[int]:
        return self.get_personal_usergroup(self.get_user(user_id))<|MERGE_RESOLUTION|>--- conflicted
+++ resolved
@@ -9,13 +9,9 @@
     LOGGED_IN_GROUPNAME, \
     LOGGED_IN_USERNAME, ADMIN_GROUPNAME
 from timApp.timdb.tim_models import BlockAccess, db
-<<<<<<< HEAD
-from timApp.timdb.timdbbase import TimDbBase, result_as_dict_list
-from timApp.timdb.userutils import NoSuchUserException, get_anon_group_id, \
-=======
 from timApp.timdb.timdbbase import TimDbBase
+from timApp.timdb.timdbbase import result_as_dict_list
 from timApp.timdb.userutils import get_anon_group_id, \
->>>>>>> 3d8c9309
     get_anon_user_id, get_access_type_id, get_default_right_document
 
 
@@ -145,19 +141,6 @@
 
         raise TimDbException(f'Personal usergroup for user {userName} was not found!')
 
-<<<<<<< HEAD
-    def get_users_in_group(self, group_id: int, limit: int = 1000) -> List[dict]:
-        cursor = self.db.cursor()
-        cursor.execute("""SELECT UserGroupMember.User_id as id, UserAccount.real_name as name, UserAccount.email as email
-                          FROM UserGroupMember
-                          INNER JOIN UserAccount ON UserGroupMember.User_id=UserAccount.id
-                          WHERE UserGroupMember.UserGroup_id=%s
-                          LIMIT %s
-                       """, [group_id, limit])
-        return result_as_dict_list(cursor)
-
-=======
->>>>>>> 3d8c9309
     def is_user_id_in_group(self, user_id: int, usergroup_name: str) -> bool:
         cursor = self.db.cursor()
         cursor.execute("""SELECT User_id FROM UserGroupMember WHERE
@@ -174,44 +157,6 @@
                 db.session.delete(a)
                 break
 
-<<<<<<< HEAD
-    def get_preferences(self, user_id: int) -> str:
-        """Gets the preferences of a user.
-
-        :param user_id: The id of the user.
-        :returns: The user preferences as a string.
-
-        """
-        cursor = self.db.cursor()
-        cursor.execute("""SELECT prefs FROM UserAccount WHERE id = %s""", [user_id])
-        result = result_as_dict_list(cursor)
-        if not result:
-            raise NoSuchUserException(user_id)
-        return result[0]['prefs']
-
-    def set_preferences(self, user_id: int, prefs: str):
-        """Sets the preferences for a user.
-
-        :param user_id: The id of the user.
-        :param prefs: The preferences to set.
-
-        """
-        cursor = self.db.cursor()
-        cursor.execute("""UPDATE UserAccount SET prefs = %s WHERE id = %s""", [prefs, user_id])
-        self.db.commit()
-
-    def get_users_for_group(self, usergroup_name, order=False):
-        c = self.db.cursor()
-        order_sql = ' ORDER BY UserAccount.name' if order else ''
-        c.execute(f"""SELECT UserAccount.id, UserAccount.name, real_name, email
-            FROM UserAccount
-            JOIN UserGroupMember ON UserAccount.id = UserGroupMember.User_id
-            JOIN UserGroup ON UserGroup.id = UserGroupMember.UserGroup_id
-            WHERE UserGroup.name = %s{order_sql}""", [usergroup_name])
-        return result_as_dict_list(c)
-
-=======
->>>>>>> 3d8c9309
     def check_if_in_group(self, username, usergroup_name):
         c = self.db.cursor()
         c.execute("""SELECT ua.id, ua.name, ug.user_id, ug.usergroup_id, gr.id, gr.name

""""""
import collections
<<<<<<< HEAD
=======
from typing import Optional, Tuple, Iterable

>>>>>>> b24c64da
import decimal
import os
from typing import Optional, Tuple

from psycopg2._psycopg import connection
from sqlalchemy.orm import scoped_session

from timdb.tim_models import Block

BLOCKTYPES = collections.namedtuple('blocktypes', ('DOCUMENT', 'COMMENT', 'NOTE', 'ANSWER', 'IMAGE', 'READING', 'FOLDER', 'FILE', 'UPLOAD', 'VELPGROUP', 'ANNOTATION'))
blocktypes = BLOCKTYPES(0, 1, 2, 3, 4, 5, 6, 7, 8, 9, 10)


class TimDbBase(object):
    """Base class for TimDb classes (e.g. Users, Notes).

    :type db: connection
    :type files_root_path: str
    :type current_user_name: str
    :type blocks_path: str
    """

    def __init__(self, db: connection, files_root_path: str, type_name: str, current_user_name: str, session: scoped_session):
        """Initializes TimDB with the specified database and root path.
        
        :param db: The database connection.
        :param files_root_path: The root path where all the files will be stored.
        :param type_name: The type name.
        :param current_user_name: The current user name.
        """
        self.files_root_path = os.path.abspath(files_root_path)
        self.current_user_name = current_user_name

        self.blocks_path = os.path.join(self.files_root_path, 'blocks', type_name)
        for path in [self.blocks_path]:
            if not os.path.exists(path):
                os.makedirs(path)
        self.db = db
        self.session = session

    def get_sql_template(self, value_list: list):
        return ','.join(['%s'] * len(value_list))

    def insertBlockToDb(self, description: Optional[str], owner_group_id: int, block_type: int, commit: bool=True) -> int:
        """Inserts a block to database.

        :param commit: Whether to commit the change.
        :param description: The name (description) of the block.
        :param owner_group_id: The owner group of the block.
        :param block_type: The type of the block.
        :returns: The id of the block.
        """
        b = Block(description=description, type_id=block_type, usergroup_id=owner_group_id)
        self.session.add(b)
        self.session.flush()
        block_id = b.id
        assert block_id != 0
        if commit:
            self.session.commit()
        return block_id

    def getBlockPath(self, block_id: int) -> str:
        """Gets the path of the specified block.
        
        :param block_id: The id of the block.
        :returns: The path of the block.
        """
        return os.path.join(self.blocks_path, str(block_id))

    def blockExists(self, block_id: int, block_type: int, check_file: bool = True) -> bool:
        """Checks whether the specified block exists.
        
        :param block_id: The id of the block to check.
        :param block_type: The type of the block to check.
        :returns: True if the block exists, false otherwise.
        """

        cursor = self.db.cursor()
        try:
            cursor.execute('SELECT exists(SELECT id FROM Block WHERE id = %s AND type_id = %s LIMIT 1)',
                           [block_id, block_type])
        except OverflowError:
            return False
        result = cursor.fetchone()
        return result[0] == 1

    def get_owner(self, block_id: int) -> Optional[int]:
        """Returns the owner group for a block.

        :param block_id: The id of the block.
        """
        cursor = self.db.cursor()
        cursor.execute('SELECT UserGroup_id FROM Block WHERE id = %s', [block_id])
        result = cursor.fetchone()
        return result[0] if result is not None else None

    def setOwner(self, block_id: int, usergroup_id: int):
        """Changes the owner group for a block.

        :param block_id: The id of the block.
        :param usergroup_id: The id of the new usergroup.
        """
        cursor = self.db.cursor()
        cursor.execute('UPDATE Block SET UserGroup_id = %s WHERE id = %s',
                       [usergroup_id, block_id])
        self.db.commit()

    def resultAsDictionary(self, cursor):
        """Converts the result in database cursor object to JSON."""

        rows = [x for x in cursor.fetchall()]
        cols = [x[0] for x in cursor.description]
        results = []
        for row in rows:
            result = {}
            for prop, val in zip(cols, row):
                if isinstance(val, decimal.Decimal): val = float(val)
                result[prop] = val
            results.append(result)
        return results

    @classmethod
    def split_location(cls, path: str) -> Tuple[str, str]:
        rs = path.rfind('/')
        return ('', path) if rs < 0 else (path[:rs], path[rs+1:])

    @classmethod
    def join_location(cls, location: str, name: str) -> str:
        return name if location == '' else location + '/' + name

    def get_id_filter(self, filter_ids: Iterable[int]):
        return ' AND id IN ({})'.format(','.join(str(x) for x in filter_ids))<|MERGE_RESOLUTION|>--- conflicted
+++ resolved
@@ -1,10 +1,6 @@
 """"""
 import collections
-<<<<<<< HEAD
-=======
-from typing import Optional, Tuple, Iterable
-
->>>>>>> b24c64da
+from typing import Iterable
 import decimal
 import os
 from typing import Optional, Tuple

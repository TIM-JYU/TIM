import copy
from typing import Optional, List

from timdb.timdbbase import TimDbBase
from timdb.velp_models import Velp, VelpVersion, VelpLabel, VelpLabelContent


class Velps(TimDbBase):
    """
    Used as an interface to query the database about velps.
    """

    def create_new_velp(self, creator_id: int, content=str, default_points: Optional[float] = None,
                        icon_id: Optional[int] = None, valid_until: Optional[str] = None,
                        language_id: str = "FI", visible_to: Optional[int] = None) -> int:
        """Creates a new velp with all information.

        Creates a new velp with all necessary information in one function using three others.
        :param creator_id: User ID of creator.
        :param content: Text for velp.
        :param default_points: Default points for velp, None if not given.
        :param icon_id: Icon ID attached to velp. Can be null.
        :param valid_until: Time after velp becomes unusable.
        :param language_id: Language ID of velp.
        :param visible_to: Default visibility to annotation.
        :return: ID of the new velp.
        """
        new_velp_id = self._create_velp(creator_id, default_points, icon_id, valid_until, visible_to)
        new_version_id = self.create_velp_version(new_velp_id)
        self.create_velp_content(new_version_id, language_id, content)
        return new_velp_id

    def _create_velp(self, creator_id: int, default_points: Optional[float], icon_id: Optional[int] = None,
                     valid_until: Optional[str] = None, visible_to: Optional[int] = None) -> int:
        """Creates a new entry to the velp table.

        :param creator_id: User ID of creator.
        :param default_points: Default points for velp.
        :param icon_id: Icon ID attached to velp. Can be null.
        :param valid_until: Time after velp becomes unusable.
        :param visible_to: Default visibility to annotation.
        :return: ID of velp that was just created.
        """
<<<<<<< HEAD

        v = Velp(creator_id=creator_id,
                 default_points=default_points,
                 icon_id=icon_id,
                 valid_until=valid_until)
        self.session.add(v)
        self.session.commit()
        return v.id
=======
        cursor = self.db.cursor()
        cursor.execute("""
                      INSERT INTO
                      Velp(creator_id, default_points, icon_id, valid_until, visible_to)
                      VALUES(?, ?, ?, ?, ?)
                      """, [creator_id, default_points, icon_id, valid_until, visible_to]
                       )
        self.db.commit()
        velp_id = cursor.lastrowid
        return velp_id
>>>>>>> 1e0db599

    def create_velp_version(self, velp_id: int):
        """Creates a new version for a velp to use.

        :param velp_id: ID of velp we're adding version for
        :return: ID of version that was just created
        """

        vv = VelpVersion(velp_id=velp_id)
        self.session.add(vv)
        self.session.commit()
        return vv.id

    def create_velp_content(self, version_id: int, language_id: str, content: str):
        """Method to create content (text) for velp.

        :param version_id: Version id where the content will be stored
        :param language_id: Language id
        :param content: Text of velp
        """
        cursor = self.db.cursor()
        cursor.execute("""
                      INSERT INTO
                      VelpContent(version_id, language_id, content)
                      VALUES (%s, %s, %s)
                      """, [version_id, language_id, content]
                       )
        self.db.commit()

    def update_velp(self, velp_id: int, default_points: str, icon_id: str):
        """Changes the non-versioned properties of a velp. Does not update labels.

        :param velp_id: ID of velp that's being updated
        :param default_points: New default points
        :param icon_id: ID of icon
        """
        cursor = self.db.cursor()
        cursor.execute("""
                       UPDATE Velp
                       SET icon_id = %s, default_points = %s
                       WHERE id = %s
                       """, [icon_id, default_points, velp_id]
                       )
        self.db.commit()

    def get_latest_velp_version(self, velp_id: int, language_id: str = "FI"):
        """Method to fetch the latest version for velp in specific language

        :param velp_id: ID of velp we're checking
        :param language_id: ID of language
        :return: ID of version
        """
        cursor = self.db.cursor()
        cursor.execute("""
                      SELECT version_id as id, content
                      FROM VelpContent
                      WHERE version_id IN
                      (
                      SELECT
                      MAX(id)
                      FROM VelpVersion
                      JOIN VelpContent ON VelpVersion.id = VelpContent.version_id
                      WHERE velp_id = %s AND language_id = %s
                      )
                      """, [velp_id, language_id]
                       )
        row = cursor.fetchone()
        return {"id":row[0], "content":row[1]}

    # Methods concerning velp labels

    def create_velp_label(self, language_id: str, content: str) -> int:
        """Creates a new label.

        :param language_id: Language chosen
        :param content: Label content
        :return: id of the new label
        """


        vl = VelpLabel()
        self.session.add(vl)
        self.session.flush()
        self.add_velp_label_translation(vl.id, language_id, content)
        return vl.id

    def add_velp_label_translation(self, label_id: int, language_id: str, content: str):
        """Adds new translation to an existing label.

        :param label_id: Label id
        :param language_id: Language chosen
        :param content: New translation
        """
        vlc = VelpLabelContent(velplabel_id=label_id, language_id=language_id, content=content)
        self.session.add(vlc)
        self.session.commit()

    def update_velp_label(self, label_id: int, language_id: str, content: str):
        """Updates content of label in specific language.

        :param label_id: Label id
        :param language_id: Language chosen
        :param content: Updated content
        :return:
        """
        vlc = self.session.query(VelpLabelContent).filter((VelpLabelContent.velplabel_id == label_id) & (VelpLabelContent.language_id == language_id)).one()
        vlc.content = content
        self.session.commit()

    def get_velp_label_ids_for_velp(self, velp_id: int) -> dict():
        """Gets labels for one velp.

        :param velp_id: ID of velp
        :return: List of labels represented by their ids associated with the velp.
        """
        cursor = self.db.cursor()
        cursor.execute("""
                      SELECT LabelInVelp.label_id
                      FROM LabelInVelp
                      WHERE LabelInVelp.velp_id = %s
                      """, [velp_id]
                       )
        return self.resultAsDictionary(cursor)

    def add_labels_to_velp(self, velp_id: int, labels: List[int]):
        """Associates a set of labels to a velp. (Appends to existing labels)

        Do note that update_velp_labels depends on this method
        :param velp_id: id of the velp that
        :param labels: list of label ids
        :return: None
        """
        cursor = self.db.cursor()
<<<<<<< HEAD
        for label_id in labels:
            cursor.execute("""
                           INSERT INTO LabelInVelp(label_id, velp_id)
                           VALUES (%s, %s)
                           """, [label_id, velp_id]
                           )
        self.db.commit()
=======
        if labels:  # Labels list can theoretically be null at some situations
            for label_id in labels:
                cursor.execute("""
                               INSERT INTO LabelInVelp(label_id, velp_id)
                               VALUES (?, ?)
                               """, [label_id, velp_id]
                               )
            self.db.commit()
>>>>>>> 1e0db599

    def update_velp_labels(self, velp_id: int, labels: List[int]):
        """Replaces the labels of a velp with new ones.

        :param velp_id:
        :param labels: list of label ids.
        """
        cursor = self.db.cursor()
        # First nuke existing labels.
        cursor.execute("""
                       DELETE FROM LabelInVelp
                       WHERE velp_id=%s
                       """, [velp_id]
                       )
        # self.db.commit() # changes will be commited in add_labels_to_velp
        # Then add the new ones.
        self.add_labels_to_velp(velp_id, labels)


    # Methods for getting information for document

    def get_velp_content_for_document(self, doc_id: int, user_id: int, language_id: str = 'FI') -> dict():
        """Gets velp content including labels and velp groups for document.

        Uses VelpGroupsInDocument table data to determine which velp groups are usable
        for specific user in specific document.
        :param doc_id: ID of document in question
        :param user_id: ID of current user
        :param language_id: ID of language used
        :return: List of velps as dictionaries
        """
        velp_data = self.get_velps_for_document(doc_id, user_id, language_id)
        label_data = self.get_velp_label_ids_for_document(doc_id, user_id)
        group_data = self.get_velp_group_ids_for_document(doc_id, user_id)

        # Sort velp label data as lists and link them to velp data
        if velp_data and label_data:
            velp_id = label_data[0]['velp_id']
            list_help = []
            label_dict = {}
            for i in range(len(label_data)):
                next_id = label_data[i]['velp_id']
                if next_id != velp_id:
                    label_dict[velp_id] = copy.deepcopy(list_help)
                    velp_id = next_id
                    del list_help[:]
                    list_help.append(label_data[i]['labels'])
                else:
                    list_help.append(label_data[i]['labels'])
                if i == len(label_data) - 1:
                    label_dict[velp_id] = copy.deepcopy(list_help)
            for i in range(len(velp_data)):
                search_id = velp_data[i]['id']
                if search_id in label_dict:
                    velp_data[i]['labels'] = label_dict[search_id]

        # Sort velp group data as lists and link them to velp data
        if velp_data and group_data:
            velp_id = group_data[0]['velp_id']
            list_help2 = []
            label_dict2 = {}
            for i in range(len(group_data)):
                next_id = group_data[i]['velp_id']
                if next_id != velp_id:
                    label_dict2[velp_id] = copy.deepcopy(list_help2)
                    velp_id = next_id
                    del list_help2[:]
                    list_help2.append(group_data[i]['velp_groups'])
                else:
                    list_help2.append(group_data[i]['velp_groups'])
                if i == len(group_data) - 1:
                    label_dict2[velp_id] = copy.deepcopy(list_help2)
            for i in range(len(velp_data)):
                search_id = velp_data[i]['id']
                if search_id in label_dict2:
                    velp_data[i]['velp_groups'] = label_dict2[search_id]

        return velp_data

    def get_velps_for_document(self, doc_id: int, user_id: int, language_id: str = 'FI') -> dict():
        """Gets velps for document.

        Uses VelpGroupsInDocument table data to determine which velp groups and via those which velps are usable
        for specific user in specific document.
        :param doc_id: ID of document in question
        :param user_id: ID of current user
        :param language_id: ID of language used
        :return: List of dicts containing velp ids, default points, content, icon ids and language ids
        """

        cursor = self.db.cursor()
        cursor.execute("""
                      SELECT Velp.id AS id, Velp.default_points AS points, Velp.icon_id AS icon_id,
                      y.content AS content, y.language_id AS language_id
                      FROM Velp
                      INNER JOIN(
                        SELECT x.velp_id, VelpContent.content, VelpContent.language_id
                        FROM VelpContent
                        INNER JOIN (
                          SELECT VelpVersion.velp_id, max(VelpVersion.id) AS latest_version
                          FROM VelpVersion GROUP BY VelpVersion.velp_id
                          ) AS x ON VelpContent.version_id = x.latest_version
                      ) AS y ON y.velp_id = velp.id
                      WHERE y.language_id = %s AND velp_id IN (
                        SELECT Velp.id
                        FROM Velp
                        WHERE (Velp.valid_until >= current_timestamp OR Velp.valid_until ISNULL) AND Velp.id IN (
                          SELECT VelpInGroup.velp_id
                          FROM VelpInGroup
                          WHERE VelpInGroup.velp_group_id IN (
                            SELECT velp_group_id
                            FROM VelpGroupsInDocument
                            WHERE user_id = %s AND doc_id = %s
                          )
                        )
                      )

                      """, [language_id, user_id, doc_id]
                      )
        results = self.resultAsDictionary(cursor)
        return results

    def get_velp_group_ids_for_document(self, doc_id: int, user_id: int) -> dict():
        """Gets velp group ids for document.

        Uses VelpGroupsInDocument table data to determine which velp groups are usable
        for specific user in specific document.
        :param doc_id: ID of document in question
        :param user_id: ID of current user
        :return: List of dicts containing velp ids and velp groups ids
        """
        cursor = self.db.cursor()
        cursor.execute("""
                      SELECT
                        velp_id,
                        velp_group_id AS velp_groups
                      FROM VelpInGroup
                      WHERE velp_id IN (
                        SELECT Velp.id
                        FROM Velp
                        WHERE (Velp.valid_until >= current_timestamp OR Velp.valid_until ISNULL) AND Velp.id IN (
                          SELECT VelpInGroup.velp_id
                          FROM VelpInGroup
                          WHERE VelpInGroup.velp_group_id IN (
                            SELECT velp_group_id
                            FROM VelpGroupsInDocument
                            WHERE doc_id = %s AND user_id = %s
                          )
                        )
                      )
                      ORDER BY velp_id ASC
                      """, [doc_id, user_id]
                      )
        results = self.resultAsDictionary(cursor)
        return results

    def get_velp_label_ids_for_document(self, doc_id: int, user_id: int) -> dict():
        """Gets velp labels ids for document.

        Uses VelpGroupsInDocument table data to determine which velp groups and via those which velp labels are usable
        for specific user in specific document.
        :param doc_id: ID of document in question
        :param user_id: ID of current user
        :return: List of dicts containing velp ids and label ids
        """

        cursor = self.db.cursor()
        cursor.execute("""
                      SELECT
                        LabelInVelp.velp_id,
                        LabelInVelp.label_id AS labels
                      FROM LabelInVelp
                      WHERE velp_id IN (
                        SELECT Velp.id
                        FROM Velp
                        WHERE (Velp.valid_until >= current_timestamp OR Velp.valid_until ISNULL) AND Velp.id IN (
                          SELECT VelpInGroup.velp_id
                          FROM VelpInGroup
                          WHERE VelpInGroup.velp_group_id IN (
                            SELECT velp_group_id
                            FROM VelpGroupsInDocument
                            WHERE doc_id = %s AND user_id = %s
                          )
                        )
                      )
                      ORDER BY velp_id ASC
                      """, [doc_id, user_id]
                      )
        results = self.resultAsDictionary(cursor)
        return results

    def get_velp_label_content_for_document(self, doc_id: int, user_id: int, language_id: str = 'FI') -> dict():
        """Gets velp label content for document.

        Uses VelpGroupsInDocument table data to determine which velp groups and via those which velp labels are usable
        for specific user in specific document.
        :param doc_id: ID of document in question
        :param user_id: ID of current user
        :param language_id: ID of language used
        :return: List of dicts containing velp label ids and content
        """
        cursor = self.db.cursor()
        cursor.execute("""
                       SELECT VelpLabelContent.velplabel_id as id, VelpLabelContent.content
                       FROM VelpLabelContent
                       WHERE VelpLabelContent.language_id = %s AND VelpLabelContent.velplabel_id IN (
                         SELECT DISTINCT LabelInVelp.label_id
                         FROM LabelInVelp
                         WHERE LabelInVelp.velp_id IN (
                          SELECT Velp.id
                          FROM Velp
                            WHERE (Velp.valid_until >= current_timestamp OR Velp.valid_until ISNULL) AND Velp.id IN (
                              SELECT VelpInGroup.velp_id
                              FROM VelpInGroup
                              WHERE VelpInGroup.velp_group_id IN (
                                SELECT velp_group_id
                                FROM VelpGroupsInDocument
                                WHERE doc_id = %s AND user_id = %s
                              )
                            )
                          )
                       )
                       """, [language_id, doc_id, user_id]
                       )
        results = self.resultAsDictionary(cursor)
        return results<|MERGE_RESOLUTION|>--- conflicted
+++ resolved
@@ -41,27 +41,15 @@
         :param visible_to: Default visibility to annotation.
         :return: ID of velp that was just created.
         """
-<<<<<<< HEAD
 
         v = Velp(creator_id=creator_id,
                  default_points=default_points,
                  icon_id=icon_id,
-                 valid_until=valid_until)
+                 valid_until=valid_until,
+                 visible_to=visible_to)
         self.session.add(v)
         self.session.commit()
         return v.id
-=======
-        cursor = self.db.cursor()
-        cursor.execute("""
-                      INSERT INTO
-                      Velp(creator_id, default_points, icon_id, valid_until, visible_to)
-                      VALUES(?, ?, ?, ?, ?)
-                      """, [creator_id, default_points, icon_id, valid_until, visible_to]
-                       )
-        self.db.commit()
-        velp_id = cursor.lastrowid
-        return velp_id
->>>>>>> 1e0db599
 
     def create_velp_version(self, velp_id: int):
         """Creates a new version for a velp to use.
@@ -195,24 +183,14 @@
         :return: None
         """
         cursor = self.db.cursor()
-<<<<<<< HEAD
-        for label_id in labels:
-            cursor.execute("""
-                           INSERT INTO LabelInVelp(label_id, velp_id)
-                           VALUES (%s, %s)
-                           """, [label_id, velp_id]
-                           )
-        self.db.commit()
-=======
         if labels:  # Labels list can theoretically be null at some situations
             for label_id in labels:
                 cursor.execute("""
                                INSERT INTO LabelInVelp(label_id, velp_id)
-                               VALUES (?, ?)
+                               VALUES (%s, %s)
                                """, [label_id, velp_id]
                                )
             self.db.commit()
->>>>>>> 1e0db599
 
     def update_velp_labels(self, velp_id: int, labels: List[int]):
         """Replaces the labels of a velp with new ones.

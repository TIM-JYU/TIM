from typing import List, Tuple

from timdb.tim_models import Block
from timdb.timdbbase import TimDbBase, TimDbException, blocktypes
import os
import datetime


class Files(TimDbBase):
    def getFilePath(self, file_id: int, file_filename: str):
        """Gets the path of an file.
        
        :param file_id: The id of the file.
        :param file_filename: The filename of the file.
        :returns: The path of the file.
        """

        return os.path.join(self.blocks_path, str(file_id), file_filename)

    def getFileRelativePath(self, file_id: int, file_filename: str):
        """Gets the relative path of a file.
        
        :param file_id: The id of the file.
        :param file_filename: The filename of the file.
        :returns: The path of the file.
        """

        return os.path.relpath(self.getFilePath(file_id, file_filename), self.blocks_path)

    def saveFile(self, file_data: 'bytes', file_filename: str, owner_group_id: int) -> Tuple[int, str]:
        """Saves a file to the database.
        
        :param file_data: The file data.
        :param file_filename: The filename of the file.
        :param owner_group_id: The owner group of the file.
        :returns: A tuple containing the id of the file and its relative path of the form 'file_id/file_filename'.
        """

        # TODO: Check that the file extension is allowed.
        # TODO: Use imghdr module to do basic validation of the file contents.
        # TODO: Should file name be unique among files?
<<<<<<< HEAD
        img_id = self.insertBlockToDb(file_filename, owner_group_id, blocktypes.FILE, commit=False)
=======
        cursor = self.db.cursor()
        cursor.execute('INSERT INTO Block (description, UserGroup_id, type_id, created) VALUES (?,?,?,?)',
                       [file_filename, owner_group_id, blocktypes.FILE, datetime.datetime.utcnow()])
        img_id = cursor.lastrowid
>>>>>>> 8db6b4de
        img_path = self.getFilePath(img_id, file_filename)
        os.makedirs(os.path.dirname(img_path))  # TODO: Set mode.

        with open(img_path, 'wb') as f:
            f.write(file_data)

        self.session.commit()
        return img_id, file_filename

    def deleteFile(self, file_id: int):
        """Deletes an file from the database."""

        cursor = self.db.cursor()
        cursor.execute('SELECT description FROM Block WHERE type_id = %s AND id = %s', [blocktypes.FILE, file_id])
        file_filename = cursor.fetchone()[0]
        cursor.execute('DELETE FROM Block WHERE type_id = %s AND id = %s', [blocktypes.FILE, file_id])
        if cursor.rowcount == 0:
            raise TimDbException('The file was not found.')

        img_path = self.getFilePath(file_id, file_filename)
        os.remove(img_path)
        os.rmdir(os.path.dirname(img_path))

        self.db.commit()

    def getFile(self, file_id: int, file_filename: str) -> bytes:
        """Gets the specified file.
        
        :param file_id: The id of the file.
        :param file_filename: The filename of the file.
        :returns: The content of the file.
        """

        with open(self.getFilePath(file_id, file_filename), 'rb') as f:
            return f.read()

    def getFiles(self) -> List[dict]:
        """Gets all the files.
        
        :returns: A list of dictionaries of the form {'id': xx, 'file': 'xx/filename.ext'}.
        """

        cursor = self.db.cursor()
        cursor.execute('SELECT id, id || \'/\' || description AS file FROM Block WHERE type_id = %s', [blocktypes.FILE])
        files = self.resultAsDictionary(cursor)
        return files

    def fileExists(self, file_id: int, file_filename: str):
        """Returns whether the specified file exists.
        
        :param file_id: The id of the file.
        :param file_filename: The filename of the file.
        :returns: True if the file exists, false otherwise.
        """

        if not self.blockExists(file_id, blocktypes.FILE):
            return False

        return os.path.exists(self.getFilePath(file_id, file_filename))<|MERGE_RESOLUTION|>--- conflicted
+++ resolved
@@ -39,14 +39,7 @@
         # TODO: Check that the file extension is allowed.
         # TODO: Use imghdr module to do basic validation of the file contents.
         # TODO: Should file name be unique among files?
-<<<<<<< HEAD
         img_id = self.insertBlockToDb(file_filename, owner_group_id, blocktypes.FILE, commit=False)
-=======
-        cursor = self.db.cursor()
-        cursor.execute('INSERT INTO Block (description, UserGroup_id, type_id, created) VALUES (?,?,?,?)',
-                       [file_filename, owner_group_id, blocktypes.FILE, datetime.datetime.utcnow()])
-        img_id = cursor.lastrowid
->>>>>>> 8db6b4de
         img_path = self.getFilePath(img_id, file_filename)
         os.makedirs(os.path.dirname(img_path))  # TODO: Set mode.
 

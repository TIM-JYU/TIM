--- conflicted
+++ resolved
@@ -90,16 +90,6 @@
             self.session.remove()
             self.db = None
 
-<<<<<<< HEAD
-    def initialize_tables(self):
-        """Initializes the database from the schema2.sql file.
-        NOTE: The database is emptied if it exists"""
-        self.execute_script('schema2.sql')
-        self.execute_script('dropTimber.sql')
-        self.execute_script('schematimber.sql')
-
-=======
->>>>>>> 5d3765c6
     def execute_script(self, sql_file):
         """Executes an SQL file on the database.
         :param sql_file: The SQL script to be executed.

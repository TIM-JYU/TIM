--- conflicted
+++ resolved
@@ -30,10 +30,8 @@
 import os
 
 
-<<<<<<< HEAD
 engine = sqlalchemy.create_engine(app.config['DATABASE'], pool_size=40, pool_timeout=1600, poolclass=QueuePool)
-=======
->>>>>>> f1168ce4
+
 num = 0
 
 

--- conflicted
+++ resolved
@@ -342,7 +342,7 @@
 
         return annotations
 
-<<<<<<< HEAD
+
     def get_comments_for_annotations(self, annotation_ids: List[int]) -> List[dict]:
         """
 
@@ -371,8 +371,6 @@
 
 
 
-=======
->>>>>>> 77747a58
     # Todo write support for answer_id.
     def get_comments_in_document(self, document_id: int) -> List[Dict]:
         """Gets all the comments in annotations in this document.
@@ -396,29 +394,5 @@
                        ) ORDER BY AnnotationComment.annotation_id ASC;
                        """, [document_id]
                        )
-<<<<<<< HEAD
-        return self.resultAsDictionary(cursor)
-=======
-        return self.resultAsDictionary(cursor)
-
-    def get_comments_for_annotations(self, annotation_ids: List[int]) -> List[dict]:
-        ids = ", ".join(str(x) for x in annotation_ids)
-        cursor = self.db.cursor()
-        cursor.execute("""
-                      SELECT
-                        AnnotationComment.annotation_id,
-                        AnnotationComment.comment_time,
-                        AnnotationComment.commenter_id,
-                        AnnotationComment.content
-                      FROM AnnotationComment
-                      WHERE AnnotationComment.annotation_id IN (
-                      """ + ids +
-                       """
-                       )
-                       ORDER BY AnnotationComment.annotation_id ASC;
-                     """
-                       )
-        comment_data = self.resultAsDictionary(cursor)
-
-        return comment_data
->>>>>>> 77747a58
+
+        return self.resultAsDictionary(cursor)
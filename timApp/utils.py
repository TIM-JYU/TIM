"""Utility functions."""
import os
import re
import shutil
from datetime import datetime

import yaml
from typing import List
from yaml import CLoader

from htmlSanitize import sanitize_html
from theme import Theme


def datestr_to_relative(dstr):
    return date_to_relative(datetime.strptime(dstr, '%Y-%m-%d %H:%M:%S')) if dstr else ''


def date_to_relative(d):
    """Converts the given datetime object to relative string representation, such as "2 days ago", etc.

    :param d: The datetime object to convert.
    :return: A string representing the given date relative to current time.
    """
    diff = datetime.now() - d
    s = diff.seconds
    if diff.days > 7 or diff.days < 0:
        return d.strftime('%d %b %y')
    elif diff.days == 1:
        return '1 day ago'
    elif diff.days > 1:
        return '{} days ago'.format(diff.days)
    elif s <= 1:
        return 'just now'
    elif s < 60:
        return '{} seconds ago'.format(s)
    elif s < 120:
        return '1 minute ago'
    elif s < 3600:
        return '{} minutes ago'.format(s//60)
    elif s < 7200:
        return '1 hour ago'
    else:
        return '{} hours ago'.format(s//3600)


def merge(a, b):
    """Merges two dictionaries recursively. Stores the result in the first dictionary.
    :param a: The first dictionary.
    :param b: The second dictionary.
    """
    for key in b:
        if key in a:
            if isinstance(a[key], dict) and isinstance(b[key], dict):
                merge(a[key], b[key])
            elif a[key] == b[key]:
                pass
            else:
                a[key] = b[key]
        else:
            a[key] = b[key]


def correct_yaml(text):
    """
      Inserts missing spaces after : Like  width:20 => width: 20
      Also gives an other way to write multiline attributes, by starting
      the multiline like: program: |!!  (!! could be any number and any non a-z,A-Z chars
      and ending it by !! in first column

    :param text: text to convert proper yaml
    :return: text that is proper yaml
    :type text: str
    """
    lines = text.splitlines()
    s = ""
    p = re.compile("^[^ :]*:[^ ]")  # kissa:istuu
    pm = re.compile("^[^ :]+:[ ]*\|[ ]*[^ ]+[ ]*$")  # program: ||| or  program: |!!!
    multiline = False
    end_str = ''
    for line in lines:
        line = line.rstrip()
        if p.match(line) and not multiline:
            line = line.replace(':', ': ', 1)
        if pm.match(line):
            multiline = True
            line, end_str = line.split("|", 1)
            end_str = end_str.rstrip()
            s = s + line + "|\n"
            continue
        if multiline:
            if line == end_str:
                multiline = False
                continue
            line = " " + line
        s = s + line + "\n"
    return s


def parse_yaml(text):
    """

    :type text: str
    :return:
    """

    if len(text) == 0:
        return False
    try:
        text = correct_yaml(text)
        values = yaml.load(text, Loader=CLoader)
    except yaml.parser.ParserError as e:
        return str(e)
    except yaml.scanner.ScannerError as e:
        return str(e)
    try:
        if type(values) is str:
            return values
        else:
            return values
    except KeyError:
        return "Missing identifier"


def count_chars(md, char):
    num_ticks = 0
    for i, c in enumerate(md):
        if c == char:
            num_ticks = i + 1
        else:
            break
    return num_ticks


def get_error_html(message):
    """
    Wraps an error message in an HTML element with class 'error'.

    :param message: The message to be displayed in the error.

    """

    return sanitize_html('<div class="error">{}</div>'.format(str(message)))


def del_content(directory, onerror=None):
    for f in os.listdir(directory):
        f_path = os.path.join(directory, f)
        try:
            if os.path.isfile(f_path):
                os.unlink(f_path)
            elif os.path.isdir(f_path):
                shutil.rmtree(f_path, onerror=onerror)
        except Exception as e:
            print(e)


class ThemeNotFoundException(Exception):
    pass


def generate_theme_scss(themes: List[Theme], gen_dir: str) -> None:
    """
    Generates an SCSS file based on the given theme names.

    NOTE: This function sorts the given theme list.

    The structure of the generated SCSS file is as follows:

    1. Charset declaration (always UTF-8)
    2. Import default values for variables (from variables.scss)
    3. For each theme:
      1. Declare an empty mixin whose name is the same as the theme
      2. Import the theme's SCSS file. This may contain a mixin of the same name which will override
         the empty one.
    4. Import all.scss that contains all generic SCSS files
    5. For each theme:
      1. Include the theme mixin in root scope. This trick allows the theme file to override any
         generic CSS.

    :param themes: The list of themes.
    :param gen_dir: The directory where the SCSS file should be generated.
    """
    for t in themes:
        if not t.exists():
            raise ThemeNotFoundException(t.filename)
    combined = get_combined_css_filename(themes)
    if os.path.exists(os.path.join(gen_dir, combined + '.scss')):
        return
    if not os.path.exists(gen_dir):
        os.mkdir(gen_dir)
    with open(os.path.join(gen_dir, combined + '.scss'), encoding='utf-8', mode='w') as f:
        f.write('@charset "UTF-8";\n')
        f.write('@import "variables";\n')
        for t in themes:
            f.write('@mixin {} {{}}\n'.format(t.filename))
<<<<<<< HEAD
            f.write('@import "../css/{}";\n'.format(t.filename))
        f.write('@import "../all";\n')
=======
            f.write('@import "css/{}";\n'.format(t.filename))
        f.write('@import "all.scss";\n')  # "all" conflicts with a jQuery CSS file, so we must add the .scss extension
>>>>>>> 004d24c4
        for t in themes:
            f.write('@include {};\n'.format(t.filename))


def get_combined_css_filename(themes: List[Theme]):
    """
    Returns the combined file name based on the given list of theme names.
    :param themes: The list of themes.
    :return: The combined file name based on the themes. If the list is empty, 'default' is returned.
    """
    return '-'.join(t.filename for t in themes) or 'default'<|MERGE_RESOLUTION|>--- conflicted
+++ resolved
@@ -194,13 +194,8 @@
         f.write('@import "variables";\n')
         for t in themes:
             f.write('@mixin {} {{}}\n'.format(t.filename))
-<<<<<<< HEAD
-            f.write('@import "../css/{}";\n'.format(t.filename))
-        f.write('@import "../all";\n')
-=======
             f.write('@import "css/{}";\n'.format(t.filename))
         f.write('@import "all.scss";\n')  # "all" conflicts with a jQuery CSS file, so we must add the .scss extension
->>>>>>> 004d24c4
         for t in themes:
             f.write('@include {};\n'.format(t.filename))
 

import datetime
from datetime import timezone

import dateutil.parser

from timroutetest import TimRouteTest


class LectureTest(TimRouteTest):
    def test_lecture(self):
        self.login_test1()
        doc = self.create_doc(initial_par='testing lecture')
        db = self.get_db()
        name = db.documents.get_first_document_name(doc.doc_id)
        current_time = datetime.datetime.now(tz=timezone.utc)
        time_format = '%H:%M:%S'
<<<<<<< HEAD
        current_time_str = current_time.strftime(time_format)
        start_time = (current_time - datetime.timedelta(minutes=15))
        end_time = (current_time + datetime.timedelta(hours=2))
=======
        start_time_str = (current_time - datetime.timedelta(minutes=15)).strftime("%Y-%m-%d %H:%M")
        end_time_str = (current_time + datetime.timedelta(hours=2)).strftime("%Y-%m-%d %H:%M")
>>>>>>> 85c426e7
        lecture_code = 'test lecture'
        resp = self.app.post('/createLecture', query_string=dict(doc_id=doc.doc_id,
                                                                 end_date=end_time,
                                                                 lecture_code=lecture_code,
                                                                 max_students=50,
                                                                 password='1234',
                                                                 start_date=start_time))
        j = self.assertResponseStatus(resp, 200, return_json=True)
        lecture_id = j['lectureId']
        self.assertIsInstance(lecture_id, int)
        j = self.get('/checkLecture', as_json=True, expect_status=200, query_string=dict(doc_id=doc.doc_id))

        self.assertDictEqual({'doc_name': name,
                              'endTime': end_time.isoformat(),
                              'isInLecture': True,
                              'isLecturer': True,
                              'lectureCode': lecture_code,
                              'lectureId': lecture_id,
                              'lecturers': [],  # TODO This is probably wrong, should have one element
                              'startTime': start_time.isoformat(),
                              'students': [],
                              'useQuestions': True,
                              'useWall': True}, j)

        resp = self.get('/getUpdates',
                        as_json=True,
                        query_string=dict(client_message_id=-1,
                                          doc_id=doc.doc_id,
                                          get_messages=True,
                                          lecture_id=lecture_id))
        self.check_time(current_time, resp, time_format)
        self.assertDictEqual({'data': ['No new messages'],
                              'isLecture': True,
                              'lastid': -1,
                              'lectureEnding': 100,
                              'lectureId': lecture_id,
                              'lecturers': [{'active': resp['lecturers'][0]['active'], 'name': self.current_user_name()}],
                              'status': 'no-results',
                              'students': []}, resp)

        msg_text = 'hi'
        resp = self.app.post('/sendMessage', query_string=dict(lecture_id=lecture_id, message=msg_text))

        j = self.assertResponseStatus(resp, return_json=True)

        msg_id = j['id']
        self.assertIsInstance(msg_id, int)
        msg_datetime = dateutil.parser.parse(j['time'])
        msg_time = msg_datetime.strftime(time_format)
        resp = self.get('/getUpdates',
                        as_json=True,
                        query_string=dict(client_message_id=-1,
                                          doc_id=doc.doc_id,
                                          get_messages=True,
                                          lecture_id=lecture_id))

        self.check_time(current_time, resp, time_format)
        self.assertDictEqual({'data': [{'message': msg_text, 'sender': self.current_user_name(), 'time': msg_time}],
                              'isLecture': True,
                              'lastid': msg_id,
                              'lectureEnding': 100,
                              'lectureId': lecture_id,
                              'lecturers': [
                                  {'active': resp['lecturers'][0]['active'],
                                   'name': self.current_user_name()}],
                              'status': 'results',
                              'students': []}, resp)

        resp = self.get('/getUpdates',
                        as_json=True,
                        query_string=dict(client_message_id=msg_id,
                                          doc_id=doc.doc_id,
                                          get_messages=True,
                                          lecture_id=lecture_id))

        self.check_time(current_time, resp, time_format)
        self.assertDictEqual({'data': ['No new messages'],
                              'isLecture': True,
                              'lastid': msg_id,
                              'lectureEnding': 100,
                              'lectureId': 1,
                              'lecturers': [
                                  {'active': resp['lecturers'][0]['active'],
                                   'name': self.current_user_name()}],
                              'status': 'no-results',
                              'students': []}, resp)

    def check_time(self, current_time, resp, time_format):
        returned_time = datetime.datetime.strptime(resp['lecturers'][0]['active'], time_format)
        self.assertLess(returned_time - current_time, datetime.timedelta(seconds=2))<|MERGE_RESOLUTION|>--- conflicted
+++ resolved
@@ -14,14 +14,8 @@
         name = db.documents.get_first_document_name(doc.doc_id)
         current_time = datetime.datetime.now(tz=timezone.utc)
         time_format = '%H:%M:%S'
-<<<<<<< HEAD
-        current_time_str = current_time.strftime(time_format)
         start_time = (current_time - datetime.timedelta(minutes=15))
         end_time = (current_time + datetime.timedelta(hours=2))
-=======
-        start_time_str = (current_time - datetime.timedelta(minutes=15)).strftime("%Y-%m-%d %H:%M")
-        end_time_str = (current_time + datetime.timedelta(hours=2)).strftime("%Y-%m-%d %H:%M")
->>>>>>> 85c426e7
         lecture_code = 'test lecture'
         resp = self.app.post('/createLecture', query_string=dict(doc_id=doc.doc_id,
                                                                  end_date=end_time,
@@ -110,5 +104,5 @@
                               'students': []}, resp)
 
     def check_time(self, current_time, resp, time_format):
-        returned_time = datetime.datetime.strptime(resp['lecturers'][0]['active'], time_format)
+        returned_time = datetime.datetime.strptime(resp['lecturers'][0]['active'], time_format).replace(tzinfo=timezone.utc)
         self.assertLess(returned_time - current_time, datetime.timedelta(seconds=2))
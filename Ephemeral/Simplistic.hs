<<<<<<< HEAD
{-#LANGUAGE OverloadedStrings, ScopedTypeVariables#-}
module Main where
import qualified Text.Pandoc as PDC
import Data.Cache.LRU.IO as LRU
import qualified Data.Foldable as F
import qualified Data.Text as T
import qualified Data.Text.Lazy as LT
import Data.List
import qualified Data.Text.Encoding as T
import qualified Data.ByteString as BS
import qualified Data.ByteString.Lazy as LBS
import Control.Monad.Trans
import Control.Monad.Trans.Either
import Snap.Core
import Data.Ord
import Data.Aeson
import GHC.Generics
import Data.Traversable
import Data.Algorithm.Diff as D
import Data.Algorithm.Diff3 as D3
import Snap.Util.Readable
import Snap.Http.Server
import qualified Data.Sequence as Seq
import Data.Sequence (Seq)
import EphemeralPrelude
import Text.Blaze.Html.Renderer.Text
import qualified Data.HashSet as Set
import Data.HashSet (HashSet)

newtype DocID = DocID T.Text deriving(Eq,Ord,Show)

instance Readable DocID where
    fromBS = return . DocID . T.decodeUtf8

instance ToJSON DocID where
    toJSON (DocID t) = toJSON t 

instance ToJSON a => ToJSON (Seq a) where
    toJSON = toJSON . F.toList

data Block = Block {markdown::T.Text, html::LT.Text, bagOfWords :: HashSet T.Text} deriving Eq
newtype Doc = Doc {fromDoc::Seq Block}

convert :: BS.ByteString -> Doc
convert bs = case (PDC.readMarkdown PDC.def . T.unpack . T.decodeUtf8 $ bs) of
              PDC.Pandoc _ blocks -> Doc . Seq.fromList .  map convertBlock $ blocks
            where 
                convertBlock t = let  pdc = PDC.Pandoc mempty . box $ t
                                 in Block
                                     (T.pack       . PDC.writeMarkdown PDC.def $ pdc)
                                     (renderHtml   . PDC.writeHtml PDC.def     $ pdc)
                                     (Set.fromList . map T.pack . words . PDC.writeMarkdown PDC.def $ pdc)
                            

box :: t -> [t]
box x = [x]

newtype State = State (AtomicLRU DocID Doc)

initialize :: IO State 
initialize = newAtomicLRU (Just 200) >>= return . State

-- Diff Handling

data Labeled label a = Labeled {getLabel::label,unLabel::a} deriving (Show)

instance Eq a => Eq (Labeled x a) where
    Labeled _ a == Labeled _ b = a == b

instance Ord a => Ord (Labeled x a) where
    compare = compare `on` unLabel

labelList :: (Enum t1, Num t1) => t -> [a] -> [Labeled (t, t1) a]
labelList lbl lst = [Labeled (lbl,i) x | (i,x) <- zip [0..] lst]

-- Return the list of affinities for given block of a given document when compared to
-- all blocks of another document
performMatch :: MonadIO m => (DocID,Int) -> DocID -> State -> EitherT Value m [(Double,Int)]
performMatch (d1ID,i1) d2ID state = do
   Doc d2 <- fetchDoc d2ID state
   block  <- fetchBlock d1ID i1 state
   return $ zip (map (textAffinity block) (F.toList d2)) [0..]

performAffinityMap :: MonadIO m => DocID -> DocID -> State -> EitherT Value m [(Int,Int,Double)] 
performAffinityMap d1ID d2ID state = do
   Doc d1 <- fetchDoc d1ID state
   Doc d2 <- fetchDoc d2ID state
   return [(idx1,idx2,aff)
          | (b,idx1) <- zip (F.toList d2) [0..]
          , let (aff,idx2) = doMatching d1 b]
 where 
  doMatching :: Seq Block -> Block -> (Double,Int)
  doMatching s b = maximumBy (comparing fst) $ zip (map (textAffinity b) (F.toList s)) [0..]

-- TODO: PerformDiff is really, really slow!
performDiff :: MonadIO m => DocID -> DocID -> State -> EitherT Value m [(DocID,Int)]
performDiff parentID childID state@(State st) = do
   Doc parent <- fetchDoc parentID state 
   Doc child  <- fetchDoc childID  state 
   return $ execDiff (labelList parentID (F.toList parent)) 
                     (labelList childID  (F.toList child))


-- TODO: PerformDiff3 is really, really slow!
performDiff3 :: MonadIO m => DocID -> DocID -> DocID -> State -> m (Maybe [D3.Hunk (DocID,Integer)])
performDiff3 parentID childID1 childID2 (State st) = liftIO $ do
   parent <- LRU.lookup parentID st 
   child1 <- LRU.lookup childID1 st 
   child2 <- LRU.lookup childID2 st 
   case (parent,child1,child2) of
     (Just (Doc a),Just (Doc b),Just (Doc c)) 
       -> return . Just . fmap (fmap getLabel) $ 
                diff3  (labelList parentID (F.toList a)) 
                       (labelList childID1 (F.toList b))
                       (labelList childID2 (F.toList c))
     _ ->  return Nothing

instance ToJSON a => ToJSON (Hunk a) where
    toJSON (LeftChange a)   = object ["Left"   .= a]
    toJSON (RightChange a)  = object ["Right"  .= a]
    toJSON (Unchanged a)    = object ["Parent" .= a]
    toJSON (Conflict a b c) = object ["Left" .= a, "Right" .= b, "Parent" .= c]

execDiff :: [Labeled (DocID,Int) Block] -> [Labeled (DocID,Int) Block] -> [(DocID,Int)]
execDiff a b = reverse $ foldl' op [] (getDiff a b)
   where 
    op acc (D.First  _) = acc
    op acc (Second bl) = getLabel bl:acc
    op acc (Both bl _) = getLabel bl:acc

-- Operations

-- Load a document from a given bytestring and insert it to the LRU
loadDocument :: MonadIO m => DocID -> BS.ByteString -> State -> m ()
loadDocument docID bs (State st) = liftIO $ 
    LRU.insert docID (convert bs) st

-- Retrieve a document
fetchDoc :: MonadIO m => DocID -> State -> EitherT Value m Doc
fetchDoc docID (State st) =  hoistMaybe (jsErr $ "No such document: "<> (T.pack $ show docID))
                                        (liftIO $ LRU.lookup docID st)


fetchBlock :: MonadIO m => DocID -> Int -> State -> EitherT Value m Block
fetchBlock docID index state@(State st) = do
    Doc d <- fetchDoc docID state
    abortIf (index < 0 && index >= Seq.length d)
            (jsErr "Index out of bounds")
    return (Seq.index d index)

replace :: MonadIO m => DocID -> Int -> BS.ByteString -> State -> EitherT Value m ()
replace docID index bs state@(State st) = do
    (Doc d) <- fetchDoc docID state
    liftIO $ LRU.insert docID (Doc $ insertRange d index (fromDoc (convert bs))) st

jsErr :: T.Text -> Value
jsErr e = object ["error" .= e] 

jsOk :: T.Text -> Value
jsOk e = object ["ok" .= e] 

abortIf :: Monad m => Bool -> e -> EitherT e m ()
abortIf True  e = left e
abortIf False e = right ()

hoistMaybe :: Monad m => e -> m (Maybe a) -> EitherT e m a
hoistMaybe str op = EitherT $ op >>= return . maybe (Left str) Right
        

addParagraph :: MonadIO m => DocID -> Int -> BS.ByteString -> State -> m ()
addParagraph docID idx bs (State st) = liftIO $ do
    doc <- LRU.lookup docID st
    case doc of 
        Just (Doc d) -> LRU.insert docID (Doc $ s <> fromDoc (convert bs) <> e) st
            where (s,e) = Seq.splitAt idx d
        Nothing -> LRU.insert docID (convert bs) st 


removePar :: MonadIO m => DocID -> Int -> State -> EitherT Value m ()
removePar docID idx state@(State st) = do
    Doc d <- fetchDoc docID state
    let (s,e) = Seq.splitAt idx d
    liftIO (LRU.insert docID (Doc $ s <> Seq.drop 1 e) st)

-- Currently acts as part of replace, removes original block.
insertRange :: Seq a -> Int -> Seq a -> Seq a
insertRange orig index source = 
    let (s,e) = Seq.splitAt index orig
    in  s <> source <> (Seq.drop 1 e)

textAffinity :: Block -> Block -> Double
textAffinity d1 d2 
 | d1 == d2  = 1
 | otherwise = Set.size (Set.intersection (bagOfWords d1) (bagOfWords d2))
               `fdiv`
               Set.size (Set.union        (bagOfWords d1) (bagOfWords d2))
 where fdiv a b = fromIntegral a / fromIntegral b

main :: IO ()
main = do
    state <- initialize
    let withDoc op = runFailing $ do
            docID <- requireParamE "docID"
            fetchDoc docID state>>=lift.op
        withBlock op = runFailing $  do
            docID <- requireParamE "docID"
            idx   <- requireParamE "idx"
            fetchBlock docID idx state >>= lift.op
        runFailing :: EitherT Value Snap a -> Snap ()
        runFailing op = eitherT (\res -> do
                                    modifyResponse (setResponseStatus 404 "Bad request")
                                    writeLBS.encode $ res) -- In case of failure, send the encoded error
                                (\_ -> return ()) -- In case of success, assume that data has been already sent
                                op

    quickHttpServe $ route 
        [
         -- Send the whole doc as markdown. Required: [?]
         (":docID", method GET . withDoc $ \(Doc d) ->
                traverse (\x -> writeText (markdown x) >> writeText "\n\n") d >> return ())
         
         -- Send the whole doc as json containing html for the blocks. Required: [X]
         ,("/json-html/:docID", method GET . withDoc $ \(Doc d) -> 
                writeLBS . encode . fmap html $ d),
         
         -- Send the whole doc as html. Required: [?]
         ("/html/:docID", method GET . withDoc $ \(Doc d) ->
                traverse (\x -> writeLazyText (html x) >> writeText "\n\n") d >> return ()),
         
         -- Send a single block as markdown. Required [?]
         (":docID/:idx", method GET . withBlock $ \block -> writeText (markdown block)),

         -- Replace a block. Required [X]
         (":docID/:idx", method PUT . runFailing $ do
            docID <- requireParamE "docID"
            idx   <- requireParamE "idx"
            bd    <- lift (readRequestBody (1024*2000))
            replace docID idx (LBS.toStrict bd) state
         ),
         -- Add a new paragraph. Required [X]
         ("/new/:docID/:idx", method POST . runFailing $ do
            docID <- requireParamE "docID"
            idx   <- requireParamE "idx"
            bd    <- lift (readRequestBody (1024*2000))
            lift (addParagraph docID idx (LBS.toStrict bd) state)
            
         ),
         -- Delete a paragraph. Required [X]
         ("/delete/:docID/:idx", method PUT . runFailing $ do
            docID <- requireParamE "docID"
            idx   <- requireParamE "idx"
            removePar docID idx state
         ),
         -- Load an entire markdown document into cache. Required [X]
         ("load/:docID/", method POST . runFailing $ do
            docID <- requireParamE "docID"
            lift $ do
                bd    <- readRequestBody (1024*2000)
                loadDocument docID (LBS.toStrict bd) state
                writeBS "{\"Ok\":\"Document loaded\"}" 
         ),
         -- Get an affinity map for paragraph `:doc1idx` in document `doc1ID` against
         -- document `doc2ID`.
         ("match/:doc1ID/:doc1idx/:doc2ID", method GET . runFailing $ do
            d1ID  <- requireParamE "doc1ID"
            d2ID  <- requireParamE "doc2ID"
            d1idx <- requireParamE "doc1idx"
            aff   <- performMatch (d1ID,d1idx) d2ID state 
            lift (writeLBS . encode $ aff)
         ),
         -- Get a complete affinity map between documents `doc1D` and `doc2ID`.
         ("mapDocuments/:doc1ID/:doc2ID", method GET . runFailing $ do
            d1ID  <- requireParamE "doc1ID"
            d2ID  <- requireParamE "doc2ID"
            aff   <- performAffinityMap d1ID d2ID state 
            lift (writeLBS . encode $ aff)
         ),
         ("diff/:parentID/:childID/", method GET . runFailing $ do
            parentID <- requireParamE "parentID"
            childID  <- requireParamE "childID"
            diffed <- performDiff parentID childID state
            lift (writeLBS (encode diffed))
         ),
         ("diff3/:parentID/:childID1/:childID2", method GET . runFailing $ do
            parentID <- requireParamE "parentID"
            childID1 <- requireParamE "childID1"
            childID2 <- requireParamE "childID2"
            diffed <- performDiff3 parentID childID1 childID2 state
            lift (writeLBS (encode diffed))
         )
 
        ]

requireParamE :: (MonadSnap m, Readable b) => BS.ByteString -> EitherT Value m b
requireParamE p = lift (getParam p) >>= \x -> case x of
                    Just val -> lift $ fromBS val
                    Nothing  -> left . jsErr $ "Parameter " <> T.decodeUtf8 p <> " needed"
=======
{-#LANGUAGE OverloadedStrings, ScopedTypeVariables#-}
module Main where
import qualified Text.Pandoc as PDC
import Data.Cache.LRU.IO as LRU
import qualified Data.Foldable as F
import qualified Data.Text as T
import qualified Data.Text.Lazy as LT
import Data.List
import qualified Data.Text.Encoding as T
import qualified Data.ByteString as BS
import qualified Data.ByteString.Lazy as LBS
import Control.Monad.Trans
import Control.Monad.Trans.Either
import Snap.Core
import Data.Ord
import Data.Aeson
import GHC.Generics
import Data.Traversable
import Data.Algorithm.Diff as D
import Data.Algorithm.Diff3 as D3
import Snap.Util.Readable
import Snap.Http.Server
import qualified Data.Sequence as Seq
import Data.Sequence (Seq)
import EphemeralPrelude
import Text.Blaze.Html.Renderer.Text
import qualified Data.HashSet as Set
import Data.HashSet (HashSet)

newtype DocID = DocID T.Text deriving(Eq,Ord,Show)

instance Readable DocID where
    fromBS = return . DocID . T.decodeUtf8

instance ToJSON DocID where
    toJSON (DocID t) = toJSON t 

instance ToJSON a => ToJSON (Seq a) where
    toJSON = toJSON . F.toList

data Block = Block {markdown::T.Text, html::LT.Text, bagOfWords :: HashSet T.Text} deriving Eq
newtype Doc = Doc {fromDoc::Seq Block}

convert :: BS.ByteString -> Doc
convert bs = case (PDC.readMarkdown PDC.def . T.unpack . T.decodeUtf8 $ bs) of
              PDC.Pandoc _ blocks -> Doc . Seq.fromList .  map convertBlock $ blocks
            where 
                convertBlock t = let  pdc = PDC.Pandoc mempty . box $ t
                                 in Block
                                     (T.pack       . PDC.writeMarkdown PDC.def $ pdc)
                                     (renderHtml   . PDC.writeHtml PDC.def     $ pdc)
                                     (Set.fromList . map T.pack . words . PDC.writeMarkdown PDC.def $ pdc)
                            

box :: t -> [t]
box x = [x]

newtype State = State (AtomicLRU DocID Doc)

initialize :: IO State 
initialize = newAtomicLRU (Just 200) >>= return . State

-- Diff Handling

data Labeled label a = Labeled {getLabel::label,unLabel::a} deriving (Show)

instance Eq a => Eq (Labeled x a) where
    Labeled _ a == Labeled _ b = a == b

instance Ord a => Ord (Labeled x a) where
    compare = compare `on` unLabel

labelList :: (Enum t1, Num t1) => t -> [a] -> [Labeled (t, t1) a]
labelList lbl lst = [Labeled (lbl,i) x | (i,x) <- zip [0..] lst]

-- Return the list of affinities for given block of a given document when compared to
-- all blocks of another document
performMatch :: MonadIO m => (DocID,Int) -> DocID -> State -> EitherT Value m [(Double,Int)]
performMatch (d1ID,i1) d2ID state = do
   Doc d2 <- fetchDoc d2ID state
   block  <- fetchBlock d1ID i1 state
   return $ zip (map (textAffinity block) (F.toList d2)) [0..]

performAffinityMap :: MonadIO m => DocID -> DocID -> State -> EitherT Value m [(Int,Int,Double)] 
performAffinityMap d1ID d2ID state = do
   Doc d1 <- fetchDoc d1ID state
   Doc d2 <- fetchDoc d2ID state
   return [(idx1,idx2,aff)
          | (b,idx1) <- zip (F.toList d2) [0..]
          , let (aff,idx2) = doMatching d1 b]
 where 
  doMatching :: Seq Block -> Block -> (Double,Int)
  doMatching s b = maximumBy (comparing fst) $ zip (map (textAffinity b) (F.toList s)) [0..]

-- TODO: PerformDiff is really, really slow!
performDiff :: MonadIO m => DocID -> DocID -> State -> EitherT Value m [(DocID,Int)]
performDiff parentID childID state@(State st) = do
   Doc parent <- fetchDoc parentID state 
   Doc child  <- fetchDoc childID  state 
   return $ execDiff (labelList parentID (F.toList parent)) 
                     (labelList childID  (F.toList child))


-- TODO: PerformDiff3 is really, really slow!
performDiff3 :: MonadIO m => DocID -> DocID -> DocID -> State -> m (Maybe [D3.Hunk (DocID,Integer)])
performDiff3 parentID childID1 childID2 (State st) = liftIO $ do
   parent <- LRU.lookup parentID st 
   child1 <- LRU.lookup childID1 st 
   child2 <- LRU.lookup childID2 st 
   case (parent,child1,child2) of
     (Just (Doc a),Just (Doc b),Just (Doc c)) 
       -> return . Just . fmap (fmap getLabel) $ 
                diff3  (labelList parentID (F.toList a)) 
                       (labelList childID1 (F.toList b))
                       (labelList childID2 (F.toList c))
     _ ->  return Nothing

instance ToJSON a => ToJSON (Hunk a) where
    toJSON (LeftChange a)   = object ["Left"   .= a]
    toJSON (RightChange a)  = object ["Right"  .= a]
    toJSON (Unchanged a)    = object ["Parent" .= a]
    toJSON (Conflict a b c) = object ["Left" .= a, "Right" .= b, "Parent" .= c]

execDiff :: [Labeled (DocID,Int) Block] -> [Labeled (DocID,Int) Block] -> [(DocID,Int)]
execDiff a b = reverse $ foldl' op [] (getDiff a b)
   where 
    op acc (D.First  _) = acc
    op acc (Second bl) = getLabel bl:acc
    op acc (Both bl _) = getLabel bl:acc

-- Operations

-- Load a document from a given bytestring and insert it to the LRU
loadDocument :: MonadIO m => DocID -> BS.ByteString -> State -> m ()
loadDocument docID bs (State st) = liftIO $ 
    LRU.insert docID (convert bs) st

-- Retrieve a document
fetchDoc :: MonadIO m => DocID -> State -> EitherT Value m Doc
fetchDoc docID (State st) =  hoistMaybe (jsErr $ "No such document: "<> (T.pack $ show docID))
                                        (liftIO $ LRU.lookup docID st)


fetchBlock :: MonadIO m => DocID -> Int -> State -> EitherT Value m Block
fetchBlock docID index state@(State st) = do
    Doc d <- fetchDoc docID state
    abortIf (index >= 0 && index < Seq.length d)
            (jsErr "Index out of bounds")
    return (Seq.index d index)

replace :: MonadIO m => DocID -> Int -> BS.ByteString -> State -> EitherT Value m ()
replace docID index bs state@(State st) = do
    (Doc d) <- fetchDoc docID state
    liftIO $ LRU.insert docID (Doc $ insertRange d index (fromDoc (convert bs))) st

jsErr :: T.Text -> Value
jsErr e = object ["error" .= e] 

jsOk :: T.Text -> Value
jsOk e = object ["ok" .= e] 

abortIf :: Monad m => Bool -> e -> EitherT e m ()
abortIf True  e = left e
abortIf False e = right ()

hoistMaybe :: Monad m => e -> m (Maybe a) -> EitherT e m a
hoistMaybe str op = EitherT $ op >>= return . maybe (Left str) Right
        

addParagraph :: MonadIO m => DocID -> Int -> BS.ByteString -> State -> m ()
addParagraph docID idx bs (State st) = liftIO $ do
    doc <- LRU.lookup docID st
    case doc of 
        Just (Doc d) -> LRU.insert docID (Doc $ s <> fromDoc (convert bs) <> e) st
            where (s,e) = Seq.splitAt idx d
        Nothing -> LRU.insert docID (convert bs) st 


removePar :: MonadIO m => DocID -> Int -> State -> EitherT Value m ()
removePar docID idx state@(State st) = do
    Doc d <- fetchDoc docID state
    let (s,e) = Seq.splitAt idx d
    liftIO (LRU.insert docID (Doc $ s <> Seq.drop 1 e) st)

-- Currently acts as part of replace, removes original block.
insertRange :: Seq a -> Int -> Seq a -> Seq a
insertRange orig index source = 
    let (s,e) = Seq.splitAt index orig
    in  s <> source <> (Seq.drop 1 e)

textAffinity :: Block -> Block -> Double
textAffinity d1 d2 
 | d1 == d2  = 1
 | otherwise = 0.95 * 
               (Set.size (Set.intersection (bagOfWords d1) (bagOfWords d2))
               `fdiv`
               Set.size (Set.union        (bagOfWords d1) (bagOfWords d2)))
 where fdiv a b = fromIntegral a / fromIntegral b

main :: IO ()
main = do
    state <- initialize
    let withDoc op = runFailing $ do
            docID <- requireParamE "docID"
            fetchDoc docID state>>=lift.op
        withBlock op = runFailing $  do
            docID <- requireParamE "docID"
            idx   <- requireParamE "idx"
            fetchBlock docID idx state >>= lift.op
        runFailing :: EitherT Value Snap a -> Snap ()
        runFailing op = eitherT (\res -> do
                                    modifyResponse (setResponseStatus 404 "Bad request")
                                    writeLBS.encode $ res) -- In case of failure, send the encoded error
                                (\_ -> return ()) -- In case of success, assume that data has been already sent
                                op

    quickHttpServe $ route 
        [
         -- Send the whole doc as markdown. Required: [?]
         (":docID", method GET . withDoc $ \(Doc d) ->
                traverse (\x -> writeText (markdown x) >> writeText "\n\n") d >> return ())
         
         -- Send the whole doc as json containing html for the blocks. Required: [X]
         ,("/json-html/:docID", method GET . withDoc $ \(Doc d) -> 
                writeLBS . encode . fmap html $ d),
         
         -- Send the whole doc as html. Required: [?]
         ("/html/:docID", method GET . withDoc $ \(Doc d) ->
                traverse (\x -> writeLazyText (html x) >> writeText "\n\n") d >> return ()),
         
         -- Send a single block as markdown. Required [?]
         (":docID/:idx", method GET . withBlock $ \block -> writeText (markdown block)),

         -- Replace a block. Required [X]
         (":docID/:idx", method PUT . runFailing $ do
            docID <- requireParamE "docID"
            idx   <- requireParamE "idx"
            bd    <- lift (readRequestBody (1024*2000))
            replace docID idx (LBS.toStrict bd) state
         ),
         -- Add a new paragraph. Required [X]
         ("/new/:docID/:idx", method POST . runFailing $ do
            docID <- requireParamE "docID"
            idx   <- requireParamE "idx"
            bd    <- lift (readRequestBody (1024*2000))
            lift (addParagraph docID idx (LBS.toStrict bd) state)
            
         ),
         -- Delete a paragraph. Required [X]
         ("/delete/:docID/:idx", method PUT . runFailing $ do
            docID <- requireParamE "docID"
            idx   <- requireParamE "idx"
            removePar docID idx state
         ),
         -- Load an entire markdown document into cache. Required [X]
         ("load/:docID/", method POST . runFailing $ do
            docID <- requireParamE "docID"
            lift $ do
                bd    <- readRequestBody (1024*2000)
                loadDocument docID (LBS.toStrict bd) state
                writeBS "{\"Ok\":\"Document loaded\"}" 
         ),
         -- Get an affinity map for paragraph `:doc1idx` in document `doc1ID` against
         -- document `doc2ID`.
         ("match/:doc1ID/:doc1idx/:doc2ID", method GET . runFailing $ do
            d1ID  <- requireParamE "doc1ID"
            d2ID  <- requireParamE "doc2ID"
            d1idx <- requireParamE "doc1idx"
            aff   <- performMatch (d1ID,d1idx) d2ID state 
            lift (writeLBS . encode $ aff)
         ),
         -- Get a complete affinity map between documents `doc1D` and `doc2ID`.
         ("mapDocuments/:doc1ID/:doc2ID", method GET . runFailing $ do
            d1ID  <- requireParamE "doc1ID"
            d2ID  <- requireParamE "doc2ID"
            aff   <- performAffinityMap d1ID d2ID state 
            lift (writeLBS . encode $ aff)
         ),
         ("diff/:parentID/:childID/", method GET . runFailing $ do
            parentID <- requireParamE "parentID"
            childID  <- requireParamE "childID"
            diffed <- performDiff parentID childID state
            lift (writeLBS (encode diffed))
         ),
         ("diff3/:parentID/:childID1/:childID2", method GET . runFailing $ do
            parentID <- requireParamE "parentID"
            childID1 <- requireParamE "childID1"
            childID2 <- requireParamE "childID2"
            diffed <- performDiff3 parentID childID1 childID2 state
            lift (writeLBS (encode diffed))
         )
 
        ]

requireParamE :: (MonadSnap m, Readable b) => BS.ByteString -> EitherT Value m b
requireParamE p = lift (getParam p) >>= \x -> case x of
                    Just val -> lift $ fromBS val
                    Nothing  -> left . jsErr $ "Parameter " <> T.decodeUtf8 p <> " needed"
>>>>>>> 9a0f6465
<|MERGE_RESOLUTION|>--- conflicted
+++ resolved
@@ -1,4 +1,4 @@
-<<<<<<< HEAD
+
 {-#LANGUAGE OverloadedStrings, ScopedTypeVariables#-}
 module Main where
 import qualified Text.Pandoc as PDC
@@ -192,9 +192,10 @@
 textAffinity :: Block -> Block -> Double
 textAffinity d1 d2 
  | d1 == d2  = 1
- | otherwise = Set.size (Set.intersection (bagOfWords d1) (bagOfWords d2))
+ | otherwise = 0.95 * 
+               (Set.size (Set.intersection (bagOfWords d1) (bagOfWords d2))
                `fdiv`
-               Set.size (Set.union        (bagOfWords d1) (bagOfWords d2))
+               Set.size (Set.union        (bagOfWords d1) (bagOfWords d2)))
  where fdiv a b = fromIntegral a / fromIntegral b
 
 main :: IO ()
@@ -296,303 +297,3 @@
 requireParamE p = lift (getParam p) >>= \x -> case x of
                     Just val -> lift $ fromBS val
                     Nothing  -> left . jsErr $ "Parameter " <> T.decodeUtf8 p <> " needed"
-=======
-{-#LANGUAGE OverloadedStrings, ScopedTypeVariables#-}
-module Main where
-import qualified Text.Pandoc as PDC
-import Data.Cache.LRU.IO as LRU
-import qualified Data.Foldable as F
-import qualified Data.Text as T
-import qualified Data.Text.Lazy as LT
-import Data.List
-import qualified Data.Text.Encoding as T
-import qualified Data.ByteString as BS
-import qualified Data.ByteString.Lazy as LBS
-import Control.Monad.Trans
-import Control.Monad.Trans.Either
-import Snap.Core
-import Data.Ord
-import Data.Aeson
-import GHC.Generics
-import Data.Traversable
-import Data.Algorithm.Diff as D
-import Data.Algorithm.Diff3 as D3
-import Snap.Util.Readable
-import Snap.Http.Server
-import qualified Data.Sequence as Seq
-import Data.Sequence (Seq)
-import EphemeralPrelude
-import Text.Blaze.Html.Renderer.Text
-import qualified Data.HashSet as Set
-import Data.HashSet (HashSet)
-
-newtype DocID = DocID T.Text deriving(Eq,Ord,Show)
-
-instance Readable DocID where
-    fromBS = return . DocID . T.decodeUtf8
-
-instance ToJSON DocID where
-    toJSON (DocID t) = toJSON t 
-
-instance ToJSON a => ToJSON (Seq a) where
-    toJSON = toJSON . F.toList
-
-data Block = Block {markdown::T.Text, html::LT.Text, bagOfWords :: HashSet T.Text} deriving Eq
-newtype Doc = Doc {fromDoc::Seq Block}
-
-convert :: BS.ByteString -> Doc
-convert bs = case (PDC.readMarkdown PDC.def . T.unpack . T.decodeUtf8 $ bs) of
-              PDC.Pandoc _ blocks -> Doc . Seq.fromList .  map convertBlock $ blocks
-            where 
-                convertBlock t = let  pdc = PDC.Pandoc mempty . box $ t
-                                 in Block
-                                     (T.pack       . PDC.writeMarkdown PDC.def $ pdc)
-                                     (renderHtml   . PDC.writeHtml PDC.def     $ pdc)
-                                     (Set.fromList . map T.pack . words . PDC.writeMarkdown PDC.def $ pdc)
-                            
-
-box :: t -> [t]
-box x = [x]
-
-newtype State = State (AtomicLRU DocID Doc)
-
-initialize :: IO State 
-initialize = newAtomicLRU (Just 200) >>= return . State
-
--- Diff Handling
-
-data Labeled label a = Labeled {getLabel::label,unLabel::a} deriving (Show)
-
-instance Eq a => Eq (Labeled x a) where
-    Labeled _ a == Labeled _ b = a == b
-
-instance Ord a => Ord (Labeled x a) where
-    compare = compare `on` unLabel
-
-labelList :: (Enum t1, Num t1) => t -> [a] -> [Labeled (t, t1) a]
-labelList lbl lst = [Labeled (lbl,i) x | (i,x) <- zip [0..] lst]
-
--- Return the list of affinities for given block of a given document when compared to
--- all blocks of another document
-performMatch :: MonadIO m => (DocID,Int) -> DocID -> State -> EitherT Value m [(Double,Int)]
-performMatch (d1ID,i1) d2ID state = do
-   Doc d2 <- fetchDoc d2ID state
-   block  <- fetchBlock d1ID i1 state
-   return $ zip (map (textAffinity block) (F.toList d2)) [0..]
-
-performAffinityMap :: MonadIO m => DocID -> DocID -> State -> EitherT Value m [(Int,Int,Double)] 
-performAffinityMap d1ID d2ID state = do
-   Doc d1 <- fetchDoc d1ID state
-   Doc d2 <- fetchDoc d2ID state
-   return [(idx1,idx2,aff)
-          | (b,idx1) <- zip (F.toList d2) [0..]
-          , let (aff,idx2) = doMatching d1 b]
- where 
-  doMatching :: Seq Block -> Block -> (Double,Int)
-  doMatching s b = maximumBy (comparing fst) $ zip (map (textAffinity b) (F.toList s)) [0..]
-
--- TODO: PerformDiff is really, really slow!
-performDiff :: MonadIO m => DocID -> DocID -> State -> EitherT Value m [(DocID,Int)]
-performDiff parentID childID state@(State st) = do
-   Doc parent <- fetchDoc parentID state 
-   Doc child  <- fetchDoc childID  state 
-   return $ execDiff (labelList parentID (F.toList parent)) 
-                     (labelList childID  (F.toList child))
-
-
--- TODO: PerformDiff3 is really, really slow!
-performDiff3 :: MonadIO m => DocID -> DocID -> DocID -> State -> m (Maybe [D3.Hunk (DocID,Integer)])
-performDiff3 parentID childID1 childID2 (State st) = liftIO $ do
-   parent <- LRU.lookup parentID st 
-   child1 <- LRU.lookup childID1 st 
-   child2 <- LRU.lookup childID2 st 
-   case (parent,child1,child2) of
-     (Just (Doc a),Just (Doc b),Just (Doc c)) 
-       -> return . Just . fmap (fmap getLabel) $ 
-                diff3  (labelList parentID (F.toList a)) 
-                       (labelList childID1 (F.toList b))
-                       (labelList childID2 (F.toList c))
-     _ ->  return Nothing
-
-instance ToJSON a => ToJSON (Hunk a) where
-    toJSON (LeftChange a)   = object ["Left"   .= a]
-    toJSON (RightChange a)  = object ["Right"  .= a]
-    toJSON (Unchanged a)    = object ["Parent" .= a]
-    toJSON (Conflict a b c) = object ["Left" .= a, "Right" .= b, "Parent" .= c]
-
-execDiff :: [Labeled (DocID,Int) Block] -> [Labeled (DocID,Int) Block] -> [(DocID,Int)]
-execDiff a b = reverse $ foldl' op [] (getDiff a b)
-   where 
-    op acc (D.First  _) = acc
-    op acc (Second bl) = getLabel bl:acc
-    op acc (Both bl _) = getLabel bl:acc
-
--- Operations
-
--- Load a document from a given bytestring and insert it to the LRU
-loadDocument :: MonadIO m => DocID -> BS.ByteString -> State -> m ()
-loadDocument docID bs (State st) = liftIO $ 
-    LRU.insert docID (convert bs) st
-
--- Retrieve a document
-fetchDoc :: MonadIO m => DocID -> State -> EitherT Value m Doc
-fetchDoc docID (State st) =  hoistMaybe (jsErr $ "No such document: "<> (T.pack $ show docID))
-                                        (liftIO $ LRU.lookup docID st)
-
-
-fetchBlock :: MonadIO m => DocID -> Int -> State -> EitherT Value m Block
-fetchBlock docID index state@(State st) = do
-    Doc d <- fetchDoc docID state
-    abortIf (index >= 0 && index < Seq.length d)
-            (jsErr "Index out of bounds")
-    return (Seq.index d index)
-
-replace :: MonadIO m => DocID -> Int -> BS.ByteString -> State -> EitherT Value m ()
-replace docID index bs state@(State st) = do
-    (Doc d) <- fetchDoc docID state
-    liftIO $ LRU.insert docID (Doc $ insertRange d index (fromDoc (convert bs))) st
-
-jsErr :: T.Text -> Value
-jsErr e = object ["error" .= e] 
-
-jsOk :: T.Text -> Value
-jsOk e = object ["ok" .= e] 
-
-abortIf :: Monad m => Bool -> e -> EitherT e m ()
-abortIf True  e = left e
-abortIf False e = right ()
-
-hoistMaybe :: Monad m => e -> m (Maybe a) -> EitherT e m a
-hoistMaybe str op = EitherT $ op >>= return . maybe (Left str) Right
-        
-
-addParagraph :: MonadIO m => DocID -> Int -> BS.ByteString -> State -> m ()
-addParagraph docID idx bs (State st) = liftIO $ do
-    doc <- LRU.lookup docID st
-    case doc of 
-        Just (Doc d) -> LRU.insert docID (Doc $ s <> fromDoc (convert bs) <> e) st
-            where (s,e) = Seq.splitAt idx d
-        Nothing -> LRU.insert docID (convert bs) st 
-
-
-removePar :: MonadIO m => DocID -> Int -> State -> EitherT Value m ()
-removePar docID idx state@(State st) = do
-    Doc d <- fetchDoc docID state
-    let (s,e) = Seq.splitAt idx d
-    liftIO (LRU.insert docID (Doc $ s <> Seq.drop 1 e) st)
-
--- Currently acts as part of replace, removes original block.
-insertRange :: Seq a -> Int -> Seq a -> Seq a
-insertRange orig index source = 
-    let (s,e) = Seq.splitAt index orig
-    in  s <> source <> (Seq.drop 1 e)
-
-textAffinity :: Block -> Block -> Double
-textAffinity d1 d2 
- | d1 == d2  = 1
- | otherwise = 0.95 * 
-               (Set.size (Set.intersection (bagOfWords d1) (bagOfWords d2))
-               `fdiv`
-               Set.size (Set.union        (bagOfWords d1) (bagOfWords d2)))
- where fdiv a b = fromIntegral a / fromIntegral b
-
-main :: IO ()
-main = do
-    state <- initialize
-    let withDoc op = runFailing $ do
-            docID <- requireParamE "docID"
-            fetchDoc docID state>>=lift.op
-        withBlock op = runFailing $  do
-            docID <- requireParamE "docID"
-            idx   <- requireParamE "idx"
-            fetchBlock docID idx state >>= lift.op
-        runFailing :: EitherT Value Snap a -> Snap ()
-        runFailing op = eitherT (\res -> do
-                                    modifyResponse (setResponseStatus 404 "Bad request")
-                                    writeLBS.encode $ res) -- In case of failure, send the encoded error
-                                (\_ -> return ()) -- In case of success, assume that data has been already sent
-                                op
-
-    quickHttpServe $ route 
-        [
-         -- Send the whole doc as markdown. Required: [?]
-         (":docID", method GET . withDoc $ \(Doc d) ->
-                traverse (\x -> writeText (markdown x) >> writeText "\n\n") d >> return ())
-         
-         -- Send the whole doc as json containing html for the blocks. Required: [X]
-         ,("/json-html/:docID", method GET . withDoc $ \(Doc d) -> 
-                writeLBS . encode . fmap html $ d),
-         
-         -- Send the whole doc as html. Required: [?]
-         ("/html/:docID", method GET . withDoc $ \(Doc d) ->
-                traverse (\x -> writeLazyText (html x) >> writeText "\n\n") d >> return ()),
-         
-         -- Send a single block as markdown. Required [?]
-         (":docID/:idx", method GET . withBlock $ \block -> writeText (markdown block)),
-
-         -- Replace a block. Required [X]
-         (":docID/:idx", method PUT . runFailing $ do
-            docID <- requireParamE "docID"
-            idx   <- requireParamE "idx"
-            bd    <- lift (readRequestBody (1024*2000))
-            replace docID idx (LBS.toStrict bd) state
-         ),
-         -- Add a new paragraph. Required [X]
-         ("/new/:docID/:idx", method POST . runFailing $ do
-            docID <- requireParamE "docID"
-            idx   <- requireParamE "idx"
-            bd    <- lift (readRequestBody (1024*2000))
-            lift (addParagraph docID idx (LBS.toStrict bd) state)
-            
-         ),
-         -- Delete a paragraph. Required [X]
-         ("/delete/:docID/:idx", method PUT . runFailing $ do
-            docID <- requireParamE "docID"
-            idx   <- requireParamE "idx"
-            removePar docID idx state
-         ),
-         -- Load an entire markdown document into cache. Required [X]
-         ("load/:docID/", method POST . runFailing $ do
-            docID <- requireParamE "docID"
-            lift $ do
-                bd    <- readRequestBody (1024*2000)
-                loadDocument docID (LBS.toStrict bd) state
-                writeBS "{\"Ok\":\"Document loaded\"}" 
-         ),
-         -- Get an affinity map for paragraph `:doc1idx` in document `doc1ID` against
-         -- document `doc2ID`.
-         ("match/:doc1ID/:doc1idx/:doc2ID", method GET . runFailing $ do
-            d1ID  <- requireParamE "doc1ID"
-            d2ID  <- requireParamE "doc2ID"
-            d1idx <- requireParamE "doc1idx"
-            aff   <- performMatch (d1ID,d1idx) d2ID state 
-            lift (writeLBS . encode $ aff)
-         ),
-         -- Get a complete affinity map between documents `doc1D` and `doc2ID`.
-         ("mapDocuments/:doc1ID/:doc2ID", method GET . runFailing $ do
-            d1ID  <- requireParamE "doc1ID"
-            d2ID  <- requireParamE "doc2ID"
-            aff   <- performAffinityMap d1ID d2ID state 
-            lift (writeLBS . encode $ aff)
-         ),
-         ("diff/:parentID/:childID/", method GET . runFailing $ do
-            parentID <- requireParamE "parentID"
-            childID  <- requireParamE "childID"
-            diffed <- performDiff parentID childID state
-            lift (writeLBS (encode diffed))
-         ),
-         ("diff3/:parentID/:childID1/:childID2", method GET . runFailing $ do
-            parentID <- requireParamE "parentID"
-            childID1 <- requireParamE "childID1"
-            childID2 <- requireParamE "childID2"
-            diffed <- performDiff3 parentID childID1 childID2 state
-            lift (writeLBS (encode diffed))
-         )
- 
-        ]
-
-requireParamE :: (MonadSnap m, Readable b) => BS.ByteString -> EitherT Value m b
-requireParamE p = lift (getParam p) >>= \x -> case x of
-                    Just val -> lift $ fromBS val
-                    Nothing  -> left . jsErr $ "Parameter " <> T.decodeUtf8 p <> " needed"
->>>>>>> 9a0f6465
